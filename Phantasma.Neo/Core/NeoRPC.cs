﻿using LunarLabs.Parser;
using LunarLabs.Parser.JSON;
using Phantasma.Neo.Cryptography;
using Phantasma.Neo.Utils;
using System;
using System.Numerics;
using PBigInteger = Phantasma.Numerics.BigInteger;
using System.Collections.Generic;
using System.IO;
using System.Threading;
using System.Threading.Tasks;
using Phantasma.Cryptography;

namespace Phantasma.Neo.Core
{
    public abstract class NeoRPC : NeoAPI
    {
        public readonly string neoscanUrl;

        public NeoRPC(string neoscanURL)
        {
            this.neoscanUrl = neoscanURL;
        }

        public static NeoRPC ForMainNet(NEONodesKind kind = NEONodesKind.COZ)
        {
            return new RemoteRPCNode(10332, "http://neoscan.io", kind);
        }

        public static NeoRPC ForTestNet()
        {
            return new RemoteRPCNode(20332, "https://neoscan-testnet.io", NEONodesKind.NEO_ORG);
        }

        public static NeoRPC ForPrivateNet()
        {
            return new LocalRPCNode(30333, "http://localhost:4000");
        }

        #region RPC API
        public string rpcEndpoint { get; set; }
        private static object rpcEndpointUpdateLocker = new object();

        protected abstract string GetRPCEndpoint();

        private void LogData(DataNode node, int ident = 0)
        {
            var tabs = new string('\t', ident);
            Logger($"{tabs}{node}");
            foreach (DataNode child in node.Children)
                LogData(child, ident + 1);
        }

        public DataNode QueryRPC(string method, object[] _params, int id = 1, bool numeric = false)
        {
            var paramData = DataNode.CreateArray("params");
            foreach (var entry in _params)
            {
                if (numeric)
                {
                    paramData.AddField(null, (int)entry);
                }
                else if (entry.GetType() == typeof(BigInteger))
                { 
                    /*
                     * TODO sufficient for neo2 but needs a better solution in the future.
                     * Could fail if entry > maxInt.
                     */
                    paramData.AddField(null, (int)(BigInteger)entry);
                }
                else
                {
                    paramData.AddField(null, entry);
                }
            }

            var jsonRpcData = DataNode.CreateObject(null);
            jsonRpcData.AddField("jsonrpc", "2.0");
            jsonRpcData.AddField("method", method);
            jsonRpcData.AddNode(paramData);
            jsonRpcData.AddField("id", id);

            //Logger("QueryRPC: " + method);
            //LogData(jsonRpcData);

            int retryCount = 0;
            do
            {
                string currentRpcEndpoint; // Using local var to avoid it being nullified by another thread right before RequestUtils.Request() call.
                lock (rpcEndpointUpdateLocker)
                {
                    if (rpcEndpoint == null)
                    {
                        rpcEndpoint = GetRPCEndpoint();
                        Logger("Update RPC Endpoint: " + rpcEndpoint);
                    }
                    currentRpcEndpoint = rpcEndpoint;
                }

                var response = RequestUtils.Request(RequestType.POST, currentRpcEndpoint, jsonRpcData);

                if (response != null)
                {
                    if (response.HasNode("result"))
                    {
                        LastError = null;
                        return response;
                    }

                    if (response.HasNode("error"))
                    {
                        var error = response["error"];
                        LastError = error.GetString("message");
                    }
                    else
                    {
                        LastError = "Unknown RPC error";
                    }
                }
                else
                {
                    LastError = "Connection failure";
                }

                Logger("RPC Error: " + LastError);
                rpcEndpoint = null;
                retryCount++;
                Thread.Sleep(1000);

            } while (retryCount < 5);

            return null;
        }
        #endregion

        public override bool HasPlugin(string pluginName)
        {
            var response = QueryRPC("listplugins", new object[]{});
            var result = new Dictionary<string, decimal>();
            var resultNode = response.GetNode("result");

            foreach (var entry in resultNode.Children)
            {
                foreach (var en in entry.Children)
                {
                    if (string.Equals(en.Name, "name")
                            && string.Equals(en.Value, pluginName, StringComparison.OrdinalIgnoreCase))
                    {
                        return true;
                    }
                }
            }

            Console.WriteLine("FALSE");
            return false;
        }

        public override string GetNep5Transfers(UInt160 scriptHash, DateTime timestamp)
        {
            if (!HasPlugin("RpcNep5Tracker"))
            {
                return null;
            }

            var unixTimestamp = (timestamp.ToUniversalTime()
                    - (new DateTime(1970, 1, 1, 0, 0, 0, DateTimeKind.Utc))).TotalSeconds;

            var response = QueryRPC("getnep5transfers", new object[] { scriptHash.ToAddress(), unixTimestamp });
            string json = JSONWriter.WriteToString(response);

            return json;
        }

        public override string GetUnspents(UInt160 scriptHash)
        {
            if (!HasPlugin("RpcSystemAssetTrackerPlugin"))
            {
                return null;
            }

            var response = QueryRPC("getunspents", new object[] { scriptHash.ToAddress() });
            string json = JSONWriter.WriteToString(response);

            return json;
        }

        public override Dictionary<string, decimal> GetAssetBalancesOf(UInt160 scriptHash)
        {
            var response = QueryRPC("getaccountstate", new object[] { scriptHash.ToAddress() });
            var result = new Dictionary<string, decimal>();

            var resultNode = response.GetNode("result");
            var balances = resultNode.GetNode("balances");

            foreach (var entry in balances.Children)
            {
                var assetID = entry.GetString("asset");
                var amount = entry.GetDecimal("value");

                var symbol = SymbolFromAssetID(assetID);

                result[symbol] = amount;
            }

            return result;
        }

        public override byte[] GetStorage(string scriptHash, byte[] key)
        {
            var response = QueryRPC("getstorage", new object[] { key.ByteToHex() });
            var result = response.GetString("result");
            if (string.IsNullOrEmpty(result))
            {
                return null;
            }
            return result.HexToBytes();
        }

        // Note: This current implementation requires NeoScan running at port 4000
        public override Dictionary<string, List<UnspentEntry>> GetUnspent(UInt160 hash)
        {
            var url = this.neoscanUrl +"/api/main_net/v1/get_balance/" + hash.ToAddress();
            var json = RequestUtils.GetWebRequest(url);

            var root = LunarLabs.Parser.JSON.JSONReader.ReadFromString(json);
            var unspents = new Dictionary<string, List<UnspentEntry>>();

            root = root["balance"];

            foreach (var child in root.Children)
            {
                var symbol = child.GetString("asset");

                List<UnspentEntry> list = new List<UnspentEntry>();
                unspents[symbol] = list;

                var unspentNode = child.GetNode("unspent");
                foreach (var entry in unspentNode.Children)
                {
                    var txid = entry.GetString("txid");
                    var val = entry.GetDecimal("value");
                    var temp = new UnspentEntry() { hash = new UInt256(LuxUtils.ReverseHex(txid).HexToBytes()), value = val, index = entry.GetUInt32("n") };
                    list.Add(temp);
                }
            }

            return unspents;
        }

        // Note: This current implementation requires NeoScan running at port 4000
        public override List<UnspentEntry> GetClaimable(UInt160 hash, out decimal amount)
        {
            var url = this.neoscanUrl + "/api/main_net/v1/get_claimable/" + hash.ToAddress();
            var json = RequestUtils.GetWebRequest(url);

            var root = LunarLabs.Parser.JSON.JSONReader.ReadFromString(json);
            var result = new List<UnspentEntry>();

            amount = root.GetDecimal("unclaimed");

            root = root["claimable"];

            foreach (var child in root.Children)
            {
                var txid = child.GetString("txid");
                var index = child.GetUInt32("n");
                var value = child.GetDecimal("unclaimed");

                result.Add(new UnspentEntry() { hash = new UInt256(LuxUtils.ReverseHex(txid).HexToBytes()), index = index, value = value });
            }

            return result;
        }

        public bool SendRawTransaction(string hexTx)
        {
            var response = QueryRPC("sendrawtransaction", new object[] { hexTx });
            if (response == null)
            {
                throw new Exception("Connection failure");
            }

            try
            {
                var temp = response["result"];

                bool result;

                if (temp.HasNode("succeed"))
                {
                    result = temp.GetBool("succeed");
                }
                else
                {
                    result = temp.AsBool();
                }

                return result;
            }
            catch
            {
                return false;
            }
        }

        protected override bool SendTransaction(Transaction tx)
        {
            var rawTx = tx.Serialize(true);
            var hexTx = rawTx.ByteToHex();

            return SendRawTransaction(hexTx);
        }

        public override InvokeResult InvokeScript(byte[] script)
        {
            var invoke = new InvokeResult();
            invoke.state = VMState.NONE;

            var response = QueryRPC("invokescript", new object[] { script.ByteToHex()});

            if (response != null)
            {
                var root = response["result"];
                if (root != null)
                {
                    var stack = root["stack"];
                    invoke.result = ParseStack(stack);

                    invoke.gasSpent = root.GetDecimal("gas_consumed");
                    var temp = root.GetString("state");

                    if (temp.Contains("FAULT"))
                    {
                        invoke.state = VMState.FAULT;
                    }
                    else
                    if (temp.Contains("HALT"))
                    {
                        invoke.state = VMState.HALT;
                    }
                    else
                    {
                        invoke.state = VMState.NONE;
                    }
                }
            }

            return invoke;
        }

        public override string GetTransactionHeight(UInt256 hash)
        {
            var response = QueryRPC("gettransactionheight", new object[] { hash.ToString() });
            if (response != null && response.HasNode("result"))
            {
                return response.GetString("result");
            }
            else
            {
                return null;
            }
        }

<<<<<<< HEAD
=======
        public override Dictionary<string, BigInteger> GetSwapBlocks(string hash, string address, string height = null)
        {
            if (!HasPlugin("EventTracker"))
            {
                return null;
            }

            var objects = new List<object>() {hash, address};

            if (!string.IsNullOrEmpty(height))
            {
                objects.Add(BigInteger.Parse(height));
            }

            var response = QueryRPC("getblockids", objects.ToArray());
            if (response != null && response.HasNode("result"))
            {
                var blockIds = new Dictionary<string, BigInteger>();

                var blocks = response["result"];
                //LogData(blocks);
                for (var i = 0; i < blocks.ChildCount; i++)
                {
                    var blockHash = blocks[i].GetString("block_hash");
                    if (blockHash.StartsWith("0x"))
                    {
                        blockHash = Hash.Parse(blockHash.Substring(2)).ToString();
                    }

                    blockIds.Add(blockHash, new BigInteger(blocks[i].GetInt32("block_index")));
                }

                return blockIds;
            }
            else
            {
                return null;
            }
        }

        public override ApplicationLog[] GetApplicationLog(UInt256 hash)
        {
            if (!HasPlugin("ApplicationLogs"))
            {
                return null;
            }

            var response = QueryRPC("getapplicationlog", new object[] { hash.ToString() });
            if (response != null && response.HasNode("result"))
            {
                //var json = LunarLabs.Parser.JSON.JSONReader.ReadFromString(response);
                List<ApplicationLog> appLogList = new List<ApplicationLog>();

                var executions = response["result"]["executions"];
                //LogData(executions);
                for (var i = 0; i < executions.ChildCount; i++)
                {
                    VMState vmstate;
                    if (Enum.TryParse(executions[i].GetString("vmstate"), out vmstate))
                    {
                        //LogData(executions[i]["notifications"][0]["state"]["value"]);
                        var notifications = executions[i]["notifications"];
                        for (var j = 0; j < notifications.ChildCount; j++)
                        {
                            var states = notifications[j]["state"]["value"];
                            string txevent = "";
                            UInt160 source = UInt160.Zero;
                            UInt160 target = UInt160.Zero;
                            PBigInteger amount = 0;
                            var contract = notifications[j].GetString("contract"); 

                            if(states[0].GetString("type") == "ByteArray")
                                txevent = (states[0].GetString("value"));

                            if(states[1].GetString("type") == "ByteArray" 
                                    && !string.IsNullOrEmpty(states[1].GetString("value")))
                                source = UInt160.Parse(states[1].GetString("value"));

                            if(states[2].GetString("type") == "ByteArray" 
                                    && !string.IsNullOrEmpty(states[2].GetString("value")))
                                target = UInt160.Parse(states[2].GetString("value"));

                            if (states[3].GetString("type") == "ByteArray")
                            {
                                amount = PBigInteger.FromUnsignedArray(states[3].GetString("value").HexToBytes(), true); // needs to be Phantasma.Numerics.BigInteger for now.
                            }
                            appLogList.Add(new ApplicationLog(vmstate, contract, txevent, source, target, amount));
                        }
                    }
                }

                return appLogList.ToArray();
            }
            else
            {
                return null;
            }
        }
>>>>>>> dc86b558

        public override Transaction GetTransaction(UInt256 hash)
        {
            var response = QueryRPC("getrawtransaction", new object[] { hash.ToString() });
            if (response != null && response.HasNode("result"))
            {
                var result = response.GetString("result");
                var bytes = result.HexToBytes();
                return Transaction.Unserialize(bytes);
            }
            else
            {
                return null;
            }
        }

        public override BigInteger GetBlockHeight()
        {
            var response = QueryRPC("getblockcount", new object[] { });
            var blockCount = response.GetUInt32("result");
            return blockCount;
        }

        public override List<Block> GetBlockRange(PBigInteger start, PBigInteger end)
        {
            List<Task<DataNode>> taskList = new List<Task<DataNode>>();
            List<Block> blockList = new List<Block>();

            for (var i = start; i < end; i++)
            {
                var height = i;
                object[] heightData = new object[] { (int)height };

                taskList.Add(
                        new Task<DataNode>(() => 
                        {
                            return QueryRPC("getblock", heightData, 1, true);
                        })
                );
            }

            foreach (var task in taskList)
            {
                task.Start();
            }

            Task.WaitAll(taskList.ToArray());

            foreach (var task in taskList)
            {
                var response = task.Result;

                if (response == null || !response.HasNode("result"))
                {
                    return null;
                }

                var result = response.GetString("result");

                var bytes = result.HexToBytes();

                using (var stream = new MemoryStream(bytes))
                {
                    using (var reader = new BinaryReader(stream))
                    {
                        var block = Block.Unserialize(reader);
                        blockList.Add(block);
                    }
                }
            }

            return blockList;
        }

        public override Block GetBlock(BigInteger height)
        {
            object[] heightData = new object[] { (int)height };
            var response = QueryRPC("getblock", heightData, 1, true);
            if (response == null || !response.HasNode("result"))
            {
                return null;
            }

            var result = response.GetString("result");

            var bytes = result.HexToBytes();

            using (var stream = new MemoryStream(bytes))
            {
                using (var reader = new BinaryReader(stream))
                {
                    var block = Block.Unserialize(reader);
                    return block;
                }
            }
        }

        public override Block GetBlock(UInt256 hash)
        {
            var response = QueryRPC("getblock", new object[] { hash.ToString() });
            if (response == null || !response.HasNode("result"))
            {
                return null;
            }

            var result = response.GetString("result");

            var bytes = result.HexToBytes();

            using (var stream = new MemoryStream(bytes))
            {
                using (var reader = new BinaryReader(stream))
                {
                    var block = Block.Unserialize(reader);
                    return block;
                }
            }
        }
    }

    public class LocalRPCNode : NeoRPC
    {
        private int port;

        public LocalRPCNode(int port, string neoscanURL) : base(neoscanURL)
        {
            this.port = port;
        }

        protected override string GetRPCEndpoint()
        {
            return $"http://localhost:{port}";
        }
    }

    public enum NEONodesKind
    {
        NEO_ORG,
        COZ,
        TRAVALA
    }

    public class RemoteRPCNode : NeoRPC
    {
        private int rpcIndex = 0;

        private string[] nodes;

        public RemoteRPCNode(string neoscanURL, params string[] nodes) : base(neoscanURL)
        {
            this.nodes = nodes;
        }

        public RemoteRPCNode(int port, string neoscanURL, NEONodesKind kind) : base(neoscanURL)
        {
            switch (kind)
            {
                case NEONodesKind.NEO_ORG:
                    {
                        nodes = new string[5];
                        for (int i = 0; i < nodes.Length; i++)
                        {
                            nodes[i] = $"http://seed{i}.neo.org:{port}";
                        }
                        break;
                    }

                case NEONodesKind.COZ:
                    {
                        if (port == 10331)
                        {
                            port = 443;
                        }

                        nodes = new string[5];
                        for (int i = 0; i < nodes.Length; i++)
                        {
                            nodes[i] = $"http://seed{i}.cityofzion.io:{port}";
                        }
                        break;
                    }

                case NEONodesKind.TRAVALA:
                    {
                        nodes = new string[5];
                        for (int i = 0; i < nodes.Length; i++)
                        {
                            nodes[i] = $"http://seed{i}.travala.com:{port}";
                        }
                        break;
                    }
            }
        }

        protected override string GetRPCEndpoint()
        {
            rpcIndex++;
            if (rpcIndex >= nodes.Length)
            {
                rpcIndex = 0;
            }

            return nodes[rpcIndex];
        }
    }
}<|MERGE_RESOLUTION|>--- conflicted
+++ resolved
@@ -361,8 +361,6 @@
             }
         }
 
-<<<<<<< HEAD
-=======
         public override Dictionary<string, BigInteger> GetSwapBlocks(string hash, string address, string height = null)
         {
             if (!HasPlugin("EventTracker"))
@@ -461,7 +459,6 @@
                 return null;
             }
         }
->>>>>>> dc86b558
 
         public override Transaction GetTransaction(UInt256 hash)
         {

﻿using System;

namespace Phantasma.Core.Log
{
    public abstract class Logger
    {
        public readonly LogLevel Level;

        private static object _lock = new object();

        public Logger(LogLevel level)
        {
            this.Level = level;
        }

        public static Logger Init(Logger log)
        {
            if (log == null)
            {
                return DummyLogger.Instance;
            }

            return log;
        }

        protected abstract void Write(LogLevel kind, string msg);

        public void RouteMessage(LogLevel kind, string msg)
        {
<<<<<<< HEAD
            if (this.Level < kind)
=======
            if (kind > this.Level)
>>>>>>> a5681f10
            {
                return;
            }

            lock (_lock)
            {
                this.Write(kind, msg);
            }
        }

        public void Message(string msg)
        {
            RouteMessage(LogLevel.Message, msg);
        }

        public void Debug(string msg)
        {
            RouteMessage(LogLevel.Debug, msg);
        }

        public void Warning(string msg)
        {
            RouteMessage(LogLevel.Warning, msg);
        }

        public void Error(string msg)
        {
            RouteMessage(LogLevel.Error, msg);
        }


        public void Success(string msg)
        {
            RouteMessage(LogLevel.Success, msg);
        }

        public void Exception(Exception ex)
        {
            Error(ex.ToString());
        }
    }
}<|MERGE_RESOLUTION|>--- conflicted
+++ resolved
@@ -27,11 +27,7 @@
 
         public void RouteMessage(LogLevel kind, string msg)
         {
-<<<<<<< HEAD
-            if (this.Level < kind)
-=======
             if (kind > this.Level)
->>>>>>> a5681f10
             {
                 return;
             }

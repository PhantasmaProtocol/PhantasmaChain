--- conflicted
+++ resolved
@@ -9,10 +9,7 @@
 using Phantasma.Numerics;
 using Phantasma.Blockchain.Contracts.Native;
 using Phantasma.Core.Types;
-<<<<<<< HEAD
-=======
 using Phantasma.Core.Utils;
->>>>>>> 5a55c356
 
 namespace Phantasma.Blockchain.Contracts
 {
@@ -22,14 +19,8 @@
         public Chain Chain { get; private set; }
         public Block Block { get; private set; }
         public Nexus Nexus => Chain.Nexus;
-<<<<<<< HEAD
-
-        public Timestamp Time => Block.Timestamp;
-        
-=======
         public Timestamp Time => Block != null ? Block.Timestamp : Timestamp.Now;
 
->>>>>>> 5a55c356
         private List<Event> _events = new List<Event>();
         public IEnumerable<Event> Events => _events;
 

﻿using Phantasma.Blockchain.Storage;
using Phantasma.Cryptography;
using Phantasma.Numerics;

namespace Phantasma.Blockchain.Contracts.Native
{
    public sealed class AccountContract : SmartContract
    {
        public override string Name => "account";

        public static readonly string ANONYMOUS = "anonymous";
        public static readonly string GENESIS = "genesis";

        internal StorageMap _addressMap; //<Address, string> 
        internal StorageMap _nameMap; //<string, Address> 

        public static readonly BigInteger RegistrationCost = UnitConversion.ToBigInteger(0.1m, Nexus.FuelTokenDecimals);

        public AccountContract() : base()
        {
        }

        public void Register(Address target, string name)
        {
            Runtime.Expect(target != Address.Null, "address must not be null");
            Runtime.Expect(target != Runtime.Nexus.GenesisAddress, "address must not be genesis");
            Runtime.Expect(IsWitness(target), "invalid witness");
            Runtime.Expect(ValidateAddressName(name), "invalid name");

            Runtime.Expect(!_addressMap.ContainsKey(target), "address already has a name");
<<<<<<< HEAD

            var token = Runtime.Nexus.FuelToken;
            var balances = Runtime.Chain.GetTokenBalances(token);
            Runtime.Expect(token.Transfer(this.Storage, balances, target, Runtime.Chain.Address, RegistrationCost), "fee failed");
=======
            Runtime.Expect(!_nameMap.ContainsKey(name), "name already used");
>>>>>>> 5a55c356

            _addressMap.Set(target, name);
            _nameMap.Set(name, target);

            Runtime.Notify(EventKind.AddressRegister, target, name);
        }

        public string LookUpAddress(Address target)
        {
            if (target == Runtime.Nexus.GenesisAddress)
            {
                return GENESIS;
            }

            if (_addressMap.ContainsKey(target))
            {
                return _addressMap.Get<Address, string>(target);
            }

            return ANONYMOUS;
        }

        public Address LookUpName(string name)
        {
            if (name == ANONYMOUS)
            {
                return Address.Null;
            }

            if (name == GENESIS)
            {
                return Runtime.Nexus.GenesisAddress;
            }

            if (_nameMap.ContainsKey(name))
            {
                return _nameMap.Get<string, Address>(name);
            }

            return Address.Null;
        }

        public static bool ValidateAddressName(string name)
        {
            if (name == null)
            {
                return false;
            }

            if (name.Length < 4 || name.Length > 15)
            {
                return false;
            }

            if (name == ANONYMOUS)
            {
                return false;
            }

            int index = 0;
            while (index < name.Length)
            {
                var c = name[index];
                index++;

                if (c >= 97 && c <= 122) continue; // lowercase allowed
                if (c == 95) continue; // underscore allowed
                if (c >= 48 && c <= 57) continue; // numbers allowed

                return false;
            }

            return true;
        }
    }
}<|MERGE_RESOLUTION|>--- conflicted
+++ resolved
@@ -28,14 +28,7 @@
             Runtime.Expect(ValidateAddressName(name), "invalid name");
 
             Runtime.Expect(!_addressMap.ContainsKey(target), "address already has a name");
-<<<<<<< HEAD
-
-            var token = Runtime.Nexus.FuelToken;
-            var balances = Runtime.Chain.GetTokenBalances(token);
-            Runtime.Expect(token.Transfer(this.Storage, balances, target, Runtime.Chain.Address, RegistrationCost), "fee failed");
-=======
             Runtime.Expect(!_nameMap.ContainsKey(name), "name already used");
->>>>>>> 5a55c356
 
             _addressMap.Set(target, name);
             _nameMap.Set(name, target);

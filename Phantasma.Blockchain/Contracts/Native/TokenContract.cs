﻿using Phantasma.Blockchain.Tokens;
using Phantasma.Cryptography;
using Phantasma.Storage;
using Phantasma.Numerics;
using System.Linq;
using Phantasma.Storage.Context;

namespace Phantasma.Blockchain.Contracts.Native
{
    public class TokenContract : SmartContract
    {
        public override string Name => "token";

        #region FUNGIBLE TOKENS
        public void SendTokens(Address targetChainAddress, Address from, Address to, string symbol, BigInteger amount)
        {
            Runtime.Expect(IsWitness(from), "invalid witness");

            Runtime.Expect(IsAddressOfParentChain(targetChainAddress) || IsAddressOfChildChain(targetChainAddress), "target must be parent or child chain");

            var targetChain = this.Runtime.Nexus.FindChainByAddress(targetChainAddress);

            Runtime.Expect(this.Runtime.Nexus.TokenExists(symbol), "invalid token");
            var tokenInfo = this.Runtime.Nexus.GetTokenInfo(symbol);
            Runtime.Expect(tokenInfo.Flags.HasFlag(TokenFlags.Fungible), "must be fungible token");

<<<<<<< HEAD
            SupplySheet sourceSupplies;

            if (tokenInfo.IsCapped)
            {
                sourceSupplies = this.Runtime.Chain.GetTokenSupplies(symbol);
                var targetSupplies = otherChain.GetTokenSupplies(symbol);
=======
            if (tokenInfo.IsCapped)
            {
                var sourceSupplies = new SupplySheet(symbol, this.Runtime.Chain, Runtime.Nexus);
                var targetSupplies = new SupplySheet(symbol, targetChain, Runtime.Nexus);
>>>>>>> 3ed60c46

                if (IsAddressOfParentChain(targetChainAddress))
                {
                    Runtime.Expect(sourceSupplies.MoveToParent(this.Storage, amount), "source supply check failed");
                }
                else // child chain
                {
                    Runtime.Expect(sourceSupplies.MoveToChild(this.Storage, this.Runtime.Chain.Name, amount), "source supply check failed");
                }
            }

<<<<<<< HEAD
            var balances = this.Runtime.Chain.GetTokenBalances(symbol);
            Runtime.Expect(Runtime.Nexus.BurnTokens(symbol, this.Storage, balances, sourceSupplies, from, amount), "burn failed");
=======
            Runtime.Expect(Runtime.Nexus.BurnTokens(symbol, this.Storage, this.Runtime.Chain, from, amount), "burn failed");
>>>>>>> 3ed60c46

            Runtime.Notify(EventKind.TokenBurn, from, new TokenEventData() { symbol = symbol, value = amount, chainAddress = Runtime.Chain.Address });
            Runtime.Notify(EventKind.TokenEscrow, to, new TokenEventData() { symbol = symbol, value = amount, chainAddress = targetChainAddress });
        }

        public void MintTokens(Address to, string symbol, BigInteger amount)
        {
            Runtime.Expect(amount > 0, "amount must be positive and greater than zero");

            Runtime.Expect(this.Runtime.Nexus.TokenExists(symbol), "invalid token");
            var tokenInfo = this.Runtime.Nexus.GetTokenInfo(symbol);
            Runtime.Expect(tokenInfo.Flags.HasFlag(TokenFlags.Fungible), "token must be fungible");

            Runtime.Expect(IsWitness(tokenInfo.Owner), "invalid witness");

<<<<<<< HEAD
            SupplySheet supplies;

            if (tokenInfo.IsCapped)
            {
                supplies = this.Runtime.Chain.GetTokenSupplies(symbol);
                Runtime.Expect(supplies.Mint(amount), "increasing supply failed");
            }
            else
            {
                supplies = null;
            }

            var balances = this.Runtime.Chain.GetTokenBalances(symbol);
            Runtime.Expect(Runtime.Nexus.MintTokens(symbol, this.Storage, balances, supplies, to, amount), "minting failed");
=======
            Runtime.Expect(Runtime.Nexus.MintTokens(symbol, this.Storage, Runtime.Chain, to, amount), "minting failed");
>>>>>>> 3ed60c46

            Runtime.Notify(EventKind.TokenMint, to, new TokenEventData() { symbol = symbol, value = amount, chainAddress = this.Runtime.Chain.Address });
        }

        public void BurnTokens(Address from, string symbol, BigInteger amount)
        {
            Runtime.Expect(amount > 0, "amount must be positive and greater than zero");
            Runtime.Expect(IsWitness(from), "invalid witness");

            Runtime.Expect(this.Runtime.Nexus.TokenExists(symbol), "invalid token");
            var tokenInfo = this.Runtime.Nexus.GetTokenInfo(symbol);
            Runtime.Expect(tokenInfo.Flags.HasFlag(TokenFlags.Fungible), "token must be fungible");
<<<<<<< HEAD

            SupplySheet supplies;
            if (tokenInfo.IsCapped)
            {
                supplies = this.Runtime.Chain.GetTokenSupplies(symbol);
                Runtime.Expect(supplies.Burn(amount), "decreasing supply failed");
            }
            else
            {
                supplies = null;
            }

            var balances = this.Runtime.Chain.GetTokenBalances(symbol);
            Runtime.Expect(this.Runtime.Nexus.BurnTokens(symbol, this.Storage, balances, supplies, from, amount), "burning failed");
=======

            Runtime.Expect(this.Runtime.Nexus.BurnTokens(symbol, this.Storage, Runtime.Chain, from, amount), "burning failed");
>>>>>>> 3ed60c46

            Runtime.Notify(EventKind.TokenBurn, from, new TokenEventData() { symbol = symbol, value = amount });
        }

        public void TransferTokens(Address source, Address destination, string symbol, BigInteger amount)
        {
            Runtime.Expect(amount > 0, "amount must be positive and greater than zero");
            Runtime.Expect(source != destination, "source and destination must be different");
            Runtime.Expect(IsWitness(source), "invalid witness");

            Runtime.Expect(this.Runtime.Nexus.TokenExists(symbol), "invalid token");
            var tokenInfo = this.Runtime.Nexus.GetTokenInfo(symbol);
            Runtime.Expect(tokenInfo.Flags.HasFlag(TokenFlags.Fungible), "token must be fungible");
            Runtime.Expect(tokenInfo.Flags.HasFlag(TokenFlags.Transferable), "token must be transferable");

<<<<<<< HEAD
            var balances = this.Runtime.Chain.GetTokenBalances(symbol);
            Runtime.Expect(Runtime.Nexus.TransferTokens(symbol, this.Storage, balances, source, destination, amount), "transfer failed");
=======
            Runtime.Expect(Runtime.Nexus.TransferTokens(symbol, this.Storage, Runtime.Chain, source, destination, amount), "transfer failed");
>>>>>>> 3ed60c46

            Runtime.Notify(EventKind.TokenSend, source, new TokenEventData() { chainAddress = this.Runtime.Chain.Address, value = amount, symbol = symbol });
            Runtime.Notify(EventKind.TokenReceive, destination, new TokenEventData() { chainAddress = this.Runtime.Chain.Address, value = amount, symbol = symbol });
        }

        public BigInteger GetBalance(Address address, string symbol)
        {
            Runtime.Expect(this.Runtime.Nexus.TokenExists(symbol), "invalid token");
            var token = this.Runtime.Nexus.GetTokenInfo(symbol);
            Runtime.Expect(token.Flags.HasFlag(TokenFlags.Fungible), "token must be fungible");

<<<<<<< HEAD
            var balances = this.Runtime.Chain.GetTokenBalances(symbol);
=======
            var balances = new BalanceSheet(symbol);
>>>>>>> 3ed60c46
            return balances.Get(this.Storage, address);
        }
        #endregion

        #region NON FUNGIBLE TOKENS
        public BigInteger[] GetTokens(Address address, string symbol)
        {
            Runtime.Expect(this.Runtime.Nexus.TokenExists(symbol), "invalid token");
            var token = this.Runtime.Nexus.GetTokenInfo(symbol);
            Runtime.Expect(!token.IsFungible, "token must be non-fungible");

<<<<<<< HEAD
            var ownerships = this.Runtime.Chain.GetTokenOwnerships(symbol);
=======
            var ownerships = new OwnershipSheet(symbol);
>>>>>>> 3ed60c46
            return ownerships.Get(this.Storage, address).ToArray();
        }

        // TODO minting a NFT will require a certain amount of KCAL that is released upon burning
        public BigInteger MintToken(Address to, string symbol, byte[] ram, byte[] rom)
        {
            Runtime.Expect(this.Runtime.Nexus.TokenExists(symbol), "invalid token");
            var tokenInfo = this.Runtime.Nexus.GetTokenInfo(symbol);
            Runtime.Expect(!tokenInfo.IsFungible, "token must be non-fungible");
            Runtime.Expect(IsWitness(tokenInfo.Owner), "invalid witness");

<<<<<<< HEAD
            Runtime.Expect(rom.Length <= TokenContent.MaxROMSize, "ROM size exceeds maximum allowed");
            Runtime.Expect(ram.Length <= TokenContent.MaxRAMSize, "RAM size exceeds maximum allowed");

            var tokenID = this.Runtime.Nexus.CreateNFT(symbol, Runtime.Chain.Address, to, ram, rom);
            Runtime.Expect(tokenID > 0, "invalid tokenID");

            if (tokenInfo.IsCapped)
            {
                var supplies = this.Runtime.Chain.GetTokenSupplies(symbol);
                Runtime.Expect(supplies.Mint(1), "increasing supply failed");
            }

            var ownerships = this.Runtime.Chain.GetTokenOwnerships(symbol);
            Runtime.Expect(Runtime.Nexus.MintToken(symbol), "minting failed");
            Runtime.Expect(ownerships.Give(this.Storage, to, tokenID), "give token failed");
=======
            Runtime.Expect(Runtime.Chain.Name == Nexus.RootChainName, "can only mint nft in root chain");

            Runtime.Expect(rom.Length <= TokenContent.MaxROMSize, "ROM size exceeds maximum allowed");
            Runtime.Expect(ram.Length <= TokenContent.MaxRAMSize, "RAM size exceeds maximum allowed");

            var tokenID = this.Runtime.Nexus.CreateNFT(symbol, Runtime.Chain.Address, ram, rom);
            Runtime.Expect(tokenID > 0, "invalid tokenID");

            Runtime.Expect(Runtime.Nexus.MintToken(symbol, this.Storage, Runtime.Chain, to, tokenID), "minting failed");
>>>>>>> 3ed60c46

            Runtime.Notify(EventKind.TokenMint, to, new TokenEventData() { symbol = symbol, value = tokenID });
            return tokenID;
        }

        public void BurnToken(Address from, string symbol, BigInteger tokenID)
        {
            Runtime.Expect(IsWitness(from), "invalid witness");

            Runtime.Expect(this.Runtime.Nexus.TokenExists(symbol), "invalid token");
            var tokenInfo = this.Runtime.Nexus.GetTokenInfo(symbol);
            Runtime.Expect(!tokenInfo.IsFungible, "token must be non-fungible");
<<<<<<< HEAD

            if (tokenInfo.IsCapped)
            {
                var supplies = this.Runtime.Chain.GetTokenSupplies(symbol);
                Runtime.Expect(supplies.Burn(1), "decreasing supply failed");
            }

            var ownerships = this.Runtime.Chain.GetTokenOwnerships(symbol);
            Runtime.Expect(ownerships.Take(this.Storage, from, tokenID), "take token failed");
            Runtime.Expect(Runtime.Nexus.BurnToken(symbol), "burn failed");
=======

            Runtime.Expect(Runtime.Nexus.BurnToken(symbol, this.Storage, from, tokenID), "burn failed");
>>>>>>> 3ed60c46

            Runtime.Expect(this.Runtime.Nexus.DestroyNFT(symbol, tokenID), "destroy token failed");

            Runtime.Notify(EventKind.TokenBurn, from, new TokenEventData() { symbol = symbol, value = tokenID });
        }

        public void TransferToken(Address source, Address destination, string symbol, BigInteger tokenID)
        {
            Runtime.Expect(IsWitness(source), "invalid witness");

            Runtime.Expect(source != destination, "source and destination must be different");

            Runtime.Expect(this.Runtime.Nexus.TokenExists(symbol), "invalid token");
            var tokenInfo = this.Runtime.Nexus.GetTokenInfo(symbol);
            Runtime.Expect(!tokenInfo.IsFungible, "token must be non-fungible");
<<<<<<< HEAD

            var ownerships = this.Runtime.Chain.GetTokenOwnerships(symbol);
            Runtime.Expect(ownerships.Take(this.Storage, source, tokenID), "take token failed");
            Runtime.Expect(ownerships.Give(this.Storage, destination, tokenID), "give token failed");

            this.Runtime.Nexus.EditNFTLocation(symbol, tokenID, Runtime.Chain.Address, destination);
=======

            Runtime.Expect(Runtime.Nexus.TransferToken(symbol, this.Storage, Runtime.Chain, source, destination, tokenID), "transfer failed");
>>>>>>> 3ed60c46

            Runtime.Notify(EventKind.TokenSend, source, new TokenEventData() { chainAddress = this.Runtime.Chain.Address, value = tokenID, symbol = symbol });
            Runtime.Notify(EventKind.TokenReceive, destination, new TokenEventData() { chainAddress = this.Runtime.Chain.Address, value = tokenID, symbol = symbol });
        }

        public void SendToken(Address targetChainAddress, Address from, Address to, string symbol, BigInteger tokenID)
        {
            Runtime.Expect(IsWitness(from), "invalid witness");

            Runtime.Expect(IsAddressOfParentChain(targetChainAddress) || IsAddressOfChildChain(targetChainAddress), "source must be parent or child chain");

            var targetChain = this.Runtime.Nexus.FindChainByAddress(targetChainAddress);

            Runtime.Expect(this.Runtime.Nexus.TokenExists(symbol), "invalid token");
            var tokenInfo = this.Runtime.Nexus.GetTokenInfo(symbol);
            Runtime.Expect(!tokenInfo.Flags.HasFlag(TokenFlags.Fungible), "must be non-fungible token");

            if (tokenInfo.IsCapped)
            {
<<<<<<< HEAD
                var sourceSupplies = this.Runtime.Chain.GetTokenSupplies(symbol);
                var targetSupplies = otherChain.GetTokenSupplies(symbol);
=======
                var sourceSupplies = new SupplySheet(symbol, this.Runtime.Chain, Runtime.Nexus);
                var targetSupplies = new SupplySheet(symbol, targetChain, Runtime.Nexus);
>>>>>>> 3ed60c46

                BigInteger amount = 1;

                if (IsAddressOfParentChain(targetChainAddress))
                {
                    Runtime.Expect(sourceSupplies.MoveToParent(this.Storage, amount), "source supply check failed");
                }
                else // child chain
                {
                    Runtime.Expect(sourceSupplies.MoveToChild(this.Storage, this.Runtime.Chain.Name, amount), "source supply check failed");
                }
            }

<<<<<<< HEAD
            var ownerships = this.Runtime.Chain.GetTokenOwnerships(symbol);
            Runtime.Expect(ownerships.Take(this.Storage, from, tokenID), "take token failed");
=======
            Runtime.Expect(Runtime.Nexus.TransferToken(symbol, this.Storage, Runtime.Chain, from, targetChainAddress, tokenID), "take token failed");
>>>>>>> 3ed60c46

            Runtime.Notify(EventKind.TokenBurn, from, new TokenEventData() { symbol = symbol, value = tokenID, chainAddress = Runtime.Chain.Address });
            Runtime.Notify(EventKind.TokenEscrow, to, new TokenEventData() { symbol = symbol, value = tokenID, chainAddress = targetChainAddress });
        }

        #endregion

        #region SETTLEMENTS
        // NOTE we should later prevent contracts from manipulating those
        private StorageMap _settledTransactions; //<Hash, bool>

        public bool IsSettled(Hash hash)
        {
            return _settledTransactions.ContainsKey(hash);
        }

        protected void RegisterHashAsKnown(Hash hash)
        {
            _settledTransactions.Set(hash, true);
        }

        private void DoSettlement(Chain sourceChain, Address targetAddress, TokenEventData data)
        {
            var symbol = data.symbol;
            var value = data.value;

            Runtime.Expect(value > 0, "value must be greater than zero");
            Runtime.Expect(targetAddress != Address.Null, "target must not be null");

            Runtime.Expect(this.Runtime.Nexus.TokenExists(symbol), "invalid token");
            var tokenInfo = this.Runtime.Nexus.GetTokenInfo(symbol);

            if (tokenInfo.IsCapped)
            {
<<<<<<< HEAD
                var sourceSupplies = sourceChain.GetTokenSupplies(symbol);
                var targetSupplies = this.Runtime.Chain.GetTokenSupplies(symbol);

                if (IsParentChain(sourceChain.Address))
=======
                var sourceSupplies = new SupplySheet(symbol, sourceChain, Runtime.Nexus);
                var targetSupplies = new SupplySheet(symbol, this.Runtime.Chain, Runtime.Nexus);
                
                if (IsAddressOfParentChain(sourceChain.Address))
>>>>>>> 3ed60c46
                {
                    Runtime.Expect(targetSupplies.MoveFromParent(this.Storage, value), "target supply check failed");
                }
                else // child chain
                {
                    Runtime.Expect(targetSupplies.MoveFromChild(this.Storage, this.Runtime.Chain.Name, value), "target supply check failed");
                }
            }

            if (tokenInfo.Flags.HasFlag(TokenFlags.Fungible))
            {
<<<<<<< HEAD
                var balances = this.Runtime.Chain.GetTokenBalances(symbol);
                var supplies = tokenInfo.IsCapped ? this.Runtime.Chain.GetTokenSupplies(symbol) : null;
                Runtime.Expect(Runtime.Nexus.MintTokens(symbol, this.Storage, balances, supplies, targetAddress, value), "mint failed");
            }
            else
            {
                var ownerships = this.Runtime.Chain.GetTokenOwnerships(symbol);
                Runtime.Expect(ownerships.Give(this.Storage, targetAddress, value), "give token failed");
                Runtime.Expect(Runtime.Nexus.MintToken(symbol), "mint failed");

                this.Runtime.Nexus.EditNFTLocation(symbol, value, Runtime.Chain.Address, targetAddress);
=======
                Runtime.Expect(Runtime.Nexus.MintTokens(symbol, this.Storage, Runtime.Chain, targetAddress, value), "mint failed");
            }
            else
            {
                Runtime.Expect(Runtime.Nexus.MintToken(symbol, this.Storage, Runtime.Chain, targetAddress, value), "mint failed");
>>>>>>> 3ed60c46
            }

            Runtime.Notify(EventKind.TokenReceive, targetAddress, new TokenEventData() { symbol = symbol, value = value, chainAddress = sourceChain.Address });
        }

        public void SettleBlock(Address sourceChainAddress, Hash hash)
        {
            Runtime.Expect(IsAddressOfParentChain(sourceChainAddress) || IsAddressOfChildChain(sourceChainAddress), "source must be parent or child chain");

            Runtime.Expect(!IsSettled(hash), "hash already settled");

            var sourceChain = this.Runtime.Nexus.FindChainByAddress(sourceChainAddress);

            var block = sourceChain.FindBlockByHash(hash);
            Runtime.Expect(block != null, "invalid block");

            int settlements = 0;

            foreach (var txHash in block.TransactionHashes)
            {
                var evts = block.GetEventsForTransaction(txHash);

                foreach (var evt in evts)
                {
                    if (evt.Kind == EventKind.TokenEscrow)
                    {
                        var data = Serialization.Unserialize<TokenEventData>(evt.Data);
                        if (data.chainAddress == this.Runtime.Chain.Address)
                        {
                            DoSettlement(sourceChain, evt.Address, data);
                            settlements++;
                        }
                    }
                }
            }

            Runtime.Expect(settlements > 0, "no settlements in the block");
            RegisterHashAsKnown(hash);
        }
        #endregion
    }
}<|MERGE_RESOLUTION|>--- conflicted
+++ resolved
@@ -24,19 +24,10 @@
             var tokenInfo = this.Runtime.Nexus.GetTokenInfo(symbol);
             Runtime.Expect(tokenInfo.Flags.HasFlag(TokenFlags.Fungible), "must be fungible token");
 
-<<<<<<< HEAD
-            SupplySheet sourceSupplies;
-
-            if (tokenInfo.IsCapped)
-            {
-                sourceSupplies = this.Runtime.Chain.GetTokenSupplies(symbol);
-                var targetSupplies = otherChain.GetTokenSupplies(symbol);
-=======
             if (tokenInfo.IsCapped)
             {
                 var sourceSupplies = new SupplySheet(symbol, this.Runtime.Chain, Runtime.Nexus);
                 var targetSupplies = new SupplySheet(symbol, targetChain, Runtime.Nexus);
->>>>>>> 3ed60c46
 
                 if (IsAddressOfParentChain(targetChainAddress))
                 {
@@ -48,12 +39,7 @@
                 }
             }
 
-<<<<<<< HEAD
-            var balances = this.Runtime.Chain.GetTokenBalances(symbol);
-            Runtime.Expect(Runtime.Nexus.BurnTokens(symbol, this.Storage, balances, sourceSupplies, from, amount), "burn failed");
-=======
             Runtime.Expect(Runtime.Nexus.BurnTokens(symbol, this.Storage, this.Runtime.Chain, from, amount), "burn failed");
->>>>>>> 3ed60c46
 
             Runtime.Notify(EventKind.TokenBurn, from, new TokenEventData() { symbol = symbol, value = amount, chainAddress = Runtime.Chain.Address });
             Runtime.Notify(EventKind.TokenEscrow, to, new TokenEventData() { symbol = symbol, value = amount, chainAddress = targetChainAddress });
@@ -69,24 +55,7 @@
 
             Runtime.Expect(IsWitness(tokenInfo.Owner), "invalid witness");
 
-<<<<<<< HEAD
-            SupplySheet supplies;
-
-            if (tokenInfo.IsCapped)
-            {
-                supplies = this.Runtime.Chain.GetTokenSupplies(symbol);
-                Runtime.Expect(supplies.Mint(amount), "increasing supply failed");
-            }
-            else
-            {
-                supplies = null;
-            }
-
-            var balances = this.Runtime.Chain.GetTokenBalances(symbol);
-            Runtime.Expect(Runtime.Nexus.MintTokens(symbol, this.Storage, balances, supplies, to, amount), "minting failed");
-=======
             Runtime.Expect(Runtime.Nexus.MintTokens(symbol, this.Storage, Runtime.Chain, to, amount), "minting failed");
->>>>>>> 3ed60c46
 
             Runtime.Notify(EventKind.TokenMint, to, new TokenEventData() { symbol = symbol, value = amount, chainAddress = this.Runtime.Chain.Address });
         }
@@ -99,25 +68,8 @@
             Runtime.Expect(this.Runtime.Nexus.TokenExists(symbol), "invalid token");
             var tokenInfo = this.Runtime.Nexus.GetTokenInfo(symbol);
             Runtime.Expect(tokenInfo.Flags.HasFlag(TokenFlags.Fungible), "token must be fungible");
-<<<<<<< HEAD
-
-            SupplySheet supplies;
-            if (tokenInfo.IsCapped)
-            {
-                supplies = this.Runtime.Chain.GetTokenSupplies(symbol);
-                Runtime.Expect(supplies.Burn(amount), "decreasing supply failed");
-            }
-            else
-            {
-                supplies = null;
-            }
-
-            var balances = this.Runtime.Chain.GetTokenBalances(symbol);
-            Runtime.Expect(this.Runtime.Nexus.BurnTokens(symbol, this.Storage, balances, supplies, from, amount), "burning failed");
-=======
 
             Runtime.Expect(this.Runtime.Nexus.BurnTokens(symbol, this.Storage, Runtime.Chain, from, amount), "burning failed");
->>>>>>> 3ed60c46
 
             Runtime.Notify(EventKind.TokenBurn, from, new TokenEventData() { symbol = symbol, value = amount });
         }
@@ -133,12 +85,7 @@
             Runtime.Expect(tokenInfo.Flags.HasFlag(TokenFlags.Fungible), "token must be fungible");
             Runtime.Expect(tokenInfo.Flags.HasFlag(TokenFlags.Transferable), "token must be transferable");
 
-<<<<<<< HEAD
-            var balances = this.Runtime.Chain.GetTokenBalances(symbol);
-            Runtime.Expect(Runtime.Nexus.TransferTokens(symbol, this.Storage, balances, source, destination, amount), "transfer failed");
-=======
             Runtime.Expect(Runtime.Nexus.TransferTokens(symbol, this.Storage, Runtime.Chain, source, destination, amount), "transfer failed");
->>>>>>> 3ed60c46
 
             Runtime.Notify(EventKind.TokenSend, source, new TokenEventData() { chainAddress = this.Runtime.Chain.Address, value = amount, symbol = symbol });
             Runtime.Notify(EventKind.TokenReceive, destination, new TokenEventData() { chainAddress = this.Runtime.Chain.Address, value = amount, symbol = symbol });
@@ -150,11 +97,7 @@
             var token = this.Runtime.Nexus.GetTokenInfo(symbol);
             Runtime.Expect(token.Flags.HasFlag(TokenFlags.Fungible), "token must be fungible");
 
-<<<<<<< HEAD
-            var balances = this.Runtime.Chain.GetTokenBalances(symbol);
-=======
             var balances = new BalanceSheet(symbol);
->>>>>>> 3ed60c46
             return balances.Get(this.Storage, address);
         }
         #endregion
@@ -166,11 +109,7 @@
             var token = this.Runtime.Nexus.GetTokenInfo(symbol);
             Runtime.Expect(!token.IsFungible, "token must be non-fungible");
 
-<<<<<<< HEAD
-            var ownerships = this.Runtime.Chain.GetTokenOwnerships(symbol);
-=======
             var ownerships = new OwnershipSheet(symbol);
->>>>>>> 3ed60c46
             return ownerships.Get(this.Storage, address).ToArray();
         }
 
@@ -182,33 +121,15 @@
             Runtime.Expect(!tokenInfo.IsFungible, "token must be non-fungible");
             Runtime.Expect(IsWitness(tokenInfo.Owner), "invalid witness");
 
-<<<<<<< HEAD
+            Runtime.Expect(Runtime.Chain.Name == Nexus.RootChainName, "can only mint nft in root chain");
+
             Runtime.Expect(rom.Length <= TokenContent.MaxROMSize, "ROM size exceeds maximum allowed");
             Runtime.Expect(ram.Length <= TokenContent.MaxRAMSize, "RAM size exceeds maximum allowed");
 
-            var tokenID = this.Runtime.Nexus.CreateNFT(symbol, Runtime.Chain.Address, to, ram, rom);
-            Runtime.Expect(tokenID > 0, "invalid tokenID");
-
-            if (tokenInfo.IsCapped)
-            {
-                var supplies = this.Runtime.Chain.GetTokenSupplies(symbol);
-                Runtime.Expect(supplies.Mint(1), "increasing supply failed");
-            }
-
-            var ownerships = this.Runtime.Chain.GetTokenOwnerships(symbol);
-            Runtime.Expect(Runtime.Nexus.MintToken(symbol), "minting failed");
-            Runtime.Expect(ownerships.Give(this.Storage, to, tokenID), "give token failed");
-=======
-            Runtime.Expect(Runtime.Chain.Name == Nexus.RootChainName, "can only mint nft in root chain");
-
-            Runtime.Expect(rom.Length <= TokenContent.MaxROMSize, "ROM size exceeds maximum allowed");
-            Runtime.Expect(ram.Length <= TokenContent.MaxRAMSize, "RAM size exceeds maximum allowed");
-
             var tokenID = this.Runtime.Nexus.CreateNFT(symbol, Runtime.Chain.Address, ram, rom);
             Runtime.Expect(tokenID > 0, "invalid tokenID");
 
             Runtime.Expect(Runtime.Nexus.MintToken(symbol, this.Storage, Runtime.Chain, to, tokenID), "minting failed");
->>>>>>> 3ed60c46
 
             Runtime.Notify(EventKind.TokenMint, to, new TokenEventData() { symbol = symbol, value = tokenID });
             return tokenID;
@@ -221,21 +142,8 @@
             Runtime.Expect(this.Runtime.Nexus.TokenExists(symbol), "invalid token");
             var tokenInfo = this.Runtime.Nexus.GetTokenInfo(symbol);
             Runtime.Expect(!tokenInfo.IsFungible, "token must be non-fungible");
-<<<<<<< HEAD
-
-            if (tokenInfo.IsCapped)
-            {
-                var supplies = this.Runtime.Chain.GetTokenSupplies(symbol);
-                Runtime.Expect(supplies.Burn(1), "decreasing supply failed");
-            }
-
-            var ownerships = this.Runtime.Chain.GetTokenOwnerships(symbol);
-            Runtime.Expect(ownerships.Take(this.Storage, from, tokenID), "take token failed");
-            Runtime.Expect(Runtime.Nexus.BurnToken(symbol), "burn failed");
-=======
 
             Runtime.Expect(Runtime.Nexus.BurnToken(symbol, this.Storage, from, tokenID), "burn failed");
->>>>>>> 3ed60c46
 
             Runtime.Expect(this.Runtime.Nexus.DestroyNFT(symbol, tokenID), "destroy token failed");
 
@@ -251,17 +159,8 @@
             Runtime.Expect(this.Runtime.Nexus.TokenExists(symbol), "invalid token");
             var tokenInfo = this.Runtime.Nexus.GetTokenInfo(symbol);
             Runtime.Expect(!tokenInfo.IsFungible, "token must be non-fungible");
-<<<<<<< HEAD
-
-            var ownerships = this.Runtime.Chain.GetTokenOwnerships(symbol);
-            Runtime.Expect(ownerships.Take(this.Storage, source, tokenID), "take token failed");
-            Runtime.Expect(ownerships.Give(this.Storage, destination, tokenID), "give token failed");
-
-            this.Runtime.Nexus.EditNFTLocation(symbol, tokenID, Runtime.Chain.Address, destination);
-=======
 
             Runtime.Expect(Runtime.Nexus.TransferToken(symbol, this.Storage, Runtime.Chain, source, destination, tokenID), "transfer failed");
->>>>>>> 3ed60c46
 
             Runtime.Notify(EventKind.TokenSend, source, new TokenEventData() { chainAddress = this.Runtime.Chain.Address, value = tokenID, symbol = symbol });
             Runtime.Notify(EventKind.TokenReceive, destination, new TokenEventData() { chainAddress = this.Runtime.Chain.Address, value = tokenID, symbol = symbol });
@@ -281,13 +180,8 @@
 
             if (tokenInfo.IsCapped)
             {
-<<<<<<< HEAD
-                var sourceSupplies = this.Runtime.Chain.GetTokenSupplies(symbol);
-                var targetSupplies = otherChain.GetTokenSupplies(symbol);
-=======
                 var sourceSupplies = new SupplySheet(symbol, this.Runtime.Chain, Runtime.Nexus);
                 var targetSupplies = new SupplySheet(symbol, targetChain, Runtime.Nexus);
->>>>>>> 3ed60c46
 
                 BigInteger amount = 1;
 
@@ -301,12 +195,7 @@
                 }
             }
 
-<<<<<<< HEAD
-            var ownerships = this.Runtime.Chain.GetTokenOwnerships(symbol);
-            Runtime.Expect(ownerships.Take(this.Storage, from, tokenID), "take token failed");
-=======
             Runtime.Expect(Runtime.Nexus.TransferToken(symbol, this.Storage, Runtime.Chain, from, targetChainAddress, tokenID), "take token failed");
->>>>>>> 3ed60c46
 
             Runtime.Notify(EventKind.TokenBurn, from, new TokenEventData() { symbol = symbol, value = tokenID, chainAddress = Runtime.Chain.Address });
             Runtime.Notify(EventKind.TokenEscrow, to, new TokenEventData() { symbol = symbol, value = tokenID, chainAddress = targetChainAddress });
@@ -341,17 +230,10 @@
 
             if (tokenInfo.IsCapped)
             {
-<<<<<<< HEAD
-                var sourceSupplies = sourceChain.GetTokenSupplies(symbol);
-                var targetSupplies = this.Runtime.Chain.GetTokenSupplies(symbol);
-
-                if (IsParentChain(sourceChain.Address))
-=======
                 var sourceSupplies = new SupplySheet(symbol, sourceChain, Runtime.Nexus);
                 var targetSupplies = new SupplySheet(symbol, this.Runtime.Chain, Runtime.Nexus);
                 
                 if (IsAddressOfParentChain(sourceChain.Address))
->>>>>>> 3ed60c46
                 {
                     Runtime.Expect(targetSupplies.MoveFromParent(this.Storage, value), "target supply check failed");
                 }
@@ -363,25 +245,11 @@
 
             if (tokenInfo.Flags.HasFlag(TokenFlags.Fungible))
             {
-<<<<<<< HEAD
-                var balances = this.Runtime.Chain.GetTokenBalances(symbol);
-                var supplies = tokenInfo.IsCapped ? this.Runtime.Chain.GetTokenSupplies(symbol) : null;
-                Runtime.Expect(Runtime.Nexus.MintTokens(symbol, this.Storage, balances, supplies, targetAddress, value), "mint failed");
+                Runtime.Expect(Runtime.Nexus.MintTokens(symbol, this.Storage, Runtime.Chain, targetAddress, value), "mint failed");
             }
             else
             {
-                var ownerships = this.Runtime.Chain.GetTokenOwnerships(symbol);
-                Runtime.Expect(ownerships.Give(this.Storage, targetAddress, value), "give token failed");
-                Runtime.Expect(Runtime.Nexus.MintToken(symbol), "mint failed");
-
-                this.Runtime.Nexus.EditNFTLocation(symbol, value, Runtime.Chain.Address, targetAddress);
-=======
-                Runtime.Expect(Runtime.Nexus.MintTokens(symbol, this.Storage, Runtime.Chain, targetAddress, value), "mint failed");
-            }
-            else
-            {
                 Runtime.Expect(Runtime.Nexus.MintToken(symbol, this.Storage, Runtime.Chain, targetAddress, value), "mint failed");
->>>>>>> 3ed60c46
             }
 
             Runtime.Notify(EventKind.TokenReceive, targetAddress, new TokenEventData() { symbol = symbol, value = value, chainAddress = sourceChain.Address });

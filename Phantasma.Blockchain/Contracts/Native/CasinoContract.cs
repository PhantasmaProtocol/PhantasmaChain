--- conflicted
+++ resolved
@@ -55,14 +55,8 @@
 
             Runtime.Expect(!_matchMap.ContainsKey<Address>(from), "already in match");
 
-<<<<<<< HEAD
-            var balances = Runtime.Chain.GetTokenBalances(token.Symbol);
-            var fee = GetTableFee(tableID);
-            Runtime.Expect(Runtime.Nexus.TransferTokens(token.Symbol, this.Storage, balances, from, Runtime.Chain.Address, fee), "fee transfer failed");
-=======
             var fee = GetTableFee(tableID);
             Runtime.Expect(Runtime.Nexus.TransferTokens(token.Symbol, this.Storage, Runtime.Chain, from, Runtime.Chain.Address, fee), "fee transfer failed");
->>>>>>> 3ed60c46
 
             int queueIndex = -1;
             var count = _queue.Count();

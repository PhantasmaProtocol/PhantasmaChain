--- conflicted
+++ resolved
@@ -2421,30 +2421,22 @@
         // get how many wrestlers in an account
         public BigInteger[] GetAccountWrestlers(Address address)
         {
-<<<<<<< HEAD
-            var ownerships = Runtime.Chain.GetTokenOwnerships(Constants.WRESTLER_SYMBOL);
-=======
             var token = Runtime.Nexus.FindTokenBySymbol(Constants.WRESTLER_SYMBOL);
             Runtime.Expect(token != null, Constants.WRESTLER_SYMBOL + " token not found");
 
             var ownerships = Runtime.Chain.GetTokenOwnerships(token);
 
->>>>>>> 3b08e6d1
             var ownerIDs = ownerships.Get(this.Storage, address);
             return ownerIDs.ToArray();
         }
 
         public BigInteger[] GetAccountItems(Address address)
         {
-<<<<<<< HEAD
-            var ownerships = Runtime.Chain.GetTokenOwnerships(Constants.ITEM_SYMBOL);
-=======
             var token = Runtime.Nexus.FindTokenBySymbol(Constants.ITEM_SYMBOL);
             Runtime.Expect(token != null, Constants.ITEM_SYMBOL + " token not found");
 
             var ownerships = Runtime.Chain.GetTokenOwnerships(token);
 
->>>>>>> 3b08e6d1
             var ownerIDs = ownerships.Get(this.Storage, address);
             return ownerIDs.ToArray();
             /*

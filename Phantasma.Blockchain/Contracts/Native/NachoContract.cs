using System;
using System.Collections.Generic;
using System.Linq;
<<<<<<< HEAD
using Phantasma.Storage.Context;
=======
using Phantasma.Blockchain.Storage;
using Phantasma.Core.Types;
>>>>>>> 5fa6437d
using Phantasma.Cryptography;
using Phantasma.Storage;
using Phantasma.Numerics;
using Phantasma.Blockchain.Tokens;

namespace Phantasma.Blockchain.Contracts.Native
{
    #region RULES
    public static class Rules
    {
        public static bool ValidateAddressName(string name)
        {
            if (name == null) return false;

            if (name.Length < 4 || name.Length > 15) return false;

            if (name.Equals(NachoConstants.ANONYMOUS_NAME, StringComparison.OrdinalIgnoreCase) || name.Equals(NachoConstants.ACADEMY_NAME, StringComparison.OrdinalIgnoreCase)) return false;

            int index = 0;
            while (index < name.Length)
            {
                var c = name[index];
                index++;

                if (c >= 97 && c <= 122) continue; // lowercase allowed
                if (c == 95) continue; // underscore allowed
                if (c >= 48 && c <= 57) continue; // numbers allowed

                return false;
            }

            return true;
        }

        public static bool IsModeWithMatchMaker(BattleMode mode)
        {
            return (mode == BattleMode.Unranked || mode == BattleMode.Ranked);
        }

        public static bool IsModeWithBets(BattleMode mode)
        {
            return (mode == BattleMode.Versus || mode == BattleMode.Ranked);
        }

        public static bool IsNegativeStatus(BattleStatus status)
        {
            switch (status)
            {
                case BattleStatus.None: return false;
                case BattleStatus.Bright: return false;
                default: return true;
            }
        }

        public static bool IsChoiceItem(ItemKind kind)
        {
            if (kind == ItemKind.Body_Armor) return true;
            if (kind == ItemKind.Killer_Gloves) return true;
            return false;
        }

        public static bool IsFocusMove(WrestlingMove move)
        {
            if (move == WrestlingMove.Armlock) return true;
            if (move == WrestlingMove.Refresh) return true;
            return false;
        }

        public static bool IsChargeMove(WrestlingMove move)
        {
            if (move == WrestlingMove.Rhino_Charge) return true;
            if (move == WrestlingMove.Mantra) return true;
            if (move == WrestlingMove.Chilli_Dance) return true;
            return false;
        }

        public static bool IsDamageMove(WrestlingMove move)
        {
            switch (move)
            {
                case WrestlingMove.Chop:
                case WrestlingMove.Smash:
                case WrestlingMove.Boomerang:
                case WrestlingMove.Bash:
                case WrestlingMove.Armlock:
                case WrestlingMove.Avalanche:
                case WrestlingMove.Corkscrew:
                case WrestlingMove.Butterfly_Kick:
                case WrestlingMove.Gutbuster:
                case WrestlingMove.Rhino_Rush:
                case WrestlingMove.Razor_Jab:
                case WrestlingMove.Hammerhead:
                case WrestlingMove.Knee_Bomb:
                case WrestlingMove.Chicken_Wing:
                case WrestlingMove.Headspin:
                case WrestlingMove.Side_Hook:
                case WrestlingMove.Wolf_Claw:
                case WrestlingMove.Monkey_Slap:
                case WrestlingMove.Leg_Twister:
                case WrestlingMove.Heart_Punch:
                case WrestlingMove.Smile_Crush:
                case WrestlingMove.Spinning_Crane:
                case WrestlingMove.Octopus_Arm:
                case WrestlingMove.Rage_Punch:
                case WrestlingMove.Flying_Kick:
                case WrestlingMove.Torpedo:
                case WrestlingMove.Catapult:
                case WrestlingMove.Iron_Fist:
                case WrestlingMove.Mega_Chop:
                case WrestlingMove.Fire_Breath:
                case WrestlingMove.Tart_Throw:
                case WrestlingMove.Bizarre_Ball:
                case WrestlingMove.Pain_Release:
                case WrestlingMove.Chomp:
                case WrestlingMove.Takedown:
                case WrestlingMove.Burning_Tart:
                case WrestlingMove.Sick_Sock:
                case WrestlingMove.Palm_Strike:
                case WrestlingMove.Slingshot:
                case WrestlingMove.Fart:
                case WrestlingMove.Hurricane:
                case WrestlingMove.Moth_Drill:
                case WrestlingMove.Knock_Off:
                case WrestlingMove.Back_Slap:
                case WrestlingMove.Rehab:
                case WrestlingMove.Hyper_Slam:
                case WrestlingMove.Flame_Fang:
                case WrestlingMove.Needle_Sting:
                case WrestlingMove.Psy_Strike:
                case WrestlingMove.Tart_Splash:
                case WrestlingMove.Ultra_Punch:
                    return true;

                default: return false;
            }
        }

        public static Rarity GetItemRarity(ItemKind kind)
        {
            switch (kind)
            {
                case ItemKind.Bling:
                case ItemKind.Meat_Snack:
                case ItemKind.Golden_Bullet:
                case ItemKind.Pincers:
                case ItemKind.Ancient_Trinket:
                case ItemKind.Virus_Chip:
                case ItemKind.Gyroscope:
                case ItemKind.Dojo_Belt:
                case ItemKind.Nullifier:
                case ItemKind.Yo_Yo:
                case ItemKind.Trap_Card:
                case ItemKind.Dev_Badge:
                case ItemKind.Make_Up_Legendary:
                    return Rarity.Legendary;

                case ItemKind.Gym_Card:
                case ItemKind.Creepy_Toy:
                case ItemKind.Loser_Mask:
                case ItemKind.Ego_Mask:
                case ItemKind.Trainer_Speaker:
                case ItemKind.Vampire_Teeth:
                case ItemKind.Magnifying_Glass:
                case ItemKind.Body_Armor:
                case ItemKind.Dumbell:
                case ItemKind.Lucky_Charm:
                case ItemKind.Spinner:
                case ItemKind.Wood_Chair:
                case ItemKind.Spy_Specs:
                case ItemKind.Focus_Banana:
                case ItemKind.Yellow_Card:
                case ItemKind.Magic_Mirror:
                case ItemKind.Stance_Block:
                case ItemKind.Wrist_Weights:
                case ItemKind.Tequilla:
                case ItemKind.Sombrero:
                case ItemKind.Poncho:
                case ItemKind.Make_Up_Epic:
                    return Rarity.Epic;

                case ItemKind.Battle_Helmet:
                case ItemKind.Steel_Boots:
                case ItemKind.Envy_Mask:
                case ItemKind.Giant_Pillow:
                case ItemKind.Killer_Gloves:
                case ItemKind.Rare_Taco:
                case ItemKind.XP_Perfume:
                case ItemKind.Nails:
                case ItemKind.Clown_Nose:
                case ItemKind.Hand_Bandages:
                case ItemKind.Love_Lotion:
                case ItemKind.Nanobots:
                case ItemKind.Make_Up_Rare:
                    return Rarity.Rare;

                case ItemKind.Muscle_Overclocker:
                case ItemKind.Spike_Vest:
                case ItemKind.Dice:
                case ItemKind.Lemon_Shake:
                case ItemKind.Gas_Mask:
                case ItemKind.Ignition_Chip:
                case ItemKind.Bomb:
                case ItemKind.Stamina_Pill:
                case ItemKind.Attack_Pill:
                case ItemKind.Defense_Pill:
                case ItemKind.Rubber_Suit:
                case ItemKind.Mummy_Bandages:
                case ItemKind.Purple_Cog:
                case ItemKind.Red_Spring:
                case ItemKind.Blue_Gear:
                case ItemKind.Make_Up_Uncommon:
                    return Rarity.Uncommon;

                case ItemKind.Expert_Gloves:
                case ItemKind.Vigour_Juice:
                case ItemKind.Power_Juice:
                case ItemKind.Claws:
                case ItemKind.Shell:
                case ItemKind.Chilli_Bottle:
                case ItemKind.Fork:
                case ItemKind.Gnome_Cap:
                case ItemKind.Wood_Potato:
                //case ItemKind.Avatar:
                case ItemKind.Make_Up_Common:
                    return Rarity.Common;

                default: return Rarity.Common;
            }
        }

        public static MoveCategory GetMoveCategory(WrestlingMove move)
        {
            switch (move)
            {
                case WrestlingMove.Psy_Strike:
                case WrestlingMove.Mind_Slash:
                case WrestlingMove.Zen_Point:
                case WrestlingMove.Pain_Release:
                    return MoveCategory.Mind;

                case WrestlingMove.Knee_Bomb:
                case WrestlingMove.Leg_Twister:
                case WrestlingMove.Flying_Kick:
                case WrestlingMove.Headspin:
                case WrestlingMove.Boomerang:
                case WrestlingMove.Butterfly_Kick:
                case WrestlingMove.Sick_Sock:
                    return MoveCategory.Legs;

                case WrestlingMove.Chop:
                case WrestlingMove.Gutbuster:
                case WrestlingMove.Chicken_Wing:
                case WrestlingMove.Armlock:
                case WrestlingMove.Corkscrew:
                case WrestlingMove.Side_Hook:
                case WrestlingMove.Wolf_Claw:
                case WrestlingMove.Monkey_Slap:
                case WrestlingMove.Heart_Punch:
                case WrestlingMove.Smile_Crush:
                case WrestlingMove.Slingshot:
                case WrestlingMove.Beggar_Bag:
                case WrestlingMove.Trick:
                case WrestlingMove.Recycle:
                case WrestlingMove.Spinning_Crane:
                case WrestlingMove.Octopus_Arm:
                case WrestlingMove.Rage_Punch:
                case WrestlingMove.Palm_Strike:
                case WrestlingMove.Torniquet:
                case WrestlingMove.Wood_Work:
                case WrestlingMove.Iron_Fist:
                case WrestlingMove.Mega_Chop:
                    return MoveCategory.Hands;

                case WrestlingMove.Rhino_Rush:
                case WrestlingMove.Hammerhead:
                case WrestlingMove.Moth_Drill:
                    return MoveCategory.Head;

                case WrestlingMove.Smash:
                case WrestlingMove.Bash:
                case WrestlingMove.Takedown:
                case WrestlingMove.Block:
                case WrestlingMove.Avalanche:
                case WrestlingMove.Sweatshake:
                    return MoveCategory.Body;

                case WrestlingMove.Taunt:
                case WrestlingMove.Scream:
                case WrestlingMove.Lion_Roar:
                case WrestlingMove.Gobble:
                case WrestlingMove.Fire_Breath:
                    return MoveCategory.Mouth;

                default: return MoveCategory.Other;
            }
        }

        public static bool IsSucessful(int chance, int percentage)
        {
            return chance > (100 - percentage);
        }

        public static bool CanBeInMoveset(WrestlingMove move)
        {
            if (move <= WrestlingMove.Unknown || move >= WrestlingMove.Flinch)
            {
                return false;
            }

            switch (move)
            {
                case WrestlingMove.Rhino_Rush:
                case WrestlingMove.Iron_Fist:
                case WrestlingMove.Flinch:
                    return false;

                default:
                    return true;
            }
        }

        public static readonly WrestlingMove[] PRIMARY_MOVES = new WrestlingMove[]
        {
            WrestlingMove.Chop,
            WrestlingMove.Butterfly_Kick,
            WrestlingMove.Monkey_Slap,
            WrestlingMove.Moth_Drill,
        };

        public static readonly WrestlingMove[] SECONDARY_MOVES = new WrestlingMove[]
        {
            WrestlingMove.Block,
            WrestlingMove.Hammerhead,
            WrestlingMove.Knee_Bomb,
            WrestlingMove.Side_Hook,
            WrestlingMove.Grip,
            WrestlingMove.Leg_Twister,
            WrestlingMove.Heart_Punch,
            WrestlingMove.Smile_Crush,
            WrestlingMove.Slingshot,
            WrestlingMove.Octopus_Arm,
            WrestlingMove.Palm_Strike,
            WrestlingMove.Rage_Punch,
            WrestlingMove.Bash,
            WrestlingMove.Armlock,
            WrestlingMove.Gutbuster,
            WrestlingMove.Takedown,
            WrestlingMove.Boomerang,
            WrestlingMove.Back_Slap,
            WrestlingMove.Rehab,
            WrestlingMove.Hyper_Slam,
            WrestlingMove.Refresh,
            WrestlingMove.Clown_Makeup,
            WrestlingMove.Torniquet,
            WrestlingMove.Pray,
            WrestlingMove.Bottle_Sip,
            WrestlingMove.Dynamite_Arm,
            WrestlingMove.Gorilla_Cannon,
        };

        public static readonly WrestlingMove[] TERTIARY_MOVES = new WrestlingMove[]
        {
            WrestlingMove.Razor_Jab,
            WrestlingMove.Avalanche,
            WrestlingMove.Corkscrew,
            WrestlingMove.Flying_Kick,
            WrestlingMove.Taunt,
            WrestlingMove.Bulk,
            WrestlingMove.Scream,
            WrestlingMove.Chicken_Wing,
            WrestlingMove.Copycat,
            WrestlingMove.Beggar_Bag,
            WrestlingMove.Torpedo,
            WrestlingMove.Trick,
            WrestlingMove.Lion_Roar,
            WrestlingMove.Flame_Fang,
            WrestlingMove.Fire_Breath,
            WrestlingMove.Wolf_Claw,
            WrestlingMove.Fart,
            WrestlingMove.Needle_Sting,
            WrestlingMove.Knock_Off,
            WrestlingMove.Psy_Strike,
            WrestlingMove.Sick_Sock,
            WrestlingMove.Mind_Slash,
            WrestlingMove.Star_Gaze,
            WrestlingMove.Flailing_Arms,
        };

        public static readonly WrestlingMove[] STANCE_MOVES = new WrestlingMove[]
        {
            WrestlingMove.Headspin,
            WrestlingMove.Dodge,
            WrestlingMove.Rhino_Charge,
            WrestlingMove.Mantra,
            WrestlingMove.Gobble,
            WrestlingMove.Recycle,
            WrestlingMove.Chilli_Dance,
            WrestlingMove.Sweatshake,
            WrestlingMove.Wood_Work,
            WrestlingMove.Spinning_Crane,
            WrestlingMove.Voodoo,
            WrestlingMove.Zen_Point,
            WrestlingMove.Poison_Ivy,
            WrestlingMove.Astral_Tango,
        };

        public static readonly WrestlingMove[] TAG_MOVES = new WrestlingMove[]
        {
            WrestlingMove.Catapult,
            WrestlingMove.Smuggle,
            WrestlingMove.Hurricane,
            WrestlingMove.Barrel_Roll,
        };

        public static WrestlingMove GetPrimaryMoveFromGenes(byte[] genes)
        {
            var n = genes[NachoConstants.GENE_MOVE] + genes[NachoConstants.GENE_COUNTRY] + genes[NachoConstants.GENE_RANDOM];
            n = n % 8;
            if (n >= PRIMARY_MOVES.Length) return WrestlingMove.Unknown;
            return PRIMARY_MOVES[n];
        }

        public static WrestlingMove GetSecondaryMoveFromGenes(byte[] genes)
        {
            var n = genes[NachoConstants.GENE_MOVE] + genes[NachoConstants.GENE_SKIN] + genes[NachoConstants.GENE_RANDOM];
            n = n % 32;
            if (n >= SECONDARY_MOVES.Length) return WrestlingMove.Unknown;
            return SECONDARY_MOVES[n];
        }

        public static WrestlingMove GetTertiaryMoveFromGenes(byte[] genes)
        {
            var n = genes[NachoConstants.GENE_MOVE] + genes[NachoConstants.GENE_RARITY] + genes[NachoConstants.GENE_RANDOM];
            n = n % 32;
            if (n >= TERTIARY_MOVES.Length) return WrestlingMove.Unknown;
            return TERTIARY_MOVES[n];
        }

        public static WrestlingMove GetStanceMoveFromGenes(byte[] genes)
        {
            var n = genes[NachoConstants.GENE_MOVE] + genes[NachoConstants.GENE_STANCE] + genes[NachoConstants.GENE_RANDOM];
            n = n % 16;
            if (n >= STANCE_MOVES.Length) return WrestlingMove.Unknown;
            return STANCE_MOVES[n];
        }

        public static WrestlingMove GetTagMoveFromGenes(byte[] genes)
        {
            var n = genes[NachoConstants.GENE_MOVE] + genes[NachoConstants.GENE_RANDOM];
            n = n % 16;
            if (n >= TAG_MOVES.Length) return WrestlingMove.Unknown;
            return TAG_MOVES[n];
        }

        public static WrestlingMove GetMoveFromMoveset(byte[] genes, byte slot, BattleStance stance)
        {
            switch (slot)
            {
                case 0: return WrestlingMove.Idle;

                case 1:
                    switch (stance)
                    {
                        case BattleStance.Main:
                            return GetPrimaryMoveFromGenes(genes);

                        case BattleStance.Alternative:
                            return GetTertiaryMoveFromGenes(genes);

                        case BattleStance.Bizarre:
                            return WrestlingMove.Ritual;

                        case BattleStance.Clown:
                            return WrestlingMove.Trick;

                        case BattleStance.Zombie:
                            return WrestlingMove.Chomp;

                        default:
                            return WrestlingMove.Unknown;
                    }

                case 2:
                    switch (stance)
                    {
                        case BattleStance.Main:
                            return WrestlingMove.Smash;

                        case BattleStance.Alternative:
                            return GetSecondaryMoveFromGenes(genes);

                        case BattleStance.Bizarre:
                            return WrestlingMove.Bizarre_Ball;

                        case BattleStance.Clown:
                            return WrestlingMove.Tart_Throw;

                        case BattleStance.Zombie:
                            return WrestlingMove.Scream;

                        default:
                            return WrestlingMove.Unknown;
                    }


                case 3:
                    switch (stance)
                    {
                        case BattleStance.Bizarre:
                            return WrestlingMove.Anti_Counter;

                        default:
                            return WrestlingMove.Counter;
                    }

                case 4:
                    switch (stance)
                    {
                        case BattleStance.Zombie:
                            return WrestlingMove.Fart;

                        case BattleStance.Clown:
                            return WrestlingMove.Joker;

                        default:
                            return GetStanceMoveFromGenes(genes);
                    }

                case 5: return GetTagMoveFromGenes(genes);

                case 6: return WrestlingMove.Forfeit;

                default: return WrestlingMove.Unknown;
            }
        }

        public static bool IsPrimaryMove(WrestlingMove move)
        {
            foreach (var entry in PRIMARY_MOVES)
            {
                if (entry == move)
                {
                    return true;
                }
            }

            return false;
        }

        public static bool IsSecondaryMove(WrestlingMove move)
        {
            foreach (var entry in SECONDARY_MOVES)
            {
                if (entry == move)
                {
                    return true;
                }
            }

            return false;
        }

        public static bool IsTertiaryMove(WrestlingMove move)
        {
            foreach (var entry in TERTIARY_MOVES)
            {
                if (entry == move)
                {
                    return true;
                }
            }

            return false;
        }

        public static bool IsStanceMove(WrestlingMove move)
        {
            foreach (var entry in STANCE_MOVES)
            {
                if (entry == move)
                {
                    return true;
                }
            }

            return false;
        }

        public static bool IsTagMove(WrestlingMove move)
        {
            foreach (var entry in TAG_MOVES)
            {
                if (entry == move)
                {
                    return true;
                }
            }

            return false;
        }

        public static bool IsCounter(WrestlingMove atkMove, ItemKind attackerItem, WrestlingMove defMove, ItemKind defenderItem)
        {
            if (attackerItem == ItemKind.Nullifier)
            {
                defenderItem = ItemKind.None;
            }

            return defMove == WrestlingMove.Counter && (atkMove == WrestlingMove.Smash || defenderItem == ItemKind.Gyroscope)
                || defMove == WrestlingMove.Anti_Counter && (atkMove != WrestlingMove.Smash || defenderItem == ItemKind.Gyroscope);
        }

        public static bool IsReleasedItem(ItemKind item)
        {
            switch (item)
            {
                case ItemKind.Gym_Card: return true;
                case ItemKind.Creepy_Toy: return true;
                case ItemKind.Meat_Snack: return true;
                case ItemKind.Golden_Bullet: return true;
                case ItemKind.Pincers: return true;
                case ItemKind.Virus_Chip: return true;
                case ItemKind.Envy_Mask: return true;
                case ItemKind.Vampire_Teeth: return true;

                case ItemKind.Magnifying_Glass: return true;
                case ItemKind.Body_Armor: return true;

                case ItemKind.Dumbell: return true;
                case ItemKind.Gyroscope: return true;
                case ItemKind.Dojo_Belt: return true;
                case ItemKind.Battle_Helmet: return true;
                case ItemKind.Steel_Boots: return true;

                case ItemKind.Lucky_Charm: return true;

                case ItemKind.Spike_Vest: return true;
                case ItemKind.Trap_Card: return true;
                case ItemKind.Nullifier: return true;

                case ItemKind.Wrist_Weights: return true;
                case ItemKind.Yo_Yo: return true;
                case ItemKind.Dice: return true;
                case ItemKind.Giant_Pillow: return true;
                case ItemKind.Killer_Gloves: return true;

                case ItemKind.Rare_Taco: return true;
                case ItemKind.XP_Perfume: return true;
                case ItemKind.Lemon_Shake: return true;
                case ItemKind.Nanobots: return true;
                case ItemKind.Nails: return true;
                case ItemKind.Ignition_Chip: return true;
                case ItemKind.Wood_Chair: return true;
                case ItemKind.Hand_Bandages: return true;
                case ItemKind.Gas_Mask: return true;

                case ItemKind.Love_Lotion: return true;
                case ItemKind.Vigour_Juice: return true;
                case ItemKind.Power_Juice: return true;

                case ItemKind.Bomb: return true;
                case ItemKind.Claws: return true;
                case ItemKind.Shell: return true;
                case ItemKind.Spy_Specs: return true;
                case ItemKind.Stamina_Pill: return true;
                case ItemKind.Attack_Pill: return true;
                case ItemKind.Defense_Pill: return true;
                case ItemKind.Chilli_Bottle: return true;
                case ItemKind.Focus_Banana: return true;
                case ItemKind.Fork: return true;
                case ItemKind.Gnome_Cap: return true;
                case ItemKind.Yellow_Card: return true;

                case ItemKind.Magic_Mirror: return true;
                case ItemKind.Clown_Nose: return true;
                case ItemKind.Spinner: return true;

                case ItemKind.Cooking_Hat: return true;
                case ItemKind.Shock_Chip: return true;

                case ItemKind.Soul_Poster: return true;
                case ItemKind.Trophy_Case: return true;

                case ItemKind.Tequilla: return true;
                case ItemKind.Sombrero: return true;
                case ItemKind.Poncho: return true;
                case ItemKind.Spoon: return true;

                case ItemKind.Serious_Mask: return true;
                case ItemKind.Mummy_Bandages: return true;

                case ItemKind.Blue_Gear: return true;
                case ItemKind.Purple_Cog: return true;
                case ItemKind.Red_Spring: return true;

                case ItemKind.Stance_Block: return true;

                case ItemKind.Make_Up_Common: return true;
                case ItemKind.Make_Up_Uncommon: return true;
                case ItemKind.Make_Up_Rare: return true;
                case ItemKind.Make_Up_Epic: return true;
                case ItemKind.Make_Up_Legendary: return true;
                //case ItemKind.Avatar: return true;

                // those should never be released
                case ItemKind.Dev_Badge: return false;

                default:
                    return false; // item <= ItemKind.Mummy_Bandages;
            }
        }

        public static ItemCategory GetItemCategory(ItemKind itemKind)
        {
            switch (itemKind)
            {
                //case ItemKind.Avatar:
                //    return ItemCategory.Avatar;

                case ItemKind.Dumbell:
                case ItemKind.Gym_Card:
                    return ItemCategory.Gym;

                case ItemKind.Trophy_Case:
                case ItemKind.Soul_Poster:
                    return ItemCategory.Decoration;

                case ItemKind.Chilli_Bottle:
                case ItemKind.Rare_Taco:
                case ItemKind.Stamina_Pill:
                case ItemKind.Attack_Pill:
                case ItemKind.Defense_Pill:
                case ItemKind.Love_Lotion:
                case ItemKind.XP_Perfume:
                case ItemKind.Dev_Badge:
                case ItemKind.Make_Up_Common:
                case ItemKind.Make_Up_Uncommon:
                case ItemKind.Make_Up_Rare:
                case ItemKind.Make_Up_Epic:
                case ItemKind.Make_Up_Legendary:
                    return ItemCategory.Consumable;

                default:
                    return ItemCategory.Battle;
            }
        }
    }
    #endregion

    #region FORMULAS
    public static class Formulas
    {
        public const int MaxBaseStat = 120;
        public const int BaseStatSplit = MaxBaseStat / 3;
        public const int MaxTrainStat = 256; // this is the total for all 3 stats together!

        public static int CalculateWrestlerStat(int level, int baseStat, int trainStat)
        {
            level *= 6; // 16 * 6.25 = 100
            var result = (baseStat + 100) * 2;
            result = result + (trainStat / 4);
            result = result * (int)level;
            result = result / 100;
            result = result + 1;
            return result;
        }

        public static int CalculateStamina(int currentStamina, int fullStamina)
        {
            // TODO usar isto qd for para calcular a percentagem da stamina
            int finalPercent = (int)Math.Round(currentStamina / (float)fullStamina * 100);
            if (finalPercent <= 0 && currentStamina > 0)
            {
                finalPercent = 1;
            }

            return finalPercent;
        }

        public static int CalculateWrestlerLevel(int XP)
        {
            return 1 + (Sqrt(XP) / 61);
        }

        public static int CalculateXpPercentage(int currentXp, int currentLevel)
        {
            if (currentLevel == NachoConstants.MAX_LEVEL) return 100;

            var requiredXp = NachoConstants.EXPERIENCE_MAP[currentLevel + 1] - NachoConstants.EXPERIENCE_MAP[currentLevel];
            var levelXp = currentXp - NachoConstants.EXPERIENCE_MAP[currentLevel];
            return (int)((levelXp * 100) / requiredXp);
        }

        public static int CalculateDamage(int level, int atk, int def, int rnd, int power)
        {
            var result = (int)((2 * level) / 5) + 2;
            result = (result * (power * atk) / def);
            result *= NachoConstants.DAMAGE_FACTOR_NUMERATOR;
            result = (int)(result / NachoConstants.DAMAGE_FACTOR_DENOMINATOR);
            result += 2;

            // between 0 and 100
            var mod = (rnd % 16);
            mod = mod + 85;

            result = result * mod;
            result = result / 100;

            result += 2; // make sure damage never goes below 2, to be divisible by 2 etc

            return result;
        }

        // calculates integer approximation of Sqrt(n)
        public static int Sqrt(int n)
        {
            return (int)Math.Sqrt(n);
            /*int root = n / 2;

            while (n < root * root)
            {
                root += n / root;
                root /= 2;
            }

            return root;*/
        }

        public static ItemKind GetItemKind(BigInteger itemID)
        {
            if (itemID <= 0)
            {
                return ItemKind.None;
            }

            var bytes = CryptoExtensions.Sha256(itemID.ToByteArray());
            var num = 1 + bytes[0] + bytes[1] * 256;
            return (ItemKind)num;
        }

        public static int GetAvatarID(BigInteger itemID)
        {
            if (itemID <= 0)
            {
                return 0;
            }

            var bytes = CryptoExtensions.Sha256(itemID.ToByteArray());
            var num = 1 + bytes[2];
            return num;
        }

        public static int CalculateBaseStat(byte[] genes, StatKind stat)
        {
            return Formulas.BaseStatSplit + genes[(byte)stat] % Formulas.BaseStatSplit + GetProfileStat(genes, stat);
        }

        public static LuchadorHoroscope GetHoroscopeSign(byte[] genes)
        {
            return (LuchadorHoroscope)((genes[NachoConstants.GENE_RANDOM] + genes[NachoConstants.GENE_PROFILE]) % 19);
        }

        public static int GetProfileStat(byte[] genes, StatKind stat)
        {
            var seed = genes[NachoConstants.GENE_ATK] + genes[NachoConstants.GENE_DEF] + genes[NachoConstants.GENE_STAMINA];
            seed *= genes[NachoConstants.GENE_PROFILE];
            var points = seed % Formulas.BaseStatSplit;

            var sign = GetHoroscopeSign(genes);

            var statGrid = NachoConstants.horoscopeStats[sign];
            var statIndex = (int)stat - 1;
            byte multiplier = statGrid[statIndex];
            if (multiplier > 4) multiplier = 4;
            multiplier = (byte)(4 - multiplier);
            if (multiplier == 0)
            {
                return 0;
            }
            return points / multiplier;
        }

        public static int FindItemTotal()
        {
            var names = Enum.GetNames(typeof(ItemKind)).Where(x => x != "None").ToArray();
            return names.Length;
        }

        public static int CountNumberOfStatus(BattleStatus flags)
        {
            int result = 0;
            for (int i = 0; i < 16; i++)
            {
                var flag = (BattleStatus)(1 << i);
                if (flags.HasFlag(flag))
                {
                    result++;
                }
            }
            return result;
        }

    }
    #endregion

    #region CONSTANTS
    // TODO clean up stuff that is not related to backend
    public static class NachoConstants
    {
        public const string NEO_LABEL = "NEO";
        public const string ANONYMOUS_NAME = "Anonymous";
        public const string ACADEMY_NAME = "Academy";

        public const string SOUL_ICON = "<img=icons.soul>";
        public const string NACHO_ICON = "<img=icons.nacho>";
        public const string USD_ICON = "<img=icons.gold>";   // TODO "<img=icons.dollar>";

        public const string SOUL_SYMBOL = "SOUL";
        public const string NACHO_SYMBOL = "NACHO";
        public const string WRESTLER_SYMBOL = "LUCHA";
        public const string ITEM_SYMBOL = "ITEMS"; // TODO later combine both items and wrestlers into a single token

        public const int LOOTBOX_SALE_RANKED_POT_FEE = 10; // 10%

        public const uint NEO_TICKER = 1376;
        public const uint SOUL_TICKER = 2827;

        public const int DEFAULT_AVATARS = 10;

        public const int RANKED_BATTLE_ENTRY_COST       = 5;
        public const int RANKED_BATTLE_WINNER_PRIZE     = 10;
        public const int RANKED_BATTLE_DRAW_PRIZE       = 6;
        public const int RANKED_BATTLE_LOSER_PRIZE      = 2;

        public const int UNRANKED_BATTLE_WINNER_PRIZE   = 5;
        public const int UNRANKED_BATTLE_DRAW_PRIZE     = 3;
        public const int UNRANKED_BATTLE_LOSER_PRIZE    = 1;

        public const decimal DOLLAR_NACHOS_RATE = 100; // 1 USD = 100 NACHOS //TODO set this with the in-apps conversion rate

        public const string PHANTASMA_DEV_ADDRESS = "PGUHKgY6o72fTQCBHstFcBNwqfaFKMFAEGDr2pfxWg5bV";

        public const string NEODepositAddress = "AXAZLXZHuUWAzFkyEZKSPLyVmZA4dNjepx";
        public const decimal NEOPurchaseFee = 0.15m;

        // minimum XP to reach each level. where the level = index of array
        public static readonly int[] EXPERIENCE_MAP = new int[] { 0, 0, 3721, 14884, 33489, 59536, 93025, 133956, 182329, 238144, 301401, 372100, 450241, 535824, 628849, 729316, 837225, 952576, 1075369, 1205604, 1343281 };

        // minimum vip points to reach each vip level. where the level = index of array
        public static readonly int[] VIP_LEVEL_POINTS = new int[] { 0, 250, 500, 1000, 2500, 5000, 10000, 15000, 25000, 35000, 50000 };

        public static readonly Dictionary<int, DailyRewards> VIP_DAILY_LOOT_BOX_REWARDS = new Dictionary<int, DailyRewards>()
        {
            { 0,    new DailyRewards {vipWrestlerReward = 0, vipItemReward = 0, vipMakeUpReward = 0} },
            { 1,    new DailyRewards {vipWrestlerReward = 0, vipItemReward = 0, vipMakeUpReward = 1} },
            { 2,    new DailyRewards {vipWrestlerReward = 0, vipItemReward = 1, vipMakeUpReward = 1} },
            { 3,    new DailyRewards {vipWrestlerReward = 1, vipItemReward = 1, vipMakeUpReward = 1} },
            { 4,    new DailyRewards {vipWrestlerReward = 1, vipItemReward = 1, vipMakeUpReward = 3} },
            { 5,    new DailyRewards {vipWrestlerReward = 2, vipItemReward = 2, vipMakeUpReward = 3} },
            { 6,    new DailyRewards {vipWrestlerReward = 3, vipItemReward = 3, vipMakeUpReward = 3} },
            { 7,    new DailyRewards {vipWrestlerReward = 3, vipItemReward = 3, vipMakeUpReward = 4} },
            { 8,    new DailyRewards {vipWrestlerReward = 3, vipItemReward = 3, vipMakeUpReward = 5} },
            { 9,    new DailyRewards {vipWrestlerReward = 4, vipItemReward = 4, vipMakeUpReward = 5} },
            { 10,   new DailyRewards {vipWrestlerReward = 5, vipItemReward = 5, vipMakeUpReward = 5} },
        };

        public static readonly Dictionary<ELOOT_BOX_TYPE, int> LOOT_BOX_NACHOS_PRICE = new Dictionary<ELOOT_BOX_TYPE, int>()
        {
            { ELOOT_BOX_TYPE.WRESTLER,  50 },
            { ELOOT_BOX_TYPE.ITEM,      25 },
            { ELOOT_BOX_TYPE.MAKE_UP,   10 },
            //{ ELOOT_BOX_TYPE.AVATAR,    10 },
        };

        public static readonly Dictionary<int, int> IN_APPS_DOLLAR_PRICE = new Dictionary<int, int>()
        {
            { 0,    1 },
            { 1,    2 },
            { 2,    5 },
            { 3,    10 },
            { 4,    20 },
            { 5,    50 },
            { 6,    100 },
            { 7,    150 }
        };

        public static readonly Dictionary<int, int> IN_APPS_NACHOS = new Dictionary<int, int>()
        {
            { 0,    100 },
            { 1,    250 },
            { 2,    600 },
            { 3,    1300 },
            { 4,    2750 },
            { 5,    7500 },
            { 6,    17500 },
            { 7,    30000 }
        };

        public const int CHANGE_FACTION_COST = 500;

        public const int UPDATE_MARKET_CONVERSIONS_INTERVAL = 5; // minutes

        public const int MIN_LEVEL = 1;
        // max level than a luchador can reach
        public const int MAX_LEVEL = 16;

        // average expected XP per battle (taking account all battles from lv 1 to max level)
        public const int AVERAGE_XP_GAIN = 4372;

        public const int BOT_EXPERIENCE_PERCENT = 80;

        public static int WRESTLER_MAX_XP => EXPERIENCE_MAP[MAX_LEVEL];

        // minimum XP that a luchador can receive per battle
        public const int MINIMUM_XP_PER_BATTLE = 20;

        public const int QUEUE_FORCE_BOT_SECONDS = 30; //force a bot fight with people who are queued for this long

        // default max mojo of a luchador
        public const int DEFAULT_MOJO = 3;

        public const int MAX_MOJO = 6;

        // minimum time in minutes to refresh mojo of a luchador 
        public const uint MOJO_REFRESH_MINUTES = 15;

        public static int MAX_PRATICE_LEVEL = 8;

        public const uint BASE_LUCHADOR_ID = 100;
        public const uint LUCHADOR_GENERATION_SIZE = 1000;

        public const int MINIMUM_SOUL_TRANSFER_AMOUNT = 1;

        public static readonly BigInteger MINIMUM_AUCTION_PRICE = UnitConversion.ToBigInteger(0.01m, Nexus.StakingTokenDecimals);
        public static readonly BigInteger MAXIMUM_AUCTION_PRICE = UnitConversion.ToBigInteger(100000.0m, Nexus.StakingTokenDecimals);

        public static readonly int MINIMUM_AUCTION_DURATION = 86400; // in seconds 
        public static readonly int MAXIMUM_AUCTION_DAYS_DURATION = 30;
        public static readonly int MAXIMUM_AUCTION_SECONDS_DURATION = 86400 * MAXIMUM_AUCTION_DAYS_DURATION; // in seconds 

        public const int MINIMUM_BET = 100;
        public const int MINIMUM_POT_SIZE = 100;

        public const uint MINIMUM_MINUTES_FOR_CANCEL = 2;
        public const uint MINIMUM_MINUTES_FOR_IDLE = 1;

        public const uint GENE_RARITY = 0;
        public const uint GENE_STAMINA = 1;
        public const uint GENE_ATK = 2;
        public const uint GENE_DEF = 3;
        public const uint GENE_COUNTRY = 4;
        public const uint GENE_MOVE = 5;
        public const uint GENE_RANDOM = 6;
        public const uint GENE_SKIN = 7;
        public const uint GENE_STANCE = 8;
        public const uint GENE_PROFILE = 9;

        public const uint MOVE_OVERRIDE_COUNT = 5;

        // those two constants express a fraction, when is damage calculated it is multiplied by this fraction
        public static int DAMAGE_FACTOR_NUMERATOR = 20;
        public static int DAMAGE_FACTOR_DENOMINATOR = 43;

        // damage values for different moves
        // NOTE: some of those values might seem higher when compared to others, usually higher values means the move has some special condition
        public const int DAMAGE_CHOP_POWER = 13;
        public const int DAMAGE_MEGA_CHOP_POWER = 17;
        public const int DAMAGE_SMASH_POWER = 25;
        public const int DAMAGE_GUTBUSTER_POWER = 40;
        public const int DAMAGE_RHINO_CHARGE_POWER = 40;
        public const int DAMAGE_GRIP_POWER = 10;
        public const int DAMAGE_RAZOR_JAB_POWER = 8;
        public const int DAMAGE_SPINNING_CRANE_POWER = 6;
        public const int DAMAGE_CHICKEN_WING_POWER = 8;
        public const int DAMAGE_SIDE_HOOK_POWER = 35;
        public const int DAMAGE_HAMMERHEAD_POWER = 30;
        public const int DAMAGE_LEG_TWISTER_POWER = 14;
        public const int DAMAGE_WOLF_CLAW_POWER = 12;
        public const int DAMAGE_FART_POWER = 12;
        public const int DAMAGE_OCTOPUS_ARM_POWER = 8;
        public const int DAMAGE_IRON_FIST_POWER = 25;
        public const int DAMAGE_CHOMP_POWER = 9;
        public const int DAMAGE_TART_THROW_POWER = 20;
        public const int DAMAGE_FIRE_BREATH_POWER = 8;
        public const int DAMAGE_FIRE_FANG_POWER = 12;
        public const int DAMAGE_NEEDLE_STING_POWER = 8;
        public const int DAMAGE_HEAD_SPIN_POWER = 14;
        public const int DAMAGE_KNEE_BOMB_POWER = 30;
        public const int DAMAGE_SMILE_CRUSH_POWER = 35;
        public const int DAMAGE_RAGE_PUNCH_POWER = 14;
        public const int DAMAGE_FLYING_KICK_POWER = 12;
        public const int DAMAGE_PALM_STRIKE_POWER = 16;
        public const int DAMAGE_BIZARRE_BALL_POWER = 2;
        public const int DAMAGE_HEPER_SLAM_POWER = 35;
        public const int DAMAGE_SICK_SOCK_POWER = 12;
        public const int DAMAGE_HEADSPIN_POWER = 13;
        public const int DAMAGE_KNOCK_OFF_POWER = 8;
        public const int DAMAGE_PSY_STRIKE_POWER = 7;
        public const int DAMAGE_MIND_SLASH = 20;
        public const int DAMAGE_HYPER_SLAM = 35;
        public const int DAMAGE_DRUKEN_FIST_POWER = 22;
        public const int DAMAGE_FLAILING_ARMS_POWER_WEAK = 15;
        public const int DAMAGE_FLAILING_ARMS_POWER_STRONG = 23;
        public const int DAMAGE_GORILLA_CANNON_POWER = 14;

        public const int DAMAGE_GOOD_CHOP_POWER = 15;
        public const int DAMAGE_BAD_CHOP_POWER = 11;

        public const int DAMAGE_SLINGSHOT_MAX = 27;
        public const int DAMAGE_SLINGSHOT_HIGH = 23;
        public const int DAMAGE_SLINGSHOT_LOW = 20;
        public const int DAMAGE_SLINGSHOT_MIN = 15;

        public const int DAMAGE_BUTTERFLY_KICK_ODD_TURN_POWER = DAMAGE_CHOP_POWER + 2;
        public const int DAMAGE_BUTTERFLY_KICK_EVEN_TURN_POWER = DAMAGE_CHOP_POWER - 2;

        public const int DAMAGE_MONKEY_SLAP_SAME_STANCE_POWER = DAMAGE_CHOP_POWER + 2;
        public const int DAMAGE_MONKEY_SLAP_DIFFERENT_STANCE_POWER = DAMAGE_CHOP_POWER - 2;

        public const int DAMAGE_MOTH_DRILL_ODD_TURN_POWER = DAMAGE_CHOP_POWER - 2;
        public const int DAMAGE_MOTH_DRILL_EVEN_TURN_POWER = DAMAGE_CHOP_POWER + 2;

        public const int DAMAGE_HEART_PUNCH_NORMAL_POWER = 14;
        public const int DAMAGE_HEART_PUNCH_MAX_POWER = 20;

        public const int DAMAGE_BACK_SLAP_NORMAL_POWER = 14;
        public const int DAMAGE_BACK_SLAP_MAX_POWER = 20;

        public const int DAMAGE_REHAB_NORMAL_POWER = 14;
        public const int DAMAGE_REHAB_MAX_POWER = 20;

        public const int DAMAGE_RAGE_PUNCH_NORMAL_POWER = 12;
        public const int DAMAGE_RAGE_PUNCH_MAX_POWER = 24;

        public const int DAMAGE_BASH_NORMAL_POWER = 13;
        public const int DAMAGE_BASH_MAX_POWER = 26;

        public const int DAMAGE_ARMLOCK_NORMAL_POWER = 14;
        public const int DAMAGE_ARMLOCK_MAX_POWER = 28;

        public const int DAMAGE_BOOMERANG_NORMAL_POWER = 13;
        public const int DAMAGE_BOOMERANG_MAX_POWER = 28;

        public const int DAMAGE_TORPEDO_MIN_POWER = 6;
        public const int DAMAGE_TORPEDO_MAX_POWER = 20;

        public const int DAMAGE_TAKEDOWN_POWER = 20;
        public const int DAMAGE_TAKEDOWN_RECOIL_PERCENT = 20;

        public const int DAMAGE_AVALANCHE_POWER = 12;
        public const int DAMAGE_AVALANCHE_INCREASE_ATTACK_PERCENTAGE = 10;

        public const int DAMAGE_CORKSCREW_POWER = 12;
        public const int DAMAGE_CORKSCREW_INCREASE_DEFENSE_PERCENTAGE = 10;

        public const int DAMAGE_MUSCLE_OVERCLOCKER_PERCENTAGE = 10;
        public const int DAMAGE_CHAIR_PERCENTAGE = 125;

        public const int ZEN_CHARGE_PERCENTAGE = 20;
        public const int ZEN_RELEASE_PERCENTAGE = 175;

        public const int TART_THROW_ACCURACY = 50;
        public const int KNEE_BOMB_ACCURACY = 50;
        public const int SMALL_SIDE_EFFECT_ACCURACY = 33;
        public const int BIG_SIDE_EFFECT_ACCURACY = 66;
        public const int CONFUSION_ACCURACY = 80; // this is inverted actuall it is the accuracy of confusion not working in a turn

        public const int LOW_STAMINA_ITEM_PERCENT = 33;

        public const int MARACAS_BOOST_PERCENTAGE = 25;
        public const int BONGOS_BOOST_PERCENTAGE = 25;

        public const int BLEEDING_DAMAGE_PERCENT = 10;
        public const int BURNING_DAMAGE_PERCENT = 10;
        public const int POISON_DAMAGE_PERCENT = 10;
        public const int BOMB_DAMAGE_PERCENT = 25;
        public const int FORK_DAMAGE_PERCENT = 10;
        public const int SHOCK_CHIP_DAMAGE_PERCENT = 10;
        public const int TRAINER_SPEAKER_RECOVER_PERCENT = 33;
        public const int LEMON_SHAKE_RECOVER_PERCENT = 25;
        public const int TEQUILLA_RECOVER_PERCENT = 5;
        public const int BOTTLE_SIP_RECOVER_PERCENT = 15;
        public const int GOBBLE_RECOVER_PERCENT = 15;
        public const int REFRESH_RECOVER_PERCENT = 10;
        public const int MEAT_SNACK_RECOVER_PERCENT = 15;
        public const int MANTRA_RECOVER_PERCENT = 10;
        public const int WOOD_POTATO_RECOVER_PERCENT = 10;
        public const int VAMPIRE_TEETH_RECOVER_PERCENT = 10;
        public const int ZOMBIE_RECOVER_PERCENT = 25;
        public const int GIANT_PILLOW_PERCENT = 15;
        public const int IRON_FIST_DEFENSE_REDUCTION = 10;
        public const int SICK_SOCK_DAMAGE_PERCENT = 20;

        public const int NAILS_DAMAGE_PERCENT = 10;
        public const int DYNAMITE_RIG_PERCENT = 20;

        public const int SPOON_BOOST_PERCENT = 20;

        public const int BATTLE_HELMET_DAMAGE_BOOST = 25;
        public const int BATTLE_STEEL_BOOTS_DAMAGE_BOOST = 25;
        public const int BATTLE_GNOME_CAP_DAMAGE_BOOST = 50;
        public const int KILLER_GLOVES_BOOST_PERCENT = 50;
        public const int DRUNK_BOOST_PERCENT = 10;

        // percentages used for stat boosts during battle
        public const int BIG_BOOST_CHANGE = 30;
        public const int SMALL_BOOST_CHANGE = 15;

        public const int GYM_CARD_DAYS = 5;
        public const int DUMBELL_BOOST_PERCENTAGE = 50;

        public const int ACCOUNT_COUNTER_WINS_UNRANKED = 0;
        public const int ACCOUNT_COUNTER_LOSSES_UNRANKED = 1;
        public const int ACCOUNT_COUNTER_DRAWS_UNRANKED = 2;
        public const int ACCOUNT_COUNTER_WINS_RANKED = 3;
        public const int ACCOUNT_COUNTER_LOSSES_RANKED = 4;
        public const int ACCOUNT_COUNTER_DRAWS_RANKED = 5;
        public const int ACCOUNT_COUNTER_CURRENT_STREAK = 6;
        public const int ACCOUNT_COUNTER_LONGEST_STREAK = 7;
        public const int ACCOUNT_COUNTER_POT_COUNT = 8;
        public const int ACCOUNT_COUNTER_MARKET_SALES = 9;
        public const int ACCOUNT_COUNTER_CURRENT_GYM_COUNT = 10;
        public const int ACCOUNT_COUNTER_GYM_UPGRADES = 11;
        public const int ACCOUNT_COUNTER_MAX = 12;

        public const int BATTLE_COUNTER_START_TIME = 0;
        public const int BATTLE_COUNTER_CHARGE_A = 1;
        public const int BATTLE_COUNTER_CHARGE_B = 2;
        public const int BATTLE_COUNTER_ACCUM_A = 3;
        public const int BATTLE_COUNTER_ACCUM_B = 4;
        public const int BATTLE_COUNTER_DRINK_A = 5;
        public const int BATTLE_COUNTER_DRINK_B = 6;
        public const int BATTLE_COUNTER_GORILLA_A = 7;
        public const int BATTLE_COUNTER_GORILLA_B = 8;
        public const int BATTLE_COUNTER_POISON_A = 9;
        public const int BATTLE_COUNTER_POISON_B = 10;
        public const int BATTLE_COUNTER_MAX = 11;

        public const int DRINKING_LIMIT = 2;

        // default ELO rating of a player
        public const int DEFAULT_SCORE = 1000;

        public static readonly int SECONDS_PER_DAY = 86400;
        public static readonly int SECONDS_PER_HOUR = 3600;

        public const int MAX_GYM_BOOST = 255;
        public const int PILL_GYM_BOOST = 16;

        public const int GYM_LIMIT_PER_UPGRADE = 8;
        public const int MAX_GYM_UPGRADES = 0;

        public const int XP_PERFUME_DURATION_IN_HOURS = 12;

        public static int MAX_COMMENT_LENGTH = 140;

        public const int MIN_NAME_CHAR_LENGTH = 4;
        public const int MAX_NAME_CHAR_LENGTH = 15;

        public static int LUCHADOR_COMMENT_INTRO = 0;
        public static int LUCHADOR_COMMENT_EASY_WIN = 1;
        public static int LUCHADOR_COMMENT_HARD_WIN = 2;
        public static int LUCHADOR_COMMENT_DRAW = 3;
        public static int LUCHADOR_COMMENT_FAST_LOSE = 4;
        public static int LUCHADOR_COMMENT_SLOW_LOSE = 5;
        public static int LUCHADOR_COMMENT_MINDREAD = 6;
        public static int LUCHADOR_COMMENT_ITEM = 7;
        public static int LUCHADOR_COMMENT_REVERSAL = 8;
        public static int LUCHADOR_COMMENT_MAX = 9;

        public static int LOOT_BOX_POT_NACHOS_PERCENTAGE                = 5;
        public static int LOOT_BOX_FACTION_REWARD_NACHOS_PERCENTAGE     = 20;
        public static int NACHOS_IN_APPS_SOUL_REWARD_SOUL_PERCENTAGE    = 25;

        public static int REFERRAL_STAKE_AMOUNT = 100;
        public static int REFERRAL_MINIMUM_DAYS = 30;

        public const int MATCHMAKER_UPDATE_SECONDS = 5;
        public const int MATCHMAKER_REMOVAL_SECONDS = 600;

        public const int DEFAULT_ELO = 1200;

        // percentage distributions for pot in ranked mode
        public static readonly int[] POT_PERCENTAGES = new int[]
        {
            50,
            20,
            10,
            5,
            5,
            2,
            2,
            2,
            2,
            2
        };

        public static readonly Dictionary<LuchadorHoroscope, byte[]> horoscopeStats = new Dictionary<LuchadorHoroscope, byte[]>()
        {
            { LuchadorHoroscope.House, new byte[]{ 2, 2, 2 } },
            { LuchadorHoroscope.Crocodile, new byte[]{ 2, 4, 1 } },
            { LuchadorHoroscope.Wind, new byte[]{ 0, 3, 2} },
            { LuchadorHoroscope.Lizard, new byte[]{ 0, 2, 4} },
            { LuchadorHoroscope.Serpent, new byte[]{ 1, 4, 0} },
            { LuchadorHoroscope.Death, new byte[]{ 2, 4, 0} },
            { LuchadorHoroscope.Rabbit, new byte[]{ 1, 0, 3} },
            { LuchadorHoroscope.Water, new byte[]{ 1, 0, 4} },
            { LuchadorHoroscope.Dog, new byte[]{ 2, 3, 2} },
            { LuchadorHoroscope.Monkey, new byte[]{ 1, 3, 2 } },
            { LuchadorHoroscope.Grass, new byte[]{ 1, 1, 4} },
            { LuchadorHoroscope.Reed, new byte[]{ 3, 2, 2 } },
            { LuchadorHoroscope.Jaguar, new byte[]{ 2, 3, 1 } },
            { LuchadorHoroscope.Eagle, new byte[]{ 3, 3, 1} },
            { LuchadorHoroscope.Vulture, new byte[]{1, 2, 3 } },
            { LuchadorHoroscope.Earth, new byte[]{ 4, 0, 2} },
            { LuchadorHoroscope.Knife, new byte[]{ 0, 4, 2} },
            { LuchadorHoroscope.Flower, new byte[]{ 2, 0, 3} },
            { LuchadorHoroscope.Storm, new byte[]{ 3, 4, 0 } },
        };

    }
    #endregion

    #region ENUMS
    public enum AuctionKind
    {
        None = 0,
        Luchador = 1,
        Equipment = 2,
    }

    public enum Faction
    {
        None,
        Latinos,
        Gringos
    }

    public enum Gender
    {
        Male,
        Female
    }

    [Flags]
    public enum ItemFlags
    {
        None = 0,
        Locked = 1, // cant be transfered or sold
        Wrapped = 2, // wrapped as gift
    }

    public enum ItemCategory
    {
        Consumable,
        Gym,
        Battle,
        Decoration,
        //Avatar,
        Other
    }

    public enum ELOOT_BOX_TYPE
    {
        WRESTLER,
        ITEM,
        MAKE_UP,
        //AVATAR
    }

    public enum AuctionCurrency
    {
        NACHO,
        //USD,
        //SOUL
    }

    public enum TrophyFlag
    {
        None = 0,
        Dummy = 1,
        Pot = 2,
        Referral = 4,
        Safe = 8,
        Drink = 16,
        Clown = 32,
        Academy = 64,
        One_Hit = 128,
    }

    public enum LuchadorHoroscope
    {
        House,
        Crocodile,
        Wind,
        Lizard,
        Serpent,
        Death,
        Rabbit,
        Water,
        Dog,
        Monkey,
        Grass,
        Reed,
        Jaguar,
        Eagle,
        Vulture,
        Earth,
        Knife,
        Flower,
        Storm,
    }

    public enum ItemKind
    {
        None = 0,
        Claws = 1,
        Shell = 2,
        Rubber_Suit = 3,
        Spike_Vest = 4,
        Vigour_Juice = 5,
        Power_Juice = 6,
        Ego_Mask = 7,
        Envy_Mask = 8,
        Trainer_Speaker = 9,
        Trap_Card = 10,
        Wrist_Weights = 11,
        Vampire_Teeth = 12,
        Nullifier = 13,
        Yo_Yo = 14,
        Dice = 15,
        Magnifying_Glass = 16,
        Muscle_Overclocker = 17,
        Giant_Pillow = 18,
        Killer_Gloves = 19,
        Focus_Banana = 20,
        Spy_Specs = 21,
        Chilli_Bottle = 22,
        Rare_Taco = 23,
        Stamina_Pill = 24,
        Attack_Pill = 25,
        Defense_Pill = 26,
        Body_Armor = 27,
        Lemon_Shake = 28,
        Gym_Card = 29,
        Dumbell = 30,
        Nanobots = 31,
        Bling = 32,
        Creepy_Toy = 33,
        Fork = 34,
        Meat_Snack = 35,
        Nails = 36,
        Lucky_Charm = 37,
        Yellow_Card = 38,
        Pincers = 39,
        Love_Lotion = 40,
        XP_Perfume = 41,
        Bomb = 42,
        Gyroscope = 43,
        Ignition_Chip = 44,
        Wood_Chair = 45,
        Dojo_Belt = 46,
        Hand_Bandages = 47,
        Steel_Boots = 48,
        Gas_Mask = 49,
        Battle_Helmet = 50,
        Ancient_Trinket = 51,
        Golden_Bullet = 52,
        Expert_Gloves = 53,
        Virus_Chip = 54,
        Gnome_Cap = 55,
        Clown_Nose = 56,
        Stance_Block = 57,
        Wood_Potato = 58,
        Mummy_Bandages = 59,
        Serious_Mask = 60,
        Magic_Mirror = 61,
        Loser_Mask = 62,
        Sombrero = 63,
        Poncho = 64,
        Tequilla = 65,
        Spinner = 66, // no confusion
        Black_Card = 67, // no stance change allowed for opponent, once??
        Red_Card = 68, // one hit 
        Cooking_Hat = 69,
        Shock_Chip = 70,
        Dev_Badge = 71,
        Scary_Mask = 72,
        Spoon = 73,
        Maracas = 74,
        Blue_Gear = 75,
        Red_Spring = 76,
        Purple_Cog = 77,
        Soul_Poster = 78,
        Trophy_Case = 79,
        Bongos = 80,
        Astral_Trinket = 81,
        Toxin = 82,
        Speed_Chip = 83, // replaces last move with Smash if no damage done 
        Echo_Box = 84,
        Make_Up_Common = 85,
        Make_Up_Uncommon = 86,
        Make_Up_Rare = 87,
        Make_Up_Epic = 88,
        Make_Up_Legendary = 89,
        //Avatar = 90 // TODO avatars
    }

    public enum Rarity
    {
        Bot = 0,
        Common = 1,     // normal
        Uncommon = 2,   // more "cool" normals
        Rare = 3,       // animals
        Epic = 4,       // memes
        Legendary = 5   // real persons
    }

    public enum BodyPart
    {
        Feet,
        Hands,
        Arms,
        Legs,
        Hips,
        Body,
        Head,
    }

    public enum LeagueRank
    {
        None,
        Bronze,
        Silver,
        Gold,
        Platinum
    }

    public enum PraticeLevel
    {
        None,
        Wood,
        Iron,
        Steel,
        Silver,
        Gold,
        Ruby,
        Emerald,
        Diamond,
    }

    public enum AcademyTutorial
    {
        Novice,
        Beginner,
        Junior,
        Intermediate,
        Skilled,
        Advanced,
        Senior,
        Expert,
        Move1,
        Move2,
        Move3,
        Move4,
        Move5,
        Move6,
        Move7,
        Move8,
        Move9,
        Move10,
        Move11,
        Move12,
        Move13,
        Move14,
        Move15,
        Move16,
        Move17,
        Move18,
        Move19,
        Move20,
        Move21,
        Move22,
        Move23,
        Move24,
        Move25,
    }

    public enum AcademyLevelStatus
    {
        Undefeated,
        Defeated
    }

    public enum StatKind
    {
        None = 0,
        Stamina = 1,
        Attack = 2,
        Defense = 3,
    }

    public enum WrestlerLocation
    {
        None,
        Battle,
        Gym,
        Market,
        Room,
    }

    public enum ItemLocation
    {
        Unknown,
        Wrestler,
        Market,
        Room,
        None,
    }

    public enum MoveCategory
    {
        Other,
        Hands,
        Legs,
        Head,
        Body,
        Mouth,
        Mind,
    }

    public enum WrestlingMove
    {
        Idle,
        Smash,
        Counter,
        Forfeit,
        Unknown,
        Chop,
        Block,
        Refresh,
        Boomerang,
        Bash,
        Taunt,
        Armlock,
        Bulk,
        Scream,
        Avalanche,
        Corkscrew,
        Butterfly_Kick,
        Gutbuster,
        Takedown,
        Rhino_Charge,
        Razor_Jab,
        Hammerhead,
        Knee_Bomb,
        Chicken_Wing,
        Headspin,
        Dodge,
        Pray,
        Side_Hook,
        Wolf_Claw,
        Monkey_Slap,
        Grip,
        Mantra,
        Leg_Twister,
        Heart_Punch,
        Smile_Crush,
        Slingshot,
        Copycat,
        Beggar_Bag,
        Trick,
        Lion_Roar,
        Recycle,
        Gobble,
        Chilli_Dance,
        Sweatshake,
        Spinning_Crane,
        Octopus_Arm,
        Rage_Punch,
        Flying_Kick,
        Torpedo,
        Palm_Strike,
        Torniquet,
        Fart,
        Voodoo,
        Zen_Point,
        Clown_Makeup,
        Wood_Work,
        Catapult,
        Smuggle,
        Barrel_Roll,
        Hurricane,
        Moth_Drill,
        Knock_Off,
        Back_Slap,
        Rehab,
        Hyper_Slam,
        Flame_Fang,
        Needle_Sting,
        Poison_Ivy,
        Sick_Sock,
        Psy_Strike,
        Mind_Slash,
        Star_Gaze,
        Flailing_Arms,
        Bottle_Sip, // recovers stamina + increases drinking counter
        Dynamite_Arm, // riggs the last opponent move
        Astral_Tango,
        // Special moves
        Flinch,
        Iron_Fist,
        Rhino_Rush,
        Mega_Chop,
        Fire_Breath,
        Tart_Throw,
        Tart_Splash,
        Ritual,
        Bizarre_Ball,
        Pain_Release,
        Anti_Counter,
        Chomp,
        Joker,
        Burning_Tart,
        Ultra_Punch,
        Vomit,
        Drunken_Fist, // requires drunk status 
        Gorilla_Cannon, // charges whenever user does not attack
    }

    public enum BattleStance
    {
        Main = 0,
        Alternative = 1,
        Bizarre = 2,
        Clown = 3,
        Zombie = 4
    }

    public enum BattleMode
    {
        None = 0,
        Pratice = 1,
        Unranked = 2,
        Ranked = 3,
        Versus = 4,
        Academy = 5
    }

    public enum BattleState
    {
        Active = 0,
        WinA = 1,
        WinB = 2,
        ForfeitA = 3,
        ForfeitB = 4,
        Draw = 5,
        Cancelled = 6
    }

    [Flags]
    public enum BattleStatus
    {
        None = 0,
        Bleeding = 1,
        Poisoned = 2,
        Taunted = 4, // can only use attack moves
        Confused = 8,
        Cursed = 16, // cant use same move twice in a row
        Diseased = 32, // zombie flag
        Flinched = 64, // cant attack next turn
        Smiling = 128, // 
        Burned = 256, // 
        Bright = 512, // double damage, positive brother of Flinch
        Drunk = 1024,
    }

    [Flags]
    public enum AccountFlags
    {
        None = 0,
        Admin = 1,
        Premium = 2,
        Banned = 4,
    }

    [Flags]
    public enum WrestlerFlags
    {
        None = 0,
        Shine = 1,
        Locked = 2,
        Wrapped = 4, // wrapped as gift
    }

    #endregion

    #region STRUCTS

    public struct LuchadorBattleState
    {
        public BigInteger wrestlerID;
        public BigInteger currentStamina;
        public BigInteger boostAtk;
        public BigInteger boostDef;
        public BattleStatus status;
        public ItemKind itemKind;
        public WrestlingMove learnedMove;
        public WrestlingMove lastMove;
        public WrestlingMove disabledMove;
        public WrestlingMove riggedMove;
        public BattleStance stance;
        public BattleStance lastStance;
    }

    public struct BattleSide
    {
        public LuchadorBattleState[] wrestlers;
        public Address address;
        public BigInteger current; // index of current wrestlers
        public BigInteger previousDirectDamage;
        public BigInteger previousIndirectDamage;
        public BigInteger previousRecover;
        public WrestlingMove move;
        public BigInteger turn;
        public bool auto; // if true, uses random move without requiring user action
    }

    public struct NachoBattle
    {
        public BattleSide[] sides;
        public ushort version;
        public BattleMode mode;
        public BigInteger bet;
        public BigInteger turn;
        public BigInteger lastTurnHash;
        public BattleState state;
        public Timestamp time;
        public BigInteger[] counters;
    }

    public struct NachoWrestler
    {
        public byte[] genes;
        public Address owner;
        public BigInteger currentMojo;
        public BigInteger maxMojo;
        public BigInteger experience;
        public BigInteger score;
        public string nickname;
        public BigInteger battleCount;
        public PraticeLevel praticeLevel;
        public Timestamp mojoTime;
        public Timestamp gymTime;
        public Timestamp perfumeTime;
        public WrestlerLocation location;
        public StatKind trainingStat;
        public byte gymBoostStamina;
        public byte us1;
        public byte us2;
        public byte us3;
        public byte gymBoostAtk;
        public byte ua1;
        public byte ua2;
        public byte ua3;
        public byte gymBoostDef;
        public byte maskOverrideRarity;
        public byte maskOverrideID;
        public byte maskOverrideCheck;
        public BigInteger itemID;
        public string[] comments;
        public Timestamp roomTime;
        public byte[] moveOverrides;
        public BigInteger auctionID;
        public WrestlerFlags flags;
        public BigInteger stakeAmount;
    }

    public struct DailyRewards
    {
        public BigInteger factionReward;
        public BigInteger championshipReward;
        public BigInteger vipWrestlerReward;
        public BigInteger vipItemReward;
        public BigInteger vipMakeUpReward;
    }

    //public struct NachoAuction
    //{
    //    public uint startTime;
    //    public uint endTime;
    //    public BigInteger contentID;
    //    public BigInteger startPrice;
    //    public BigInteger endPrice;
    //    public Address creator;
    //    public AuctionKind kind;
    //    public string comment;
    //    public AuctionCurrency currency;
    //}

    public struct NachoSale
    {
        public Timestamp time;
        public BigInteger auctionID;
        public BigInteger price;
        public Address buyer;
    }

    public struct NachoAccount
    {
        public Timestamp creationTime;
        public BigInteger battleID;
        public string unused;
        public string neoAddress;
        public AccountFlags flags;
        public BigInteger[] counters;
        public string comment;
        public Address referal;
        public Timestamp lastTime;
        public TrophyFlag trophies;
        public BigInteger ELO;

        public BattleMode queueMode;
        public BigInteger queueBet;
        public Timestamp queueJoinTime;
        public Timestamp queueUpdateTime;
        public Address queueVersus;
        public PraticeLevel queueLevel;
        public BigInteger[] queueWrestlerIDs;
        public Address lastOpponent;

        public BigInteger vipPoints;
        public Faction faction;

        //public BigInteger avatarID;
    }

    public struct NachoReferral
    {
        public Address address;
        public Timestamp referalTime;
        public BigInteger bonusAmount;
        public Timestamp stakeTime;
        public BigInteger stakeAmount;
        public BigInteger bonusPercentage;
    }

    public struct NachoPotEntry
    {
        public Timestamp timestamp;
        public Address address;
        public BigInteger wins;
    }

    public struct NachoPot
    {
        public BigInteger currentBalance;
        public BigInteger lastBalance;
        public Address[] lastWinners;
        public Timestamp timestamp;
        public bool claimed;
        public NachoPotEntry[] entries;
    }

    public struct NachoItem
    {
        public Address owner;
        public BigInteger locationID;
        public ItemLocation location;
        public ItemFlags flags;
    }

    public struct NachoConfig
    {
        public Timestamp    time;
        public bool         suspendedTransfers;
    }

    public struct NachoVersusInfo
    {
        public Address challenger;
        public Timestamp time;
        public BigInteger bet;
        public byte[] levels;
    }

    public struct InAppData
    {
        public string name;
        public BigInteger contentID;
        public BigInteger price;
        public BigInteger nachos;
    }

    public struct Friend
    {
        public string name;
        public Address address;
        //public int avatarID;
        public BigInteger ELO;
    }

    #endregion

    public struct WrestlerTurnInfo
    {
        public Address address;
        public WrestlingMove move;
        public WrestlingMove lastMove;
        public BigInteger currentAtk;
        public BigInteger currentDef;
        public BigInteger currentStamina;
        public BigInteger initialAtk;
        public BigInteger initialDef;
        public BigInteger maxStamina;
        public BigInteger level;
        public BigInteger seed;
        public BigInteger power;
        public ItemKind item;
        public BattleStatus status;
        public BattleStance stance;
        public BattleStance lastStance;
        public BigInteger lastDamage;
        public BigInteger chance;
        public bool itemActivated;
    }

    public class NachoContract : SmartContract
    {
        public override string Name => "nacho";

        public static readonly ushort CurrentBattleVersion = 10;

        public static readonly string ACCOUNT_WRESTLERS = "team";
        public static readonly string ACCOUNT_ITEMS = "items";
        public static readonly string ACCOUNT_HISTORY = "history";
        public static readonly string ACCOUNT_CHALLENGES = "versus";

        public static readonly string ACTIVE_AUCTIONS_LIST = "active";
        public static readonly string GLOBAL_AUCTIONS_LIST = "auctions";
        public static readonly string GLOBAL_SALES_LIST = "sales";
        public static readonly string GLOBAL_BATTLE_LIST = "battles";
        //  public static readonly string GLOBAL_TOURNEY_LIST = "tourneys";
        //public static readonly string GLOBAL_WRESTLERS_LIST = "wrestlers";
        public static readonly string GLOBAL_ITEM_LIST = "objs";
        public static readonly string GLOBAL_MATCHMAKER_LIST = "matcher";

        public static readonly string QUEUE_MAP = "queues";
        public static readonly string NAME_MAP = "names";
        public static readonly string ADDRESS_MAP = "addresses";
        //public static readonly string TOKEN_BALANCE_MAP = "tokens";
        public static readonly string ACCOUNT_MAP = "accounts";
        public static readonly string ITEM_MAP = "items";
        public static readonly string PURCHASE_MAP = "purchases";
        public static readonly string NEO_TO_PHANTASMA_MAP = "neo2pha";
        public static readonly string PHANTASMA_TO_NEO_MAP = "pha2neo";

        public static readonly string ROOM_COUNTER_KEY = "_roomctr_";
        public static readonly string ROOM_SEQUENCE_KEY = "_roomseq_";
        public static readonly string MOTD_KEY = "_MOTD_";

        public bool SuspendTransfers = false;

        public Action<string> systemEvent = null;
        public Action<Address, string> singleEvent = null;
        public Action<Address, Address, string> pairEvent = null;

        // temporary hack
        public Address DevelopersAddress => Runtime.Nexus.GenesisAddress;

        // storage
        private StorageMap _referrals;  // <Address, StorageList<NachoReferal>>
        private StorageMap _accounts; // <Address, NachoAccount>;
        private NachoPot _pot;

        public NachoContract() : base()
        {
        }

        public void BuyInApp()
        {
            // TODO
        }

        #region ACCOUNT API

        public void SetPlayerFaction(Address address, Faction faction)
        {
            // TODO finish implementation

            Runtime.Expect(faction != Faction.None, "Faction not valid");

            var account = GetAccount(address);

            Runtime.Expect(account.faction != faction, "Player is already in this faction");

            if (account.faction == Faction.None)
            {
                account.faction = faction;

                Runtime.Notify(EventKind.PlayerJoinFaction, address, faction);
            }
            else
            {
                // charge change faction cost

                var changeFactionCost = NachoConstants.CHANGE_FACTION_COST;

                // todo

                Runtime.Notify(EventKind.PlayerJoinFaction, address, faction);
            }
        }

        /* TODO LATER
        public void TransferWrestler(Address from, Address to, BigInteger wrestlerID)
        {
            Runtime.Expect(IsWitness(from), "invalid witness");

            Runtime.Expect(to != from, "same address");

            var wrestlers = Storage.FindCollectionForAddress<BigInteger>(ACCOUNT_WRESTLERS, from);
            Runtime.Expect(wrestlers.Contains(wrestlerID), "wrestler invalid");

            var wrestler = GetWrestler(wrestlerID);

            Runtime.Expect(!wrestler.flags.HasFlag(WrestlerFlags.Locked), "locked wrestler");
            Runtime.Expect(wrestler.location == WrestlerLocation.None, "location invalid");
            Runtime.Expect(wrestler.itemID == 0, "can't have equpped item");

            // change owner
            wrestler.owner = to;
            SetWrestler(wrestlerID, wrestler);

            // remove it from old team
            wrestlers.Remove(wrestlerID);

            // add to new team
            var otherWrestlers = Storage.FindCollectionForAddress<BigInteger>(ACCOUNT_WRESTLERS, to);
            otherWrestlers.Add(wrestlerID);

            Runtime.Notify(EventKind.TokenSend, from, wrestlerID);
            Runtime.Notify(EventKind.TokenReceive, to, wrestlerID);
        }*/

        /* TODO LATER
    public void TransferItem(Address from, Address to, BigInteger itemID)
    {
        Runtime.Expect(IsWitness(from), "invalid witness");

        Runtime.Expect(to != from, "same address");

        var from_items = Storage.FindCollectionForAddress<BigInteger>(ACCOUNT_ITEMS, from);
        Runtime.Expect(from_items.Contains(itemID), "item invalid");

        var item = GetItem(itemID);

        if (item.owner == Address.Null)
        {
            item.owner = from;
        }

        Runtime.Expect(!item.flags.HasFlag(ItemFlags.Locked), "locked item");
        Runtime.Expect(item.owner == from, "invalid owner");

        item.owner = to;
        SetItem(itemID, item);

        // remove it from old team
        from_items.Remove(itemID);

        // add to new team
        var to_items = Storage.FindCollectionForAddress<BigInteger>(ACCOUNT_ITEMS, to);
        to_items.Add(itemID);

        Runtime.Notify(EventKind.TokenSend, from, itemID);
        Runtime.Notify(EventKind.TokenReceive, to, itemID);
    }*/

        private bool SpendFromAccountBalance<T>(Address address, BigInteger amount)
        {
            return SpendFromAccountBalance<byte[]>(address, amount, null);
        }

        private bool SpendFromAccountBalance<T>(Address address, BigInteger amount, T reference)
        {
            if (amount == 0)
            {
                return true;
            }

            var tokenSymbol = Nexus.StakingTokenSymbol;
            return Runtime.Nexus.TransferTokens(tokenSymbol, this.Storage, Runtime.Chain, address, DevelopersAddress, amount);
        }

        public NachoAccount GetAccount(Address address)
        {
            NachoAccount account;

            if (_accounts.ContainsKey(address))
            {
                account = _accounts.Get<Address, NachoAccount>(address);
                account.unused = "";

                /* TODO LATER
                if (account.battleID != 0)
                {
                    var battle = GetBattle(account.battleID);
                    if (battle.state != BattleState.Active)
                    {
                        account.battleID = 0;
                    }
                }*/

                //if (account.ELO == 0)
                //{
                //    account.ELO = Constants.DEFAULT_ELO;
                //}

                //if (account.queueBet == 0)
                //{
                //    account.queueBet = 0;
                //}
            }
            else
            {
                account = new NachoAccount()
                {
                    battleID = 0,
                    queueBet = 0,
                    queueWrestlerIDs = new BigInteger[0],
                    unused = "",
                    neoAddress = "",
                    creationTime = 0,
                    flags = AccountFlags.None,
                    counters = new BigInteger[NachoConstants.ACCOUNT_COUNTER_MAX],
                    comment = "",
                    referal = Address.Null,
                    ELO = NachoConstants.DEFAULT_ELO, // TODO o elo assim nunca é actualizado
                    //avatarID = 0  // TODO Avatar no inicio, antes do jogador mudar de avatar,pode ficar com o 0 mas dps tem de devolver o
                };
            }

            return account;
        }

        private void SetAccount(Address address, NachoAccount account)
        {
            if (address == DevelopersAddress)
            {
                account.flags |= AccountFlags.Admin;
            }

            if (account.referal == Address.Null)
            {
                account.referal = Address.Null;
            }

            if (account.creationTime == 0)
            {
                account.creationTime = GetCurrentTime();
            }

            // this allows us to add new counters later while keeping binary compatibility
            if (account.counters == null)
            {
                account.counters = new BigInteger[NachoConstants.ACCOUNT_COUNTER_MAX];
            }
            else
            if (account.counters.Length < NachoConstants.ACCOUNT_COUNTER_MAX)
            {
                var temp = new BigInteger[NachoConstants.ACCOUNT_COUNTER_MAX];
                for (int i = 0; i < account.counters.Length; i++)
                {
                    temp[i] = account.counters[i];
                }
                account.counters = temp;
            }

            _accounts.Set<Address, NachoAccount>(address, account);
        }

        public NachoReferral[] GetAccountReferrals(Address address)
        {
            var referrals = _referrals.Get<Address, StorageList>(address);
            return referrals.All<NachoReferral>();
        }

        /* TODO LATER
    public void RegisterReferral(Address from, Address target)
    {
        Runtime.Expect(IsWitness(from), "witness failed");

        var fromAccount = GetAccount(from);
        Runtime.Expect(fromAccount.creationTime > 0, "invalid account");
        Runtime.Expect(fromAccount.referal == Address.Null, "already has referal");

        var targetAccount = GetAccount(target);

        Runtime.Expect(targetAccount.creationTime > 0, "invalid account");

        Runtime.Expect(fromAccount.creationTime > targetAccount.creationTime, "newer account failed");

        var referrals = _referrals.Get<Address, StorageList>(target);

        var referral = new NachoReferral();
        int referralIndex = -1;
        var count = referrals.Count(); 
        for (int i=0; i<count; i++) // no breaks here, we need to check every referal to make sure we're not registering the same guy twice
        { 
            referral = referals.Get<NachoReferral>(i);
            Runtime.Expect(referral.address != from, "already referral");

            if (referral.address == Address.Null && referral.stakeAmount> 0)
            {
                referralIndex = i;
            }
        }

        Runtime.Expect(referralIndex >= 0, "no refreral slots available");

        referral.address = from;
        referral.referalTime = Runtime.Time.Value;
        referrals.Replace(referralIndex, referral);

        fromAccount.referral = target;
        SetAccount(from, fromAccount);

        var rnd = new Random();

        byte[] genes = Luchador.MineGenes(rnd, (x) =>
        {
            if (x.Rarity != Rarity.Common)
            {
                return false;
            }

            return WrestlerValidation.IsValidWrestler(x);
        });

        // TODO wrapped false ou true?
        var wrestlerID = CreateWrestler(from, genes, 0, false);

        var wrestler = GetWrestler(wrestlerID);
        wrestler.flags |= WrestlerFlags.Locked;
        SetWrestler(wrestlerID, wrestler);

        Runtime.Notify(EventKind.Referal, from, target);
    }*/

        private int FindReferalIndex(Address from, StorageList referals)
        {
            var count = referals.Count();
            for (int i = 0; i < count; i++)
            {
                var referal = referals.Get<NachoReferral>(i);
                if (referal.address == from)
                {
                    return i;
                }
            }

            return -1;
        }

        private BigInteger RegisterReferalPurchase(Address from, BigInteger totalAmount, BigInteger auctionID)
        {
            var fromAccount = GetAccount(from);
            if (fromAccount.referal == Address.Null)
            {
                return 0;
            }

            var target = fromAccount.referal;

            var referals = _referrals.Get<Address, StorageList>(target);
            var referalIndex = FindReferalIndex(from, referals);
            Runtime.Expect(referalIndex >= 0, "invalid referal");

            var referal = referals.Get<NachoReferral>(referalIndex);
            if (referal.stakeAmount <= 0)
            {
                return 0;
            }

            var bonusAmount = (totalAmount * referal.bonusPercentage) / 100;
            Runtime.Expect(bonusAmount < totalAmount, "invalid referal percent");
            if (bonusAmount <= 0)
            {
                return 0;
            }

            referal.bonusAmount += bonusAmount;
            referals.Replace(referalIndex, referal);

            return bonusAmount;
        }

        public void StakeReferral(Address from, int referralIndex)
        {
            Runtime.Expect(IsWitness(from), "invalid witness");
            Runtime.Expect(referralIndex >= 0, "invalid referral");

            var referrals = _referrals.Get<Address, StorageList>(from);
            var count = referrals.Count();

            NachoReferral referral;

            if (referralIndex == count) // new slot
            {
                referral = new NachoReferral()
                {
                    address = Address.Null,
                    stakeAmount = 0,
                    stakeTime = 0,
                };
            }
            else
            {
                Runtime.Expect(referralIndex < count, "invalid referral");
                referral = referrals.Get<NachoReferral>(referralIndex);
                Runtime.Expect(referral.stakeAmount == 0, "already staked");
            }

            var stakeAmount = UnitConversion.ToBigInteger(NachoConstants.REFERRAL_STAKE_AMOUNT, Nexus.StakingTokenDecimals);

            // update account balance
            if (!SpendFromAccountBalance(from, stakeAmount, referralIndex))
            {
                throw new ContractException("balance failed");
            }

            int currentReferralPercent;

            if (Runtime.Time.Value <= 1541030400) // 1 nov
            {
                currentReferralPercent = 40;
            }
            else
            if (Runtime.Time.Value <= 1541635200) //  8 nov
            {
                currentReferralPercent = 30;
            }
            else
            if (Runtime.Time.Value <= 1542240000) // 15 nov
            {
                currentReferralPercent = 25;
            }
            else
            if (Runtime.Time.Value <= 1542844800) //  22 nov
            {
                currentReferralPercent = 20;
            }
            else
            if (Runtime.Time.Value <= 1543449600) // 29 nov
            {
                currentReferralPercent = 15;
            }
            else
            if (Runtime.Time.Value <= 1544054400) // 6 dec
            {
                currentReferralPercent = 10;
            }
            else
            {
                currentReferralPercent = 5;
            }

            referral.stakeTime = Runtime.Time.Value;
            referral.stakeAmount = stakeAmount;
            referral.bonusPercentage = currentReferralPercent;

            if (referralIndex == count)
            {
                referrals.Add(referral);
            }
            else
            {
                referrals.Replace(referralIndex, referral);
            }

            Runtime.Notify(EventKind.TokenStake, from, referralIndex);
        }

        /* TODO LATER
        public void UnstakeReferral(Address from, int referralIndex)
        {
            Runtime.Expect(IsWitness(from), "invalid witness");

            var referrals = _referrals.Get<Address, StorageList>(from);
            var count = referrals.Count();
            Runtime.Expect(referralIndex >= 0, "invalid referral");
            Runtime.Expect(referralIndex < count, "invalid referral");

            var referral = referrals.Get<NachoReferral>(referralIndex);
            var outputAmount = referral.stakeAmount + referral.bonusAmount;

            Runtime.Expect(outputAmount > 0, "already unstaked");

            if (referral.stakeAmount > 0)
            {
                var diff = Runtime.Time.Value - referral.stakeTime;
                diff = diff / Constants.SECONDS_PER_DAY; // convert to days
                Runtime.Expect(diff >= Constants.REFERRAL_MINIMUM_DAYS, "too soon");
            }

            Runtime.Expect(UpdateAccountBalance(from, outputAmount), "deposit failed");

            referral.stakeAmount = 0;
            referral.bonusAmount = 0;
            referrals.Replace(referralIndex, referral);

            AddTrophy(from, TrophyFlag.Referral);

            Runtime.Notify(EventKind.TokenUnstake, from, outputAmount);
        }*/

        /* TODO LATER
    public void DeleteWrestler(Address from, BigInteger wrestlerID)
    {
        Runtime.Expect(IsWitness(DevelopersAddress), "dev only");

        var wrestlers = Storage.FindCollectionForAddress<BigInteger>(ACCOUNT_WRESTLERS, from);
        Runtime.Expect(wrestlers.Contains(wrestlerID), "not found");

        var wrestler = GetWrestler(wrestlerID);
        Runtime.Expect(wrestler.location != WrestlerLocation.Market, "in auction");

        wrestler.location = WrestlerLocation.None;
        wrestler.owner = Address.Null;

        wrestlers.Remove(wrestlerID);
    }*/

        // get how many wrestlers in an account
        public BigInteger[] GetAccountWrestlers(Address address)
        {
<<<<<<< HEAD
            Runtime.Expect(Runtime.Nexus.TokenExists(Constants.WRESTLER_SYMBOL), Constants.WRESTLER_SYMBOL + " token not found");
=======
            var token = Runtime.Nexus.FindTokenBySymbol(NachoConstants.WRESTLER_SYMBOL);
            Runtime.Expect(token != null, NachoConstants.WRESTLER_SYMBOL + " token not found");

            var ownerships = Runtime.Chain.GetTokenOwnerships(token);
>>>>>>> 5fa6437d

            var ownerships = new OwnershipSheet(Constants.WRESTLER_SYMBOL);
            var ownerIDs = ownerships.Get(this.Storage, address);
            return ownerIDs.ToArray();
        }

        public BigInteger[] GetAccountItems(Address address)
        {
<<<<<<< HEAD
            Runtime.Expect(Runtime.Nexus.TokenExists(Constants.ITEM_SYMBOL), Constants.ITEM_SYMBOL + " token not found");
=======
            var token = Runtime.Nexus.FindTokenBySymbol(NachoConstants.ITEM_SYMBOL);
            Runtime.Expect(token != null, NachoConstants.ITEM_SYMBOL + " token not found");
>>>>>>> 5fa6437d

            var ownerships = new OwnershipSheet(Constants.ITEM_SYMBOL);

            var ownerIDs = ownerships.Get(this.Storage, address);
            return ownerIDs.ToArray();
            /*
            var items = Storage.FindCollectionForAddress<BigInteger>(ACCOUNT_ITEMS, address);
            var result = items.All();

            var wrestlers = GetAccountWrestlers(address);
            var auctions = GetActiveAuctions();

            for (int i = 0; i < result.Length; i++)
            {
                var itemID = result[i];
                var item = GetItem(itemID);

                bool changed = false;

                if (item.owner == Address.Null)
                {
                    item.owner = address;
                    changed = true;
                }

                if (item.location == ItemLocation.Unknown)
                {
                    foreach (var ID in wrestlers)
                    {
                        var wrestler = GetWrestler(ID);
                        if (wrestler.itemID == itemID)
                        {
                            item.location = ItemLocation.Wrestler;
                            item.locationID = ID;
                            changed = true;
                            break;
                        }
                    }
                }

                if (item.location == ItemLocation.Unknown)
                {
                    foreach (var ID in auctions)
                    {
                        var auction = GetAuction(ID);
                        if (auction.kind == AuctionKind.Equipment && auction.creator == address && auction.contentID == itemID)
                        {
                            item.location = ItemLocation.Market;
                            item.locationID = ID;
                            changed = true;
                            break;
                        }
                    }
                }

                if (item.location == ItemLocation.Unknown)
                {
                    item.location = ItemLocation.None;
                    item.locationID = 0;
                    changed = true;
                }

                if (changed)
                {
                    SetItem(itemID, item);
                }
            }

            return result;*/
        }

        #endregion

        #region ITEM API
        //public NachoItem[] GetItems(BigInteger[] IDs)
        //{
        //    var items = new NachoItem[IDs.Length];
        //    for (int i = 0; i < items.Length; i++)
        //    {
        //        items[i] = GetItem(IDs[i]);
        //    }
        //    return items;
        //}

        // TODO error handling when item not exist
        public NachoItem GetItem(BigInteger ID)
        {
<<<<<<< HEAD
            var nft = Runtime.Nexus.GetNFT(Constants.ITEM_SYMBOL, ID);
=======
            var token = Runtime.Nexus.FindTokenBySymbol(NachoConstants.ITEM_SYMBOL);
            var nft = Runtime.Nexus.GetNFT(token, ID);
>>>>>>> 5fa6437d

            var item = Serialization.Unserialize<NachoItem>(nft.RAM);

            if (item.location == ItemLocation.Wrestler)
            {
                if (item.locationID != 0)
                {
                    var wrestler = GetWrestler(item.locationID);
                    if (wrestler.itemID != ID)
                    {
                        item.location = ItemLocation.None;
                    }
                }
            }

            return item;

            /*
            return new NachoItem()
            {
                owner = Address.Null,
                flags = ItemFlags.None,
                location = ItemLocation.None,
                locationID = 0,
            };*/
        }

        public void SetItem(BigInteger ID, NachoItem item)
        {
<<<<<<< HEAD
=======
            var token = Runtime.Nexus.FindTokenBySymbol(NachoConstants.ITEM_SYMBOL);
            var nft = Runtime.Nexus.GetNFT(token, ID);

>>>>>>> 5fa6437d
            var bytes = Serialization.Serialize(item);
            Runtime.Nexus.EditNFTContent(Constants.ITEM_SYMBOL, ID, bytes);
        }

        public bool HasItem(Address address, BigInteger itemID)
        {
<<<<<<< HEAD
            var ownerships = new OwnershipSheet(Constants.ITEM_SYMBOL);
=======
            var token = Runtime.Nexus.FindTokenBySymbol(NachoConstants.ITEM_SYMBOL);
            var ownerships = Runtime.Chain.GetTokenOwnerships(token);
>>>>>>> 5fa6437d
            return ownerships.GetOwner(this.Storage, itemID) == address;
        }

        public void DeleteItem(Address from, BigInteger itemID)
        {
            Runtime.Expect(IsWitness(DevelopersAddress), "dev only");

<<<<<<< HEAD
=======
            var token = Runtime.Nexus.FindTokenBySymbol(NachoConstants.ITEM_SYMBOL);
            var ownerships = Runtime.Chain.GetTokenOwnerships(token);
>>>>>>> 5fa6437d

            Runtime.Expect(HasItem(from, itemID), "invalid owner");

            var item = GetItem(itemID);
            Runtime.Expect(item.location != ItemLocation.Market, "in auction");

            item.location = ItemLocation.None;
            item.owner = Address.Null;

            var ownerships = new OwnershipSheet(Constants.ITEM_SYMBOL);
            ownerships.Take(this.Storage, from, itemID);
            //token.Burn(balances, from,) TODO how to burn NFT?

            Runtime.Notify(EventKind.TokenBurn, from, itemID);
        }

        public void UnwrapItem(Address from, BigInteger itemID)
        {
            Runtime.Expect(IsWitness(from), "witness failed");

            Runtime.Expect(HasItem(from, itemID), "invalid item");

            var item = GetItem(itemID);

            if (item.owner == Address.Null)
            {
                item.owner = from;
            }

            Runtime.Expect(item.location == ItemLocation.None, "invalid location");
            Runtime.Expect(item.owner == from, "invalid owner");
            Runtime.Expect(item.flags.HasFlag(ItemFlags.Wrapped), "unwrapped item");
            item.flags ^= ItemFlags.Wrapped;

            SetItem(itemID, item);
            Runtime.Notify(EventKind.ItemUnwrapped, from, itemID);
        }


        public void UseItem(Address from, BigInteger wrestlerID, BigInteger itemID)
        {
            Runtime.Expect(IsWitness(from), "witness failed");

            Runtime.Expect(from != DevelopersAddress, "no items for developers");

            var kind = Formulas.GetItemKind(itemID);
            var category = Rules.GetItemCategory(kind);
            Runtime.Expect(category == ItemCategory.Consumable, "not consumable");

            Runtime.Expect(HasWrestler(from, wrestlerID), "invalid wrestler");
            Runtime.Expect(HasItem(from, itemID), "invalid item");

            var wrestler = GetWrestler(wrestlerID);

            var item = GetItem(itemID);

            if (item.owner == Address.Null)
            {
                item.owner = from;
            }

            Runtime.Expect(item.location == ItemLocation.None, "invalid location");
            Runtime.Expect(item.owner == from, "invalid owner");
            Runtime.Expect(!item.flags.HasFlag(ItemFlags.Wrapped), "wrapped item");

            switch (kind)
            {
                case ItemKind.Dev_Badge:
                    {
                        wrestler.gymBoostAtk = NachoConstants.MAX_GYM_BOOST - 1;
                        wrestler.gymBoostStamina = NachoConstants.MAX_GYM_BOOST - 1;
                        wrestler.gymBoostDef = 0;
                        break;
                    }

                case ItemKind.Chilli_Bottle:
                    {
                        Runtime.Expect(wrestler.currentMojo < wrestler.maxMojo, "mojo full");
                        wrestler.currentMojo = wrestler.maxMojo;
                        break;
                    }

                case ItemKind.Love_Lotion:
                    {
                        Runtime.Expect(wrestler.maxMojo < NachoConstants.MAX_MOJO, "mojo max");
                        wrestler.maxMojo++;
                        wrestler.currentMojo = wrestler.maxMojo;
                        break;
                    }

                case ItemKind.XP_Perfume:
                    {
                        var curTime = GetCurrentTime();
                        var diff = curTime - wrestler.perfumeTime;
                        diff /= 3600;
                        Runtime.Expect(diff > NachoConstants.XP_PERFUME_DURATION_IN_HOURS, "already perfumed");

                        wrestler.perfumeTime = curTime;
                        break;
                    }

                case ItemKind.Rare_Taco:
                    {
                        var level = Formulas.CalculateWrestlerLevel((int)wrestler.experience);
                        Runtime.Expect(level < NachoConstants.MAX_LEVEL, "reached maximum level");

                        wrestler.experience = NachoConstants.EXPERIENCE_MAP[level + 1];
                        break;
                    }

                case ItemKind.Stamina_Pill:
                    {
                        var new_boost = wrestler.gymBoostStamina + NachoConstants.PILL_GYM_BOOST;
                        Runtime.Expect(new_boost <= NachoConstants.MAX_GYM_BOOST, "reached maximum boost");
                        wrestler.gymBoostStamina = (byte)new_boost;
                        break;
                    }

                case ItemKind.Attack_Pill:
                    {
                        var new_boost = wrestler.gymBoostAtk + NachoConstants.PILL_GYM_BOOST;
                        Runtime.Expect(new_boost <= NachoConstants.MAX_GYM_BOOST, "reached maximum boost");
                        wrestler.gymBoostAtk = (byte)new_boost;
                        break;
                    }

                case ItemKind.Defense_Pill:
                    {
                        var new_boost = wrestler.gymBoostDef + NachoConstants.PILL_GYM_BOOST;
                        Runtime.Expect(new_boost <= NachoConstants.MAX_GYM_BOOST, "reached maximum boost");
                        wrestler.gymBoostDef = (byte)new_boost;
                        break;
                    }

                default:
                    {
                        Runtime.Expect(false, "not usable");
                        break;
                    }
            }

            SetWrestler(wrestlerID, wrestler);

            Runtime.Notify(EventKind.ItemSpent, from, itemID);

            // TransferItem(from, DevelopersAddress, itemID); TODO LATER
        }

        /* TODO LATER
        public BigInteger GenerateItem(Address to, BigInteger itemID, bool wrapped)
        {
            Runtime.Expect(IsWitness(DevelopersAddress), "witness failed");
            return CreateItem(to, itemID, wrapped);
        }

        private BigInteger CreateItem(Address to, BigInteger itemID, bool wrapped)
        {
            var temp = Storage.FindMapForContract<BigInteger, bool>(ITEM_MAP);
            Runtime.Expect(!temp.ContainsKey(itemID), "duplicated ID");

            temp.Set(itemID, true);

            var player_items = Storage.FindCollectionForAddress<BigInteger>(ACCOUNT_ITEMS, to);
            player_items.Add(itemID);

            var item = new NachoItem()
            {
                owner = to,
                locationID = 0,
                flags = ItemFlags.None,
                location = ItemLocation.None,
            };

            if (wrapped)
            {
                item.flags |= ItemFlags.Wrapped;
            }

            SetItem(itemID, item);

            Runtime.Notify(EventKind.ItemReceived, to, itemID);

            return itemID;
        }*/
        #endregion

        #region AVATAR API
        // TODO when player sells an equipped avatar, the avatar must revert back to default avatar!
        //public void UseAvatar(Address from, BigInteger itemID)
        //{
        //    var kind = Formulas.GetItemKind(itemID);
        //    var category = Rules.GetItemCategory(kind);
        //    Runtime.Expect(category == ItemCategory.Avatar, "not avatar");

        //    Runtime.Expect(HasItem(from, itemID), "invalid item");

        //    var item = GetItem(itemID);

        //    if (item.owner == Address.Null)
        //    {
        //        item.owner = from;
        //    }

        //    Runtime.Expect(item.location == ItemLocation.None, "invalid location");
        //    Runtime.Expect(item.owner == from, "invalid owner");
        //    Runtime.Expect(!item.flags.HasFlag(ItemFlags.Wrapped), "wrapped item");

        //    var account = GetAccount(from);
        //    account.avatarID = new BigInteger(Formulas.GetAvatarID(itemID));
        //    SetAccount(from, account);

        //    Runtime.Notify(EventKind.SelectAvatar, from, account.avatarID);
        //}

        // todo confirmar se pode ficar com bigint. Com int dava erro a converter 
        //public void UseDefaultAvatar(Address from, BigInteger avatarID)
        //{
        //    Runtime.Expect(avatarID <= Constants.DEFAULT_AVATARS, "invalid avatar ID");

        //    var account = GetAccount(from);
        //    account.avatarID = avatarID;
        //    SetAccount(from, account);

        //    Runtime.Notify(EventKind.SelectAvatar, from, avatarID);
        //}
        #endregion

        #region WRESTLER API
        // TODO UnwrapWrestler

        public bool HasWrestler(Address address, BigInteger wrestlerID)
        {
<<<<<<< HEAD
            var ownerships = new OwnershipSheet(Constants.WRESTLER_SYMBOL);
=======
            var token = Runtime.Nexus.FindTokenBySymbol(NachoConstants.WRESTLER_SYMBOL);
            var ownerships = Runtime.Chain.GetTokenOwnerships(token);
>>>>>>> 5fa6437d
            return ownerships.GetOwner(this.Storage, wrestlerID) == address;
        }

        /* TODO LATER
        public BigInteger GenerateWrestler(Address to, byte[] genes, uint experience, bool wrapped)
        {
            Runtime.Expect(IsWitness(DevelopersAddress), "witness failed");
            return CreateWrestler(to, genes, experience, wrapped);
        }

        private BigInteger CreateWrestler(Address to, byte[] genes, uint experience, bool wrapped)
        {
            var wrestlers = Storage.FindMapForContract<BigInteger, NachoWrestler>(GLOBAL_WRESTLERS_LIST);

            BigInteger wrestlerID = wrestlers.Count() + Constants.BASE_LUCHADOR_ID;

            var wrestler = new NachoWrestler()
            {
                owner = to,
                genes = genes,
                itemID = 0,
                nickname = "",
                score = Constants.DEFAULT_SCORE,
                maxMojo = Constants.DEFAULT_MOJO,
                currentMojo = Constants.DEFAULT_MOJO,
                experience = experience,
                mojoTime = GetCurrentTime(),
            };

            if (wrapped)
            {
                wrestler.flags |= WrestlerFlags.Wrapped;
            }

            // save wrestler
            wrestlers.Set(wrestlerID, wrestler);

            var team = Storage.FindCollectionForAddress<BigInteger>(ACCOUNT_WRESTLERS, to);
            team.Add(wrestlerID);

            Runtime.Notify(to, NachoEvent.WrestlerReceived, wrestlerID);
            return wrestlerID;
        }
        */

        public void RenameWrestler(Address from, BigInteger wrestlerID, string name)
        {
            Runtime.Expect(IsWitness(from), "witness failed");

            /* TODO LATER
            var nameResult = NameGenerator.ValidateName(name);
            Runtime.Expect(nameResult == EWRESTLER_NAME_ERRORS.NONE, nameResult.ToString().ToLower().Replace("_", " "));
            */

            Runtime.Expect(HasWrestler(from, wrestlerID), "wrestler invalid");

            var wrestler = GetWrestler(wrestlerID);
            //Runtime.Expect(wrestler.location == WrestlerLocation.None, "location invalid");

            wrestler.nickname = name;
            SetWrestler(wrestlerID, wrestler);

            Runtime.Notify(EventKind.Rename, from, wrestlerID);
        }

        /* TODO LATER
        public void SetWrestlerComment(Address from, BigInteger wrestlerID, int commentIndex, string comment)
        {
            Runtime.Expect(IsWitness(from), "witness failed");

            Runtime.Expect(comment != null, "null comment");
            Runtime.Expect(comment.Length < Constants.MAX_COMMENT_LENGTH, "invalid length");

            Runtime.Expect(commentIndex >= 0, "invalid index");
            Runtime.Expect(commentIndex < Constants.LUCHADOR_COMMENT_MAX, "invalid index");

            var team = Storage.FindCollectionForAddress<BigInteger>(ACCOUNT_WRESTLERS, from);
            Runtime.Expect(team.Contains(wrestlerID), "wrestler invalid");

            var wrestler = GetWrestler(wrestlerID);
            //Runtime.Expect(wrestler.location == WrestlerLocation.None, "location invalid");

            if (wrestler.comments == null)
            {
                wrestler.comments = new string[Constants.LUCHADOR_COMMENT_MAX];
            }
            else
            if (wrestler.comments.Length != Constants.LUCHADOR_COMMENT_MAX)
            {
                var temp = wrestler.comments;
                wrestler.comments = new string[Constants.LUCHADOR_COMMENT_MAX];
                for (int i = 0; i < temp.Length; i++)
                {
                    wrestler.comments[i] = temp[i];
                }
            }

            wrestler.comments[commentIndex] = comment;
            SetWrestler(wrestlerID, wrestler);

            Runtime.Notify(from, NachoEvent.Rename);
        }
        */

        //public NachoWrestler[] GetWrestlers(BigInteger[] IDs)
        //{
        //    var wrestlers = new NachoWrestler[IDs.Length];
        //    for (int i = 0; i < wrestlers.Length; i++)
        //    {
        //        wrestlers[i] = GetWrestler(IDs[i]);
        //    }
        //    return wrestlers;
        //}

        public NachoWrestler GetBot(int botID)
        {
            byte[] genes;
            int level;
            BigInteger botItemID;
            string introText = "";

            var botLevel = (PraticeLevel)(botID);
            switch (botLevel)
            {
                case PraticeLevel.Wood:
                    level = 1; botItemID = 0; genes = new byte[] { 120, 46, 40, 40, 131, 93, 80, 221, 68, 155, };
                    introText = "Beep boop... amigo, entrena conmigo!";
                    break;

                case PraticeLevel.Iron:
                    level = 4; botItemID = 0; genes = new byte[] { 222, 50, 52, 48, 131, 88, 144, 8, 51, 104, };
                    introText = "I'm made from iron and because of that, I'm stronger than my wood brother!";
                    break;

                case PraticeLevel.Steel:
                    level = 6; botItemID = 0; genes = new byte[] { 114, 50, 53, 59, 131, 123, 122, 223, 181, 184, };
                    introText = "Get ready.. because I'm faster and stronger than my iron brother!";
                    break;

                case PraticeLevel.Silver:
                    level = 8; botItemID = 0; genes = new byte[] { 72, 59, 61, 64, 131, 115, 18, 108, 11, 195, };
                    introText = "Counters are for plebs!";
                    break;

                case PraticeLevel.Gold:
                    level = 10; botItemID = 0; genes = new byte[] { 138, 66, 65, 61, 131, 51, 148, 143, 99, 55, };
                    introText = "Luchador... My congratulations for getting so far!";
                    break;

                case PraticeLevel.Ruby:
                    level = 13; botItemID = 0; genes = new byte[] { 12, 65, 68, 65, 131, 110, 146, 11, 100, 111 };
                    introText = "Amigo... I'm too strong to fail!";
                    break;

                case PraticeLevel.Emerald:
                    level = 16; botItemID = 329390; genes = new byte[] { 240, 76, 73, 79, 131, 68, 218, 145, 232, 20 };
                    introText = "Beep...Beep...My hobby is wasting time in asian basket weaving foruns...";
                    break;

                case PraticeLevel.Diamond:
                    level = 20; botItemID = 35808; genes = new byte[] { 144, 76, 77, 76, 131, 46, 168, 202, 141, 188, };
                    introText = "Beep... boop... I am become Death, the destroyer of worlds!";
                    break;

                default:
                    switch (botID)
                    {
                        case 9: level = 1; botItemID = 0; genes = new byte[] { 169, 149, 19, 125, 210, 41, 238, 87, 66, 103, }; break;
                        case 10: level = 1; botItemID = 0; genes = new byte[] { 229, 67, 21, 113, 126, 40, 125, 193, 141, 185, }; break;
                        case 11: level = 1; botItemID = 0; introText = "you should give me your coins if you lose..."; genes = new byte[] { 157, 46, 74, 54, 216, 55, 81, 190, 42, 81, }; break;
                        case 12: level = 2; botItemID = 0; genes = new byte[] { 253, 187, 122, 153, 122, 254, 115, 83, 50, 56, }; break;
                        case 13: level = 2; botItemID = 0; introText = "To hold or no?"; genes = new byte[] { 139, 255, 58, 213, 143, 24, 97, 217, 108, 210, }; break;
                        case 14: level = 3; botItemID = 0; genes = new byte[] { 169, 249, 77, 77, 75, 64, 166, 137, 85, 165, }; break;
                        case 15: level = 3; botItemID = 96178; genes = new byte[] { 187, 61, 210, 174, 9, 149, 2, 180, 127, 46, }; break;
                        case 16: level = 3; botItemID = 0; introText = "I like potatoes with burgers"; genes = new byte[] { 145, 219, 94, 119, 72, 246, 162, 232, 47, 182, }; break;
                        case 17: level = 3; botItemID = 0; genes = new byte[] { 86, 57, 97, 203, 29, 225, 123, 174, 239, 104, }; break;
                        case 18: level = 4; botItemID = 0; genes = new byte[] { 139, 16, 224, 44, 177, 157, 131, 245, 82, 179, }; break;
                        case 19: level = 4; botItemID = 0; introText = "Im all in neo since antshares lol"; genes = new byte[] { 31, 235, 54, 221, 2, 248, 247, 165, 216, 148, }; break;
                        case 20: level = 4; botItemID = 0; genes = new byte[] { 68, 40, 37, 184, 149, 169, 67, 163, 104, 242, }; break;
                        case 21: level = 5; botItemID = 0; introText = "Derp derp derp.."; genes = new byte[] { 115, 24, 16, 61, 155, 239, 232, 59, 116, 109, }; break;
                        case 22: level = 5; botItemID = 0; genes = new byte[] { 73, 79, 227, 227, 138, 103, 98, 1, 255, 106, }; break;
                        case 23: level = 5; botItemID = 0; genes = new byte[] { 134, 103, 6, 7, 106, 172, 149, 135, 18, 36, }; break;
                        case 24: level = 6; botItemID = 30173; genes = new byte[] { 31, 85, 236, 135, 191, 87, 212, 70, 139, 202, }; break;
                        case 25: level = 6; botItemID = 0; introText = "Fugg you mann"; genes = new byte[] { 79, 171, 219, 185, 190, 234, 170, 161, 223, 103, }; break;
                        case 26: level = 6; botItemID = 0; genes = new byte[] { 32, 85, 113, 69, 127, 170, 193, 248, 233, 245, }; break;
                        case 27: level = 7; botItemID = 84882; introText = "Self proclaimed bitcoin maximalist"; genes = new byte[] { 115, 43, 166, 208, 198, 146, 2, 130, 231, 31, }; break;
                        case 28: level = 7; botItemID = 138905; genes = new byte[] { 169, 0, 145, 179, 144, 214, 165, 83, 22, 218, }; break;
                        case 29: level = 7; botItemID = 0; genes = new byte[] { 67, 33, 45, 42, 168, 35, 94, 3, 34, 237, }; break;
                        case 30: level = 7; botItemID = 32478; genes = new byte[] { 169, 172, 84, 63, 74, 69, 60, 65, 15, 20, }; break;
                        case 31: level = 8; botItemID = 0; introText = "SOUL goes 100x if I win"; genes = new byte[] { 235, 14, 247, 227, 158, 106, 178, 5, 25, 240, }; break;
                        case 32: level = 8; botItemID = 0; genes = new byte[] { 73, 204, 196, 177, 33, 2, 87, 242, 33, 219, }; break;
                        case 33: level = 9; botItemID = 329390; introText = "Bantasma fan number one!!"; genes = new byte[] { 25, 188, 160, 127, 57, 106, 143, 248, 79, 84, }; break;
                        case 34: level = 9; botItemID = 0; genes = new byte[] { 121, 215, 5, 48, 178, 2, 231, 109, 183, 226, }; break;
                        case 35: level = 9; botItemID = 63217; genes = new byte[] { 7, 156, 157, 29, 234, 28, 226, 214, 29, 191, }; break;
                        case 36: level = 10; botItemID = 0; introText = "How is babby formed?"; genes = new byte[] { 49, 251, 234, 105, 253, 80, 196, 238, 220, 153, }; break;
                        case 37: level = 10; botItemID = 0; genes = new byte[] { 229, 130, 158, 161, 191, 170, 82, 147, 21, 163, }; break;
                        case 38: level = 11; botItemID = 56842; introText = "Show bobs pls"; genes = new byte[] { 205, 45, 173, 101, 40, 78, 165, 195, 56, 37, }; break;
                        case 39: level = 11; botItemID = 0; genes = new byte[] { 224, 238, 2, 27, 102, 10, 250, 125, 225, 252, }; break;
                        case 40: level = 12; botItemID = 110988; genes = new byte[] { 205, 45, 173, 101, 40, 78, 165, 195, 56, 37, }; break;
                        case 41: level = 12; botItemID = 0; genes = new byte[] { 145, 129, 73, 79, 223, 110, 69, 225, 50, 177 }; break;
                        case 42: level = 12; botItemID = 0; genes = new byte[] { 75, 189, 32, 0, 161, 182, 202, 214, 66, 70, }; break;
                        case 43: level = 13; botItemID = 0; introText = "Hey hey hey"; genes = new byte[] { 145, 203, 122, 65, 201, 98, 29, 100, 247, 240 }; break;
                        case 44: level = 13; botItemID = 0; genes = new byte[] { 135, 51, 219, 37, 241, 111, 81, 148, 183, 245, }; break;
                        case 45: level = 13; botItemID = 0; genes = new byte[] { 21, 27, 0, 194, 231, 32, 19, 240, 72, 250, }; break;
                        case 46: level = 14; botItemID = 0; genes = new byte[] { 55, 246, 253, 29, 244, 91, 52, 229, 33, 242, }; break;
                        case 47: level = 14; botItemID = 0; introText = "My wife still doest not believe me"; genes = new byte[] { 235, 125, 252, 144, 205, 158, 37, 109, 95, 0, }; break;
                        case 48: level = 14; botItemID = 0; genes = new byte[] { 14, 14, 153, 133, 202, 193, 247, 77, 226, 24, }; break;
                        case 49: level = 15; botItemID = 0; introText = "Wasasasa wasa wasa"; genes = new byte[] { 97, 186, 117, 13, 47, 141, 188, 190, 231, 98, }; break;
                        case 50: level = 15; botItemID = 0; genes = new byte[] { 187, 85, 182, 157, 197, 58, 43, 171, 14, 148, }; break;
                        case 51: level = 15; botItemID = 0; genes = new byte[] { 61, 214, 97, 16, 173, 52, 55, 218, 218, 23, }; break;
                        case 52: level = 15; botItemID = 0; introText = "PM me for nachos"; genes = new byte[] { 21, 43, 3, 20, 205, 239, 157, 121, 148, 200, }; break;
                        case 53: level = 16; botItemID = 0; genes = new byte[] { 122, 126, 4, 86, 138, 161, 173, 188, 217, 9, }; break;
                        case 54: level = 16; botItemID = 0; genes = new byte[] { 31, 178, 25, 47, 197, 24, 91, 18, 36, 165, }; break;
                        case 55: level = 16; botItemID = 0; introText = "Cold nachos or hot nachos?"; genes = new byte[] { 236, 166, 41, 184, 74, 99, 53, 178, 237, 145, }; break;
                        case 56: level = 16; botItemID = 0; genes = new byte[] { 181, 62, 101, 177, 50, 199, 105, 21, 5, 215 }; break;
                        case 57: level = 16; botItemID = 0; introText = "Just get rekt man"; genes = new byte[] { 218, 98, 58, 113, 15, 35, 6, 184, 0, 52, }; break;
                        case 58: level = 16; botItemID = 0; genes = new byte[] { 218, 224, 182, 214, 13, 108, 167, 3, 114, 109, }; break;
                        case 59: level = 16; botItemID = 0; genes = new byte[] { 226, 50, 168, 123, 194, 11, 117, 193, 18, 5, }; break;
                        case 60: level = 16; botItemID = 0; genes = new byte[] { 25, 119, 165, 120, 137, 252, 108, 184, 63, 154, }; break;
                        case 61: level = 16; botItemID = 0; genes = new byte[] { 235, 82, 164, 247, 121, 136, 242, 77, 222, 251, }; break;
                        case 62: level = 16; botItemID = 0; genes = new byte[] { 163, 32, 214, 236, 118, 198, 228, 182, 98, 125 }; break;

                        default:
                            throw new ContractException("invalid bot");
                    }
                    break;
            }

            var bot = new NachoWrestler()
            {
                owner = DevelopersAddress,
                genes = genes,
                experience = NachoConstants.EXPERIENCE_MAP[level],
                nickname = "",
                score = NachoConstants.DEFAULT_SCORE,
                location = WrestlerLocation.None,
                itemID = botItemID,
                comments = new string[NachoConstants.LUCHADOR_COMMENT_MAX],
                moveOverrides = new byte[NachoConstants.MOVE_OVERRIDE_COUNT],
                auctionID = 0
            };

            bot.comments[NachoConstants.LUCHADOR_COMMENT_INTRO] = introText;

            return bot;
        }

        public void SetWrestlerFlags(Address from, BigInteger wrestlerID, WrestlerFlags flag)
        {
            Runtime.Expect(from == DevelopersAddress, "invalid permissions");
            var wrestler = GetWrestler(wrestlerID);

            wrestler.flags = flag;
            SetWrestler(wrestlerID, wrestler);
        }

        public NachoWrestler GetWrestler(BigInteger wrestlerID)
        {
            Runtime.Expect(wrestlerID > 0, "null or negative id");

            if (wrestlerID < NachoConstants.BASE_LUCHADOR_ID)
            {
                return GetBot((int)wrestlerID);
            }

<<<<<<< HEAD
            var nft = Runtime.Nexus.GetNFT(Constants.WRESTLER_SYMBOL, wrestlerID);
=======
            var token = Runtime.Nexus.FindTokenBySymbol(NachoConstants.WRESTLER_SYMBOL);
            var nft = Runtime.Nexus.GetNFT(token, wrestlerID);
>>>>>>> 5fa6437d

            var wrestler = Serialization.Unserialize<NachoWrestler>(nft.RAM);
            if (wrestler.moveOverrides == null || wrestler.moveOverrides.Length < NachoConstants.MOVE_OVERRIDE_COUNT)
            {
                var temp = wrestler.moveOverrides;
                wrestler.moveOverrides = new byte[NachoConstants.MOVE_OVERRIDE_COUNT];

                if (temp != null)
                {
                    for (int i = 0; i < temp.Length; i++)
                    {
                        wrestler.moveOverrides[i] = temp[i];
                    }
                }
            }

            if (wrestler.auctionID == null)
            {
                wrestler.auctionID = 0;
            }

            if (wrestler.genes == null || wrestler.genes.Length == 0)
            {
                wrestler.genes = new byte[10];
            }

            if (wrestler.stakeAmount == null)
            {
                wrestler.stakeAmount = 0;
            }

            if (wrestler.itemID != 0)
            {
                var kind = Formulas.GetItemKind(wrestler.itemID);
                int n;
                if (int.TryParse(kind.ToString(), out n))
                {
                    wrestler.itemID = 0;
                }
            }

            if (wrestler.us1 > 0 || wrestler.us2 > 0 || wrestler.us3 > 0)
            {
                IncreaseWrestlerEV(ref wrestler, StatKind.Stamina, wrestler.us1 + wrestler.us2 + wrestler.us3);
                wrestler.us1 = 0;
                wrestler.us2 = 0;
                wrestler.us3 = 0;
            }

            if (wrestler.ua1 > 0 || wrestler.ua2 > 0 || wrestler.ua3 > 0)
            {
                IncreaseWrestlerEV(ref wrestler, StatKind.Attack, wrestler.ua1 + wrestler.ua2 + wrestler.ua3);
                wrestler.ua1 = 0;
                wrestler.ua2 = 0;
                wrestler.ua3 = 0;
            }

            if (!IsValidMaskOverride(wrestler))
            {
                wrestler.maskOverrideID = 0;
                wrestler.maskOverrideRarity = 0;
                wrestler.maskOverrideCheck = 0;
            }

            return wrestler;
        }

        private bool IsValidMaskOverride(NachoWrestler wrestler)
        {
            var checksum = (byte)((wrestler.maskOverrideID * 11 * wrestler.maskOverrideRarity * 7) % 256);
            return checksum == wrestler.maskOverrideCheck;
        }

        private bool HasValidGenes(NachoWrestler wrestler)
        {
            if (wrestler.genes == null || wrestler.genes.Length < 10)
            {
                return false;
            }

            for (int i = 0; i < wrestler.genes.Length; i++)
            {
                if (wrestler.genes[i] != 0)
                {
                    return true;
                }
            }

            return false;
        }

        private void SetWrestler(BigInteger wrestlerID, NachoWrestler wrestler)
        {
            Runtime.Expect(HasValidGenes(wrestler), "invalid wrestler genes"); // if this gets triggered, imediately warn Sergio about it

            /* TODO LATER
        var luchador = Luchador.FromGenes(wrestlerID, wrestler.genes);
        Runtime.Expect(luchador.Rarity != Rarity.Bot, "invalid dummy");
        */

<<<<<<< HEAD
=======
            var token = Runtime.Nexus.FindTokenBySymbol(NachoConstants.WRESTLER_SYMBOL);
            var nft = Runtime.Nexus.GetNFT(token, wrestlerID);
>>>>>>> 5fa6437d
            var bytes = Serialization.Serialize(wrestler);
            Runtime.Nexus.EditNFTContent(Constants.WRESTLER_SYMBOL, wrestlerID, bytes);
        }

        #endregion

        #region AUCTION API

        /*
        public BigInteger GetAuctionCurrentPrice(BigInteger auctionID)
        {
            var auctions = Storage.FindMapForContract<BigInteger, NachoAuction>(GLOBAL_AUCTIONS_LIST);
            var auction = auctions.Get(auctionID);

            var activeList = Storage.FindCollectionForContract<BigInteger>(ACTIVE_AUCTIONS_LIST);
            Runtime.Expect(activeList.Contains(auctionID), "auction finished");

            var totalDays = (auction.endTime - auction.startTime) / Constants.SECONDS_PER_DAY;
            if (totalDays < 1) totalDays = 1;

            var currentDay = (Runtime.Time.Value - auction.startTime) / Constants.SECONDS_PER_DAY;

            var incrementPerDay = (auction.endPrice - auction.startPrice) / totalDays;

            var currentPrice = auction.startPrice + incrementPerDay * currentDay;

            return currentPrice;
        }

        public BigInteger SellWrestler(Address from, BigInteger wrestlerID, BigInteger startPrice, BigInteger endPrice, AuctionCurrency currency, uint duration, string comment)
        {
            Runtime.Expect(IsWitness(from), "witness failed");

            Runtime.Expect(startPrice >= Constants.MINIMUM_AUCTION_PRICE, "start price failed");
            Runtime.Expect(endPrice >= Constants.MINIMUM_AUCTION_PRICE, "end price failed");

            Runtime.Expect(startPrice <= Constants.MAXIMUM_AUCTION_PRICE, "start price failed");
            Runtime.Expect(endPrice <= Constants.MAXIMUM_AUCTION_PRICE, "end price failed");

            Runtime.Expect(duration >= Constants.MINIMUM_AUCTION_DURATION, "duration failed");
            Runtime.Expect(comment != null, "invalid comment");
            Runtime.Expect(comment.Length < Constants.MAX_COMMENT_LENGTH, "comment too large");

            var team = Storage.FindCollectionForAddress<BigInteger>(ACCOUNT_WRESTLERS, from);
            Runtime.Expect(team.Contains(wrestlerID), "wrestler invalid");

            var wrestler = GetWrestler(wrestlerID);

            Runtime.Expect(wrestler.location == WrestlerLocation.None, "location invalid");
            Runtime.Expect(!wrestler.flags.HasFlag(WrestlerFlags.Locked), "locked wrestler");

            // store info for the auction
            var currentTime = GetCurrentTime();
            var auction = new NachoAuction()
            {
                startTime = currentTime,
                endTime = currentTime + duration,
                startPrice = startPrice,
                endPrice = endPrice,
                currency = currency,
                contentID = wrestlerID,
                kind = AuctionKind.Luchador,
                creator = from,
                comment = comment,
            };

            var auctions = Storage.FindMapForContract<BigInteger, NachoAuction>(GLOBAL_AUCTIONS_LIST);
            var auctionID = auctions.Count() + 1;
            auctions.Set(auctionID, auction);

            var activeList = Storage.FindCollectionForContract<BigInteger>(ACTIVE_AUCTIONS_LIST);
            activeList.Add(auctionID);

            wrestler.auctionID = auctionID;
            wrestler.location = WrestlerLocation.Market;
            SetWrestler(wrestlerID, wrestler);

            Runtime.Notify(from, NachoEvent.Auction);
            return auctionID;
        }

        private void ProcessAuctionSale(Address to, BigInteger auctionID, ref NachoAuction auction)
        {
            var currentPrice = GetAuctionCurrentPrice(auctionID);

            BigInteger receivedAmount = currentPrice;
            Runtime.Expect(receivedAmount > 0, "invalid sale amount");

            if (auction.creator == DevelopersAddress)
            {
                var referalBonus = RegisterReferalPurchase(to, receivedAmount, auctionID);
                if (referalBonus > 0)
                {
                    receivedAmount -= referalBonus;
                }
            }

            // update account balance
            if (!SpendFromAccountBalance(to, currentPrice, auctionID))
            {
                throw new ContractException("balance failed");
            }

            Runtime.Expect(UpdateAccountBalance(auction.creator, receivedAmount), "seller credit failed");

            // update sale counter
            var account = GetAccount(auction.creator);
            account.counters[Constants.ACCOUNT_COUNTER_MARKET_SALES]++;
            SetAccount(auction.creator, account);

            // register sale
            var sale = new NachoSale()
            {
                auctionID = auctionID,
                buyer = to,
                price = receivedAmount,
                time = Runtime.Time.Value
            };

            var sales = Storage.FindCollectionForContract<NachoSale>(GLOBAL_SALES_LIST);
            sales.Add(sale);
        }

        // note: This can also be used to remove from auction previously owned wrestler, at zero GAS cost
        public void BuyWrestler(Address to, BigInteger auctionID)
        {
            // TODO loot boxes backend criar novo auction da mesma raridade do que foi comprado para manter as % das loot boxes
            Runtime.Expect(IsWitness(to), "witness failed");

            var auction = GetAuction(auctionID);

            Runtime.Expect(auction.kind == AuctionKind.Luchador, "invalid type");

            var activeList = Storage.FindCollectionForContract<BigInteger>(ACTIVE_AUCTIONS_LIST);
            Runtime.Expect(activeList.Contains(auctionID), "auction finished");

            var wrestlerID = auction.contentID;
            var wrestler = GetWrestler(wrestlerID);

            if (wrestler.owner != to)
            {
                ProcessAuctionSale(to, auctionID, ref auction);

                var oldTeam = Storage.FindCollectionForAddress<BigInteger>(ACCOUNT_WRESTLERS, auction.creator);
                oldTeam.Remove(wrestlerID);

                var newTeam = Storage.FindCollectionForAddress<BigInteger>(ACCOUNT_WRESTLERS, to);
                newTeam.Add(wrestlerID);

                // update wrestler owner
                wrestler.owner = to;
            }

            wrestler.location = WrestlerLocation.None;
            wrestler.auctionID = 0;
            SetWrestler(wrestlerID, wrestler);

            // delete this auction from active list
            activeList.Remove(auctionID);

            Runtime.Notify(to, NachoEvent.Purchase);
        }

        public BigInteger SellItem(Address from, BigInteger itemID, BigInteger startPrice, BigInteger endPrice, AuctionCurrency currency, uint duration, string comment)
        {
            Runtime.Expect(IsWitness(from), "witness failed");

            Runtime.Expect(startPrice >= Constants.MINIMUM_AUCTION_PRICE, "start price failed");
            Runtime.Expect(endPrice >= Constants.MINIMUM_AUCTION_PRICE, "end price failed");
            Runtime.Expect(duration >= Constants.MINIMUM_AUCTION_DURATION, "duration failed");
            Runtime.Expect(comment != null, "invalid comment");
            Runtime.Expect(comment.Length < Constants.MAX_COMMENT_LENGTH, "comment too large");

            var items = Storage.FindCollectionForAddress<BigInteger>(ACCOUNT_ITEMS, from);
            Runtime.Expect(items.Contains(itemID), "item invalid");

            var itemKind = Formulas.GetItemKind(itemID);
            Runtime.Expect(itemKind != ItemKind.Dev_Badge, "unsoldable item");

            var item = GetItem(itemID);

            if (item.owner == Address.Null)
            {
                item.owner = from;
            }

            Runtime.Expect(item.location == ItemLocation.None, "invalid location");
            Runtime.Expect(item.owner == from, "invalid owner");
            Runtime.Expect(!item.flags.HasFlag(ItemFlags.Locked), "locked item");

            if (from != DevelopersAddress)
            {
                Runtime.Expect(!item.flags.HasFlag(ItemFlags.Wrapped), "wrapped item");
            }

            // store info for the auction
            var currentTime = GetCurrentTime();
            var auction = new NachoAuction()
            {
                startTime = currentTime,
                endTime = currentTime + duration,
                startPrice = startPrice,
                endPrice = endPrice,
                currency = currency,
                contentID = itemID,
                kind = AuctionKind.Equipment,
                creator = from,
                comment = comment,
            };

            var auctions = Storage.FindMapForContract<BigInteger, NachoAuction>(GLOBAL_AUCTIONS_LIST);
            BigInteger auctionID = auctions.Count() + 1;
            auctions.Set(auctionID, auction);

            var activeList = Storage.FindCollectionForContract<BigInteger>(ACTIVE_AUCTIONS_LIST);
            activeList.Add(auctionID);

            // update item
            item.location = ItemLocation.Market;
            item.locationID = auctionID;
            SetItem(itemID, item);

            Runtime.Notify(from, NachoEvent.Auction);
            return auctionID;
        }

        // note: This can also be used to remove from auction previously owned item, at zero GAS cost
        public void BuyItem(Address to, BigInteger auctionID)
        {
            // TODO loot boxes backend criar novo auction da mesma raridade do que foi comprado para manter as % das loot boxes

            Runtime.Expect(IsWitness(to), "witness failed");

            var auction = GetAuction(auctionID);

            Runtime.Expect(auction.kind == AuctionKind.Equipment, "invalid type");

            var activeList = Storage.FindCollectionForContract<BigInteger>(ACTIVE_AUCTIONS_LIST);
            Runtime.Expect(activeList.Contains(auctionID), "auction finished");

            var itemID = auction.contentID;

            var from_items = Storage.FindCollectionForAddress<BigInteger>(ACCOUNT_ITEMS, auction.creator);
            //Runtime.Expect(from_items.Contains(itemID), "invalid item index");

            var item = GetItem(itemID);

            if (item.owner == Address.Null)
            {
                item.owner = auction.creator;
            }

             //those should be required later 
             //Runtime.Expect(item.location == ItemLocation.Market, "invalid location");
            ///Runtime.Expect(item.locationID == auctionID, "invalid auction");

            item.location = ItemLocation.None;
            item.owner = to;
            SetItem(itemID, item);

            if (auction.creator != to)
            {
                ProcessAuctionSale(to, auctionID, ref auction);

                from_items.Remove(itemID);

                var to_items = Storage.FindCollectionForAddress<BigInteger>(ACCOUNT_ITEMS, to);
                to_items.Add(itemID);
            }
            else
            {
                if (!from_items.Contains(itemID))
                {
                    from_items.Add(itemID);
                }
            }

            // delete this auction from active list
            activeList.Remove(auctionID);

            Runtime.Notify(to, NachoEvent.Purchase);
        }

        public bool UpdateAuction(Address from, BigInteger auctionID, BigInteger contentID, BigInteger startPrice, BigInteger endPrice, uint duration, string comment)
        {
            Runtime.Expect(IsWitness(from), "witness failed");

            Runtime.Expect(startPrice >= Constants.MINIMUM_AUCTION_PRICE, "start price failed");
            Runtime.Expect(endPrice >= Constants.MINIMUM_AUCTION_PRICE, "end price failed");
            Runtime.Expect(duration >= Constants.MINIMUM_AUCTION_DURATION, "duration failed");
            Runtime.Expect(comment != null, "invalid comment");
            Runtime.Expect(comment.Length < Constants.MAX_COMMENT_LENGTH, "comment too large");

            var auctions = Storage.FindMapForContract<BigInteger, NachoAuction>(GLOBAL_AUCTIONS_LIST);
            var auction = auctions.Get(auctionID);

            Runtime.Expect(auction.creator == from, "invalid owner");
            Runtime.Expect(auction.contentID == contentID, "invalid element");

            var activeList = Storage.FindCollectionForContract<BigInteger>(ACTIVE_AUCTIONS_LIST);
            Runtime.Expect(activeList.Contains(auctionID), "auction finished");

            var currentTime = GetCurrentTime();
            auction.startPrice = startPrice;
            auction.endPrice = endPrice;
            auction.startTime = currentTime;
            auction.endTime = currentTime + duration;
            auction.comment = comment;

            auctions.Set(auctionID, auction);
            Runtime.Notify(from, NachoEvent.Auction);
            //Runtime.Runtime.Notify("price ok");
            return true;
        }

        public const int auctionsPerRequest = 64;

        public BigInteger[] GetActiveAuctions()
        {
            var activeList = Storage.FindCollectionForContract<BigInteger>(ACTIVE_AUCTIONS_LIST);
            return activeList.All();
        }

        public NachoAuction[] GetAuctions(BigInteger[] IDs)
        {
            var auctions = Storage.FindMapForContract<BigInteger, NachoAuction>(GLOBAL_AUCTIONS_LIST);
            return auctions.All(IDs);
        }

        public NachoAuction GetAuction(BigInteger auctionID)
        {
            var auctions = Storage.FindMapForContract<BigInteger, NachoAuction>(GLOBAL_AUCTIONS_LIST);
            var auction = auctions.Get(auctionID);
            if (auction.comment == null)
            {
                auction.comment = "";
            }

            return auction;
        }

        private void SetAuction(BigInteger auctionID, NachoAuction auction)
        {
            var auctions = Storage.FindMapForContract<BigInteger, NachoAuction>(GLOBAL_AUCTIONS_LIST);
            auctions.Set(auctionID, auction);
        }

        public int GetAuctionCount()
        {
            var auctions = Storage.FindMapForContract<BigInteger, NachoAuction>(GLOBAL_AUCTIONS_LIST);
            return (int)auctions.Count();
        }

        public NachoSale GetSale(BigInteger saleID)
        {
            var sales = Storage.FindMapForContract<BigInteger, NachoSale>(GLOBAL_SALES_LIST);
            var sale = sales.Get(saleID);
            return sale;
        }

        public NachoSale[] GetSales(BigInteger[] IDs)
        {
            var sales = Storage.FindMapForContract<BigInteger, NachoSale>(GLOBAL_SALES_LIST);
            return sales.All(IDs);
        }

        public int GetSaleCount()
        {
            var sales = Storage.FindMapForContract<BigInteger, NachoSale>(GLOBAL_SALES_LIST);
            return (int)sales.Count();
        }*/

        #endregion

        #region ITEM API

        public void EquipItem(Address from, BigInteger wrestlerID, BigInteger itemID)
        {
            Runtime.Expect(IsWitness(from), "witness failed");

            Runtime.Expect(HasWrestler(from, wrestlerID), "invalid wrestler");
            Runtime.Expect(HasItem(from, itemID), "invalid item");

            var item = GetItem(itemID);

            if (item.owner == Address.Null)
            {
                item.owner = from;
            }

            Runtime.Expect(item.location == ItemLocation.None, "invalid location");
            Runtime.Expect(item.owner == from, "invalid owner");
            Runtime.Expect(!item.flags.HasFlag(ItemFlags.Wrapped), "wrapped item");

            var wrestler = GetWrestler(wrestlerID);
            wrestler.itemID = itemID;
            SetWrestler(wrestlerID, wrestler);

            item.location = ItemLocation.Wrestler;
            item.locationID = wrestlerID;
            SetItem(itemID, item);

            Runtime.Notify(EventKind.ItemAdded, from, itemID);
        }

        public void UnequipItem(Address from, BigInteger wrestlerID)
        {
            Runtime.Expect(IsWitness(from), "witness failed");

            Runtime.Expect(HasWrestler(from, wrestlerID), "invalid wrestler");

            var wrestler = GetWrestler(wrestlerID);
            Runtime.Expect(wrestler.itemID > 0, "item failed");

            var itemID = wrestler.itemID;

            var item = GetItem(itemID);

            if (item.owner == Address.Null)
            {
                item.owner = from;
            }

            /* TODO add later           
                      Runtime.Expect(item.location == ItemLocation.Wrestler, "invalid location");
                       Runtime.Expect(item.locationID == wrestlerID, "invalid wrestler");
           */
            Runtime.Expect(item.owner == from, "invalid owner");

            wrestler.itemID = 0;
            SetWrestler(wrestlerID, wrestler);

            item.location = ItemLocation.None;
            item.locationID = 0;
            SetItem(itemID, item);

            Runtime.Notify(EventKind.ItemRemoved, from, itemID);
        }
        #endregion

        #region ROOM API
        public void DecorateMysteryRoom(Address from, BigInteger itemID)
        {
            Runtime.Expect(IsWitness(from), "witness failed");

            Runtime.Expect(HasItem(from, itemID), "invalid item");

            var item = GetItem(itemID);

            if (item.owner == Address.Null)
            {
                item.owner = from;
            }

            Runtime.Expect(item.location == ItemLocation.None, "invalid location");
            Runtime.Expect(item.owner == from, "invalid owner");
            Runtime.Expect(!item.flags.HasFlag(ItemFlags.Wrapped), "wrapped item");

            item.location = ItemLocation.Room;
            item.locationID = 0;
            SetItem(itemID, item);

            Runtime.Notify(EventKind.ItemAdded, from, itemID);
        }

        public void JoinMysteryRoom(Address from, BigInteger wrestlerID, BigInteger stakeAmount)
        {
            Runtime.Expect(IsWitness(from), "witness failed");
            Runtime.Expect(stakeAmount >= 0, "invalid stake amount");

            Runtime.Expect(HasWrestler(from, wrestlerID), "invalid wrestler");

            var wrestler = GetWrestler(wrestlerID);
            Runtime.Expect(wrestler.location == WrestlerLocation.None, "location failed");

            if (stakeAmount > 0)
            {
                Runtime.Expect(SpendFromAccountBalance(from, stakeAmount, wrestlerID), "not enough funds");
            }

            Timestamp last_time = wrestler.roomTime;
            var current_time = GetCurrentTime();

            var diff = current_time - last_time;
            Runtime.Expect(diff >= NachoConstants.SECONDS_PER_DAY, "time failed");

            wrestler.roomTime = current_time;
            wrestler.location = WrestlerLocation.Room;
            wrestler.stakeAmount = stakeAmount;
            SetWrestler(wrestlerID, wrestler);
        }

        private static int Fibonacci(int n)
        {
            int a = 0;
            int b = 1;
            // In N steps compute Fibonacci sequence iteratively.
            for (int i = 0; i < n; i++)
            {
                int temp = a;
                a = b;
                b = temp + b;
            }
            return a;
        }

        // note - requires that wrestler spent at least one hour training
        /* TODO LATER
        public void LeaveMysteryRoom(Address from, BigInteger wrestlerID)
        {
            Runtime.Expect(IsWitness(from), "witness failed");

            var wrestlers = Storage.FindCollectionForAddress<BigInteger>(ACCOUNT_WRESTLERS, from);
            Runtime.Expect(wrestlers.Contains(wrestlerID), "invalid wrestler");

            var wrestler = GetWrestler(wrestlerID);
            Runtime.Expect(wrestler.location == WrestlerLocation.Room, "location failed");

            var stakedAmount = wrestler.stakeAmount;
            if (wrestler.stakeAmount > 0)
            {
                Runtime.Expect(UpdateAccountBalance(from, wrestler.stakeAmount), "unstake failed");
                Runtime.Notify(from, NachoEvent.Withdraw, wrestler.stakeAmount);
                wrestler.stakeAmount = 0;
            }

            wrestler.location = WrestlerLocation.None;
            SetWrestler(wrestlerID, wrestler);

            var roomCounter = Storage.Get(ROOM_COUNTER_KEY).AsBigInteger();
            var roomSequence = Storage.Get(ROOM_SEQUENCE_KEY).AsBigInteger();
            roomCounter++;

            if (roomSequence < 1)
            {
                roomSequence = 1;
            }

            var nextNumber = Fibonacci((int)roomSequence);

            if (roomCounter >= nextNumber && stakedAmount >= nextNumber)
            {
                BigInteger itemID;
                BigInteger lastID = Runtime.Time.Value;

                Rarity rarity;
                if (nextNumber >= 1000)
                {
                    rarity = Rarity.Epic;
                }
                else
                if (nextNumber >= 100)
                {
                    rarity = Rarity.Rare;
                }
                else
                if (nextNumber >= 20)
                {
                    rarity = Rarity.Uncommon;
                }
                else
                {
                    rarity = Rarity.Common;
                }

                var temp = Storage.FindMapForContract<BigInteger, bool>(ITEM_MAP);
                do
                {
                    itemID = Equipment.MineItemRarity(rarity, ref lastID);
                    var itemKind = Formulas.GetItemKind(itemID);
                    if (Rules.IsReleasedItem(itemKind) && !temp.ContainsKey(itemID))
                    {
                        break;
                    }

                    lastID++;
                } while (true);

                CreateItem(from, itemID, false);
                AddTrophy(from, TrophyFlag.Safe);

                if (nextNumber >= 10000)
                {
                    roomCounter = 0;
                    roomSequence = 1;
                }
                else
                {
                    roomSequence++;
                }

                Storage.Put(ROOM_SEQUENCE_KEY, roomSequence);
            }

            Storage.Put(ROOM_COUNTER_KEY, roomCounter);
        }*/
        #endregion

        #region GYM API
        public void RecoverMojo(Address from, BigInteger wrestlerID)
        {
            Runtime.Expect(IsWitness(from), "witness failed");

            Runtime.Expect(HasWrestler(from, wrestlerID), "invalid wrestler");

            var wrestler = GetWrestler(wrestlerID);
            Runtime.Expect(wrestler.currentMojo < wrestler.maxMojo, "max mojo already");

            var diff = GetCurrentTime() - wrestler.mojoTime;
            var minutesDiff = diff / 60; // convert to minutes
            Runtime.Expect(minutesDiff >= NachoConstants.MOJO_REFRESH_MINUTES, "too soon");

            int increase = (int)(minutesDiff / NachoConstants.MOJO_REFRESH_MINUTES);
            if (increase < 1)
            {
                increase = 1;
            }

            wrestler.currentMojo = wrestler.currentMojo + increase;
            wrestler.mojoTime = GetCurrentTime();

            SetWrestler(wrestlerID, wrestler);
        }

        public void StartTrainingWrestler(Address from, BigInteger wrestlerID, StatKind mode)
        {
            Runtime.Expect(IsWitness(from), "witness failed");

            //Runtime.Expect(mode >= 1 && mode <= 3, "mode failed");

            Runtime.Expect(HasWrestler(from, wrestlerID), "invalid wrestler");

            var wrestler = GetWrestler(wrestlerID);
            Runtime.Expect(wrestler.location == WrestlerLocation.None, "location failed");

            Timestamp last_time = wrestler.gymTime;
            var current_time = GetCurrentTime();

            var diff = current_time - last_time;
            Runtime.Expect(diff >= NachoConstants.SECONDS_PER_DAY, "time failed");

            var account = GetAccount(from);
            Runtime.Expect(account.battleID == 0, "in battle");
            Runtime.Expect(account.queueMode == BattleMode.None, "in queue");

            wrestler.gymTime = current_time;
            wrestler.location = WrestlerLocation.Gym;
            wrestler.trainingStat = mode;
            SetWrestler(wrestlerID, wrestler);
        }

        private int GetMaxGymXPForWrestler(NachoWrestler wrestler, ItemKind itemKind)
        {
            var maxXPPerSession = NachoConstants.SECONDS_PER_DAY;

            if (itemKind == ItemKind.Gym_Card)
            {
                maxXPPerSession *= NachoConstants.GYM_CARD_DAYS;
            }

            return maxXPPerSession;
        }

        private int GetObtainedGymXP(NachoWrestler wrestler, int maxXPPerSession, ItemKind itemKind)
        {
            var start_time = wrestler.gymTime;
            var current_time = GetCurrentTime();

            int diff = (int)(current_time.Value - start_time.Value);
            if (diff < NachoConstants.SECONDS_PER_HOUR)
            {
                return 0;
            }

            var obtainedXP = diff;

            if (itemKind == ItemKind.Dumbell)
            {
                var extra = (obtainedXP * NachoConstants.DUMBELL_BOOST_PERCENTAGE) / 100;
                obtainedXP += extra;
            }

            if (obtainedXP > maxXPPerSession)
            {
                obtainedXP = maxXPPerSession;
            }

            if (wrestler.experience + obtainedXP > NachoConstants.WRESTLER_MAX_XP)
            {
                obtainedXP = NachoConstants.WRESTLER_MAX_XP - (int)wrestler.experience;
            }

            return obtainedXP;
        }

        public bool GetTrainingStatus(BigInteger wrestlerID)
        {
            var wrestler = GetWrestler(wrestlerID);
            Runtime.Expect(wrestler.location == WrestlerLocation.Gym, "location failed");

            var itemKind = Formulas.GetItemKind(wrestler.itemID);
            var maxXP = GetMaxGymXPForWrestler(wrestler, itemKind);
            var obtainedXP = GetObtainedGymXP(wrestler, maxXP, itemKind);
            return obtainedXP < maxXP;
        }

        // note - requires that wrestler spent at least one hour training
        public void EndTrainingWrestler(Address from, BigInteger wrestlerID)
        {
            Runtime.Expect(IsWitness(from), "witness failed");

            Runtime.Expect(HasWrestler(from, wrestlerID), "invalid wrestler");

            var wrestler = GetWrestler(wrestlerID);
            Runtime.Expect(wrestler.location == WrestlerLocation.Gym, "location failed");

            var itemKind = Formulas.GetItemKind(wrestler.itemID);

            var maxXPPerSession = GetMaxGymXPForWrestler(wrestler, itemKind);

            // one XP point is earned per second inside gym
            var obtainedXP = GetObtainedGymXP(wrestler, maxXPPerSession, itemKind);
            Runtime.Expect(obtainedXP > 0, "xp failed");

            var current_xp = wrestler.experience + obtainedXP;

            var obtainedEV = (int)(obtainedXP / NachoConstants.SECONDS_PER_HOUR);
            IncreaseWrestlerEV(ref wrestler, wrestler.trainingStat, obtainedEV);

            wrestler.experience = current_xp;
            wrestler.location = WrestlerLocation.None;
            wrestler.trainingStat = 0;
            SetWrestler(wrestlerID, wrestler);

            //Runtime.Runtime.Notify("gym finished");
        }

        private void IncreaseWrestlerEV(ref NachoWrestler wrestler, StatKind statKind, int obtainedEV)
        {
            var totalEV = wrestler.gymBoostStamina + wrestler.gymBoostAtk + wrestler.gymBoostDef;

            if (totalEV + obtainedEV > Formulas.MaxTrainStat)
            {
                obtainedEV = Formulas.MaxTrainStat - totalEV;
            }

            if (obtainedEV > 0)
            {
                if (statKind == StatKind.Stamina)
                {
                    var newStaminaBoost = wrestler.gymBoostStamina + obtainedEV;
                    if (newStaminaBoost > NachoConstants.MAX_GYM_BOOST)
                    {
                        newStaminaBoost = NachoConstants.MAX_GYM_BOOST;
                    }
                    wrestler.gymBoostStamina = (byte)newStaminaBoost;
                }
                else
                if (statKind == StatKind.Attack)
                {
                    var newAttackBoost = wrestler.gymBoostAtk + obtainedEV;
                    if (newAttackBoost > NachoConstants.MAX_GYM_BOOST)
                    {
                        newAttackBoost = NachoConstants.MAX_GYM_BOOST;
                    }
                    wrestler.gymBoostAtk = (byte)newAttackBoost;
                }
                else
                if (statKind == StatKind.Defense)
                {
                    var newDefenseBoost = wrestler.gymBoostDef + obtainedEV;
                    if (newDefenseBoost > NachoConstants.MAX_GYM_BOOST)
                    {
                        newDefenseBoost = NachoConstants.MAX_GYM_BOOST;
                    }
                    wrestler.gymBoostDef = (byte)newDefenseBoost;
                }
            }
        }
        #endregion

        #region MATCHMAKING
        /* TODO LATER
        private void DeleteChallengers(Address address)
        {
            var list = Storage.FindCollectionForAddress<NachoVersusInfo>(ACCOUNT_CHALLENGES, address);
            list.Clear();
        }

        public NachoVersusInfo[] GetVersusChallengers(Address from)
        {
            var list = Storage.FindCollectionForAddress<NachoVersusInfo>(ACCOUNT_CHALLENGES, from);
            int count = list.Count();
            int i = 0;
            while (i < count)
            {
                // TODO fix às vezes quando entra aqui o list count = 1, fazemos o get do primeiro elemento get(0) e no get dá out of range pq diz que o count = 0
                var entry = list.Get(i);
                bool discard = false;
                var otherAccount = GetAccount(entry.challenger);

                if (otherAccount.battleID != 0 || otherAccount.queueMode != BattleMode.Versus || otherAccount.queueVersus != from)
                {
                    discard = true;
                }
                else
                {
                    var diff = GetCurrentTime() - entry.timestamp;
                    if (diff > 60 * 5)
                    {
                        discard = true;
                    }
                }

                if (discard)
                {
                    list.RemoveAt(i);
                }
                else
                {
                    i++;
                }
            }

            return list.All();
        }

        public int GetMatchMakerCount(BattleMode mode)
        {
            var list = Storage.FindCollectionForContract<Address>(GLOBAL_MATCHMAKER_LIST);
            int total = 0;
            int count = list.Count();
            for (int i = 0; i < count; i++)
            {
                var address = list.Get(i);
                var account = GetAccount(address);
                if (account.queueMode == mode)
                {
                    total++;
                }
            }
            return total;
        }

        public bool IsAddressInMatchMaker(Address address)
        {
            var list = Storage.FindCollectionForContract<Address>(GLOBAL_MATCHMAKER_LIST);
            return list.Contains(address);
        }

        private void InsertIntoMatchMaker(Address address)
        {
            var list = Storage.FindCollectionForContract<Address>(GLOBAL_MATCHMAKER_LIST);
            if (list.Contains(address))
            {
                return;
            }
            list.Add(address);
        }

        private void RemoveFromMatchMaker(Address address)
        {
            var list = Storage.FindCollectionForContract<Address>(GLOBAL_MATCHMAKER_LIST);
            if (list.Contains(address))
            {
                list.Remove(address);
            }
        }

        private int CalculateScore(Address addressA, Address addressB)
        {
            if (addressA == addressB)
            {
                return -1;
            }

            var accountA = GetAccount(addressA);
            var accountB = GetAccount(addressB);

            if (accountA.queueMode != accountB.queueMode)
            {
                return -1;
            }

            var wrestlerA = GetWrestler(accountA.queueWrestlerIDs[0]);
            var levelA = Formulas.CalculateWrestlerLevel(wrestlerA.experience);

            var wrestlerB = GetWrestler(accountB.queueWrestlerIDs[0]);
            var levelB = Formulas.CalculateWrestlerLevel(wrestlerB.experience);

            var levelDiff = Math.Abs(levelA - levelB);

            int score = 0;

            switch (levelDiff)
            {
                case 0: score += 3; break;
                case 1: score += 2; break;
                case 2: score += 1; break;
                default: return -1;
            }

            var eloDiff = Math.Abs(accountA.ELO - accountB.ELO) / 32;

            switch (eloDiff)
            {
                case 0: score += 1; break;
                case 1: score += 0; break;
                case 2: score -= 1; break;
                default: score -= 2; break;
            }

            // add a slight bias against playing with the same opponent twice in a row
            if (score > 1 && (accountA.lastOpponent == addressB || accountB.lastOpponent == addressA))
            {
                score--;
            }

            return score;
        }

        private bool MatchMakerFindMatch(Address targetAddress)
        {
            var list = Storage.FindCollectionForContract<Address>(GLOBAL_MATCHMAKER_LIST);

            bool foundOwn = false;

            var count = list.Count();

            Address bestAddress = Address.Null;
            int bestScore = -1;
            uint bestTime = 0;

            var removalList = new System.Collections.Generic.List<Address>();

            var currentTime = GetCurrentTime();

            var targetAccount = GetAccount(targetAddress);

            for (int i = 0; i < count; i++)
            {
                var otherAddress = list.Get(i);

                if (otherAddress == targetAddress)
                {
                    foundOwn = true;
                    continue;
                }

                var otherAccount = GetAccount(otherAddress);
                if (otherAccount.queueMode == BattleMode.None || otherAccount.battleID != 0)
                {
                    removalList.Add(otherAddress);
                    continue;
                }

                var updateDiff = (uint)Math.Abs(currentTime - otherAccount.queueJoinTime);
                if (updateDiff >= Constants.MATCHMAKER_REMOVAL_SECONDS)
                {
                    removalList.Add(otherAddress);
                    continue;
                }

                var score = CalculateScore(targetAddress, otherAddress);

                if (score < 0)
                {
                    continue;
                }

                var joinDiff = (uint)Math.Abs(targetAccount.queueJoinTime - otherAccount.queueJoinTime);

                if (score == bestScore && joinDiff > bestTime)
                {
                    score++;
                }

                if (score > bestScore)
                {
                    bestScore = score;
                    bestAddress = otherAddress;
                    bestTime = joinDiff;
                }
            }

            foreach (var otherAddress in removalList)
            {
                RemoveAccountFromQueue(otherAddress);
            }

            Runtime.Expect(foundOwn, "not in matcher");

            if (bestScore > 0)
            {
                PrepareMatch(targetAddress, bestAddress);
                return true;
            }

            return false;
        }*/

        private int CalculateELO(int currentELO, int opponentELO, int side, BattleState result)
        {
            Runtime.Expect(result != BattleState.Active, "still active");

            float score;

            if (result == BattleState.Draw)
            {
                score = 0.5f;
            }
            else
            if (side == 0 && (result == BattleState.WinA || result == BattleState.ForfeitB))
            {
                score = 1;
            }
            else
            if (side == 1 && (result == BattleState.WinB || result == BattleState.ForfeitA))
            {
                score = 1;
            }
            else
            {
                score = 0;
            }

            var R1 = (float)Math.Pow(10.0f, currentELO / 400.0f);
            var R2 = (float)Math.Pow(10.0f, opponentELO / 400.0f);

            var E1 = R1 / (R1 + R2);

            float K = 32;
            var change = K * (score - E1);

            return (int)(currentELO + change);
        }
        #endregion

        #region QUEUE API
        /* TODO LATER
        private void SpendBet(Address from, BigInteger bet, BattleMode mode, Address address)
        {
            Runtime.Expect(bet > 0, "invalid bet");

            var account = GetAccount(address);

            if (mode == BattleMode.Ranked)
            {
                Runtime.Expect(bet == GetRankedBet(), "invalid bet");
                Runtime.Expect(account.queueBet == bet, "bets differ");

                var fee = (bet * Constants.POT_FEE_PERCENTAGE) / 100;
                var split = bet - fee;

                Runtime.Expect(SpendFromAccountBalance(from, split, 0), "balance failed for bet");
                Runtime.Expect(SpendFromAccountBalance(from, fee, 0), "balance failed for fee");
            }
            else
            {
                Runtime.Expect(mode == BattleMode.Versus, "versus expected");

                // pick the minimum value
                if (account.queueBet < bet)
                {
                    bet = account.queueBet;
                }

                Runtime.Expect(SpendFromAccountBalance(from, bet, 0), "balance failed");
            }
        }

        private BigInteger GetRankedBet()
        {
            return GetConfig().rankedFee;
        }

        public void JoinPraticeQueue(Address from, BigInteger wrestlerID, PraticeLevel level)
        {
            Runtime.Expect(IsWitness(from), "witness failed");
            JoinQueue(from, new BigInteger[] { wrestlerID }, 0, BattleMode.Pratice, Address.Null, level);
        }

        public void JoinSingleUnrankedQueue(Address from, BigInteger wrestlerID)
        {
            Runtime.Expect(IsWitness(from), "witness failed");
            JoinQueue(from, new BigInteger[] { wrestlerID }, 0, BattleMode.Unranked, Address.Null, PraticeLevel.None);
        }

        public void JoinSingleRankedQueue(Address from, BigInteger wrestlerID)
        {
            Runtime.Expect(IsWitness(from), "witness failed");
            var bet = GetRankedBet();
            JoinQueue(from, new BigInteger[] { wrestlerID }, bet, BattleMode.Ranked, Address.Null, PraticeLevel.None);
        }

        public void JoinSingleVersusQueue(Address from, BigInteger wrestlerID, Address other, BigInteger bet)
        {
            Runtime.Expect(IsWitness(from), "witness failed");
            Runtime.Expect(from != other, "same address");
            Runtime.Expect(DevelopersAddress != other, "invalid target");
            JoinQueue(from, new BigInteger[] { wrestlerID }, bet, BattleMode.Versus, other, PraticeLevel.None);
        }

        public void JoinDoubleUnrankedQueue(Address from, BigInteger[] wrestlerIDs)
        {
            Runtime.Expect(IsWitness(from), "witness failed");
            Runtime.Expect(wrestlerIDs.Length == 2, "double failed");
            JoinQueue(from, wrestlerIDs, 0, BattleMode.Unranked, Address.Null, PraticeLevel.None);
        }

        public void JoinDoubleRankedQueue(Address from, BigInteger[] wrestlerIDs)
        {
            Runtime.Expect(IsWitness(from), "witness failed");
            Runtime.Expect(wrestlerIDs.Length == 2, "double failed");
            var bet = GetRankedBet();
            JoinQueue(from, wrestlerIDs, bet, BattleMode.Ranked, Address.Null, PraticeLevel.None);
        }

        public void JoinDoubleVersusQueue(Address from, BigInteger[] wrestlerIDs, Address other, BigInteger bet)
        {
            Runtime.Expect(IsWitness(from), "witness failed");
            Runtime.Expect(from != other, "same address");
            Runtime.Expect(this.Address != other, "invalid target");
            Runtime.Expect(wrestlerIDs.Length == 2, "double failed");
            JoinQueue(from, wrestlerIDs, bet, BattleMode.Versus, other, PraticeLevel.None);
        }
        */

        private void SetAccountBattle(Address address, BigInteger battleID, NachoBattle battle, int sideIndex)
        {
            var account = GetAccount(address);

            Runtime.Expect(account.queueMode == BattleMode.None, "queued not clear");

            if (battle.state == BattleState.Active)
            {
                account.battleID = battleID;

                // Start battle -> set wrestlers location to Battle
                foreach (var luchadorBattleState in battle.sides[0].wrestlers)
                {
                    var wrestler = GetWrestler(luchadorBattleState.wrestlerID);
                    wrestler.location = WrestlerLocation.Battle;
                }

                foreach (var luchadorBattleState in battle.sides[1].wrestlers)
                {
                    var wrestler = GetWrestler(luchadorBattleState.wrestlerID);
                    wrestler.location = WrestlerLocation.Battle;
                }
            }
            else
            {
                // End battle -> set wrestlers location to None

                foreach (var luchadorBattleState in battle.sides[0].wrestlers)
                {
                    var wrestler = GetWrestler(luchadorBattleState.wrestlerID);
                    wrestler.location = WrestlerLocation.None;
                }

                foreach (var luchadorBattleState in battle.sides[1].wrestlers)
                {
                    var wrestler = GetWrestler(luchadorBattleState.wrestlerID);
                    wrestler.location = WrestlerLocation.None;
                }

                bool victory = false;
                bool loss = false;

                if (sideIndex == 0)
                {
                    if (battle.state == BattleState.WinA || battle.state == BattleState.ForfeitB)
                    {
                        victory = true;
                    }
                    else
                    if (battle.state == BattleState.WinB || battle.state == BattleState.ForfeitA)
                    {
                        loss = true;
                    }
                }
                else
                if (sideIndex == 1)
                {
                    if (battle.state == BattleState.WinA || battle.state == BattleState.ForfeitB)
                    {
                        loss = true;
                    }
                    else
                    if (battle.state == BattleState.WinB || battle.state == BattleState.ForfeitA)
                    {
                        victory = true;
                    }
                }

                int baseIndex;

                if (battle.mode == BattleMode.Ranked)
                {
                    baseIndex = 3;
                }
                else
                if (battle.mode == BattleMode.Unranked)
                {
                    baseIndex = 0;
                }
                else
                {
                    baseIndex = -1;
                }

                if (baseIndex != -1)
                {
                    var winIndex = 0 + baseIndex;
                    var lossIndex = 1 + baseIndex;
                    var drawIndex = 2 + baseIndex;

                    if (victory)
                    {
                        account.counters[winIndex]++;
                        victory = true;
                    }
                    else
                    if (loss)
                    {
                        account.counters[lossIndex]++;
                    }
                    else
                    {
                        account.counters[drawIndex]++;
                    }
                }

                if (battle.mode == BattleMode.Unranked && address != DevelopersAddress)
                {
                    if (victory)
                    {
                        account.counters[NachoConstants.ACCOUNT_COUNTER_CURRENT_STREAK]++;

                        if (account.counters[NachoConstants.ACCOUNT_COUNTER_CURRENT_STREAK] > account.counters[NachoConstants.ACCOUNT_COUNTER_LONGEST_STREAK])
                        {
                            account.counters[NachoConstants.ACCOUNT_COUNTER_LONGEST_STREAK] = account.counters[NachoConstants.ACCOUNT_COUNTER_CURRENT_STREAK];
                        }
                    }
                    else
                    {
                        account.counters[NachoConstants.ACCOUNT_COUNTER_CURRENT_STREAK] = 0;
                    }
                }

                /* TODO mint nachos
                if (battle.mode == BattleMode.Pratice || battle.mode == BattleMode.Unranked)
                {
                    account.balanceNACHOS++;
                }*/

                account.battleID = 0;
            }

            SetAccount(address, account);
        }

        /* TODO LATER
        private void StartBotMatch(Address from, BigInteger botID)
        {
            var botAccount = GetAccount(DevelopersAddress);
            botAccount.queueJoinTime = GetCurrentTime();
            botAccount.queueUpdateTime = GetCurrentTime();
            botAccount.queueBet = 0;
            botAccount.queueWrestlerIDs = new BigInteger[] { botID };
            botAccount.queueVersus = Address.Null;
            botAccount.queueMode = BattleMode.Pratice;
            SetAccount(DevelopersAddress, botAccount);

            PrepareMatch(DevelopersAddress, from);
        }
        */

        // NOTE - bet parameter is hijacked for JoinPratice, who passes level of bot inside bet arg
        private void JoinQueue(Address from, BigInteger[] wrestlerIDs, BigInteger bet, BattleMode mode, Address versus, PraticeLevel praticeLevel)
        {
            Runtime.Expect(mode != BattleMode.None, "invalid queue mode");

            /*            if (mode == BattleMode.Versus)
                        {
                            // TODO support tag battles
                            var wrestlerA = GetWrestler(queue.wrestlerIDs[0]);
                            var wrestlerB = GetWrestler(wrestlerIDs[0]);

                            var levelA = Formulas.CalculateWrestlerLevel(wrestlerA.experience);
                            var levelB = Formulas.CalculateWrestlerLevel(wrestlerB.experience);

                            Runtime.Expect(levelA == levelB, "luchadores must be same level");

                            if (bet > 0)
                            {
                                SpendBet(from, bet, mode, ref queueB);
                            }
                        }*/

            if (mode == BattleMode.Versus)
            {
                Runtime.Expect(bet >= 0, "invalid bet");
                Runtime.Expect(versus != Address.Null, "invalid versus address");
            }
            else
            {
                if (mode == BattleMode.Ranked)
                {
                    Runtime.Expect(bet > 0, "invalid bet");
                }
                else
                {
                    Runtime.Expect(bet == 0, "invalid bet");
                }

                Runtime.Expect(versus == Address.Null, "unexpected versus address");
            }

            if (mode != BattleMode.Pratice)
            {
                Runtime.Expect(praticeLevel == PraticeLevel.None, "unexpected pratice level");
            }

            //var team = Storage.FindCollectionForAddress<BigInteger>(ACCOUNT_WRESTLERS, from);

            var wrestlers = new NachoWrestler[wrestlerIDs.Length];
            var levels = new byte[wrestlerIDs.Length];
            for (int i = 0; i < wrestlerIDs.Length; i++)
            {
                var ID = wrestlerIDs[i];

                Runtime.Expect(HasWrestler(from, ID), "invalid wrestler");

                var wrestler = GetWrestler(ID);
                Runtime.Expect(wrestler.location == WrestlerLocation.None, "invalid location");
                Runtime.Expect(wrestler.owner == from, "invalid owner");
                Runtime.Expect(wrestler.currentMojo > 0, "not enough mojo");

                var level = Formulas.CalculateWrestlerLevel((int)wrestler.experience);

                if (mode == BattleMode.Ranked)
                {
                    Runtime.Expect(level == NachoConstants.MAX_LEVEL, "luchador must be max level");
                }
                else
                if (mode == BattleMode.Unranked)
                {
                    //key = $"{key}/{level}";
                }

                levels[i] = (byte)level;
                wrestlers[i] = wrestler;
            }

            var account = GetAccount(from);
            Runtime.Expect(account.queueMode == BattleMode.None, "already queued");

            account.queueJoinTime = GetCurrentTime();
            account.queueUpdateTime = GetCurrentTime();
            account.queueBet = bet;
            account.queueWrestlerIDs = wrestlerIDs;
            account.queueVersus = versus;
            account.queueMode = mode;
            SetAccount(from, account);

            if (bet > 0)
            {
                Runtime.Expect(false, "not implemented, read the code rfsdgfdsg");
                //SpendBet(from, bet, mode, from); TODO LATER
            }

            switch (mode)
            {
                case BattleMode.Versus:
                    {
                        Runtime.Expect(false, "not implemented, read the code gdfgf");
                        /*
                        var otherAccount = GetAccount(versus);
                        if (otherAccount.queueMode == BattleMode.Versus && otherAccount.queueVersus == from)
                        {
                            PrepareMatch(versus, from);
                            return;
                        }
                        else
                        if (otherAccount.queueMode == BattleMode.None && otherAccount.battleID == 0)
                        {
                            var challengerList = Storage.FindCollectionForAddress<NachoVersusInfo>(ACCOUNT_CHALLENGES, versus);
                            var entry = new NachoVersusInfo()
                            {
                                bet = bet,
                                challenger = from,
                                timestamp = GetCurrentTime(),
                                levels = levels,
                            };

                            challengerList.Add(entry);
                        }
                        else
                        {
                            // cancel this match because the opponent is already busy
                            RemoveAccountFromQueue(from);
                            return;
                        }
                        */
                        break;
                    }

                case BattleMode.Pratice:
                    {
                        // against bots the battle can start instantly...

                        Runtime.Expect(praticeLevel > PraticeLevel.None, "invalid bot ID");

                        if (praticeLevel <= PraticeLevel.Diamond)
                        {
                            var maxPraticeLevelAllowed = (PraticeLevel)(1 + (int)wrestlers[0].praticeLevel);
                            if (maxPraticeLevelAllowed > PraticeLevel.Diamond)
                            {
                                maxPraticeLevelAllowed = PraticeLevel.Diamond;
                            }

                            Runtime.Expect(praticeLevel <= maxPraticeLevelAllowed, "locked bot");
                        }

                        Runtime.Expect(false, "not implemented, read the code fdgds");
                        //StartBotMatch(from, (int)praticeLevel);

                        return;
                    }

                default:
                    {
                        Runtime.Expect(false, "not implemented, read the code dgss");
                        /*if (Rules.IsModeWithMatchMaker(mode))
                        {
                            InsertIntoMatchMaker(from);

                            if (MatchMakerFindMatch(from))
                            {
                                return;
                            }
                            else
                            {
                                if (mode == BattleMode.Ranked && GetMatchMakerCount(BattleMode.Ranked) == 1)
                                {
                                    string secondPhrase;
                                    switch (Environment.TickCount % 6)
                                    {
                                        case 1:
                                            secondPhrase = "Is someone up to the challenge?";
                                            break;

                                        case 2:
                                            secondPhrase = "Does someone dare to beat him up?";
                                            break;

                                        case 3:
                                            secondPhrase = "Anyone crazy enough to enter the ring?";
                                            break;

                                        case 4:
                                            secondPhrase = "Amigos, amigos, join in!";
                                            break;

                                        default:
                                            secondPhrase = "Anyone wants to join?";
                                            break;
                                    }

                                    singleEvent?.Invoke(from, "{0} joined the Ranked queue. " + secondPhrase);
                                }
                            }
                        }
                        */
                        break;
                    }
            }
        }

        /* TODO LATER
        private void PrepareMatch(Address addressA, Address addressB)
        {
            // cant battle against itself
            Runtime.Expect(addressA != addressB, "same address failed");

            var accountA = GetAccount(addressA);
            var accountB = GetAccount(addressB);

            Runtime.Expect(accountA.queueMode == accountB.queueMode, "modes not match");

            var mode = accountA.queueMode;

            if (Rules.IsModeWithMatchMaker(mode))
            {
                RemoveFromMatchMaker(addressA);
                RemoveFromMatchMaker(addressB);
            }

            DeleteChallengers(addressA);
            DeleteChallengers(addressB);

            // get last battle ID, increment and update
            var battles = Storage.FindMapForContract<BigInteger, NachoBattle>(GLOBAL_BATTLE_LIST);
            var battle_id = battles.Count() + 1;

            if (mode == BattleMode.Ranked)
            {
                pairEvent?.Invoke(addressA, addressB, "A new ranked match started: {0} vs {1}.\nTo spectate insert battle ID " + battle_id + " inside Nacho Men battle menu.");
            }

            var stateA = new LuchadorBattleState[accountA.queueWrestlerIDs.Length];
            var stateB = new LuchadorBattleState[accountB.queueWrestlerIDs.Length];

            var sides = new BattleSide[2];

            for (var i = 0; i < stateA.Length; i++)
            {
                var wrestler = GetWrestler(accountA.queueWrestlerIDs[i]);
                var item = Formulas.GetItemKind(wrestler.itemID);

                var level = Formulas.CalculateWrestlerLevel(wrestler.experience);
                var genes = wrestler.genes;
                var base_stamina = Formulas.CalculateBaseStat(genes, StatKind.Stamina);

                stateA[i] = new LuchadorBattleState()
                {
                    wrestlerID = accountA.queueWrestlerIDs[i],
                    boostAtk = 100,
                    boostDef = 100,
                    status = BattleStatus.None,
                    itemKind = item,
                    lastMove = WrestlingMove.Idle,
                    disabledMove = WrestlingMove.Unknown,
                    riggedMove = WrestlingMove.Unknown,
                    learnedMove = WrestlingMove.Unknown,
                    stance = (item == ItemKind.Ignition_Chip ? BattleStance.Alternative : BattleStance.Main),
                    currentStamina = Formulas.CalculateWrestlerStat(level, base_stamina, wrestler.gymBoostStamina)
                };
            }

            for (var i = 0; i < stateB.Length; i++)
            {
                var wrestler = GetWrestler(accountB.queueWrestlerIDs[i]);
                var item = Formulas.GetItemKind(wrestler.itemID);

                var level = Formulas.CalculateWrestlerLevel(wrestler.experience);
                var genes = wrestler.genes;
                var base_stamina = Formulas.CalculateBaseStat(genes, StatKind.Stamina);

                stateB[i] = new LuchadorBattleState()
                {
                    wrestlerID = accountB.queueWrestlerIDs[i],
                    boostAtk = 100,
                    boostDef = 100,
                    status = BattleStatus.None,
                    itemKind = item,
                    lastMove = WrestlingMove.Idle,
                    disabledMove = WrestlingMove.Unknown,
                    riggedMove = WrestlingMove.Unknown,
                    learnedMove = WrestlingMove.Unknown,
                    stance = (item == ItemKind.Ignition_Chip ? BattleStance.Alternative : BattleStance.Main),
                    currentStamina = Formulas.CalculateWrestlerStat(level, base_stamina, wrestler.gymBoostStamina)
                };
            }

            sides[0] = new BattleSide()
            {
                address = addressA,
                wrestlers = stateA,
                move = WrestlingMove.Idle,
                auto = (mode == BattleMode.Pratice),
            };

            sides[1] = new BattleSide()
            {
                address = addressB,
                wrestlers = stateB,
                move = WrestlingMove.Idle,
                auto = false,
            };

            if (sides[0].wrestlers[0].itemKind == ItemKind.Yo_Yo || sides[1].wrestlers[0].itemKind == ItemKind.Yo_Yo)
            {
                int index = (sides[0].wrestlers[0].itemKind == ItemKind.Yo_Yo) ? 0 : 1;
                var other = 1 - index;

                if (sides[other].wrestlers[0].itemKind != ItemKind.Nullifier)
                {
                    var temp = sides[0].wrestlers[0].itemKind;
                    sides[0].wrestlers[0].itemKind = sides[1].wrestlers[0].itemKind;
                    sides[1].wrestlers[0].itemKind = temp;

                    for (int i = 0; i < 2; i++)
                    {
                        if (sides[i].wrestlers[0].itemKind == ItemKind.Yo_Yo)
                        {
                            Runtime.Notify(sides[i].address, NachoEvent.ItemActivated, ItemKind.Yo_Yo);
                        }
                    }
                }
            }

            // TODO this works only in 1 vs 1 matches
            for (int i = 0; i < 2; i++)
            {
                var other = 1 - i;
                if (sides[i].wrestlers[0].itemKind == ItemKind.Ignition_Chip && sides[other].wrestlers[0].itemKind == ItemKind.Nullifier)
                {
                    sides[i].wrestlers[0].stance = BattleStance.Main;
                }
            }

            accountA.lastOpponent = addressB;
            accountB.lastOpponent = addressA;
            accountA.queueMode = BattleMode.None;
            accountB.queueMode = BattleMode.None;

            SetAccount(addressA, accountA);
            SetAccount(addressB, accountB);

            // equalize bets
            BigInteger bet;

            if (accountA.queueBet != accountB.queueBet)
            {
                Address refundAddress;
                BigInteger refundAmount;    //refund amount should be negative!

                if (accountA.queueBet > accountB.queueBet)
                {
                    refundAddress = addressA;
                    refundAmount = accountA.queueBet - accountB.queueBet;
                    bet = accountB.queueBet;
                }
                else
                {
                    refundAddress = addressB;
                    refundAmount = accountB.queueBet - accountA.queueBet;
                    bet = accountA.queueBet;
                }

                Runtime.Expect(UpdateAccountBalance(refundAddress, refundAmount), "refund failed");
            }
            else
            {
                bet = accountA.queueBet;
            }

            // store info for the battle
            var battle = new NachoBattle()
            {
                sides = sides,
                version = CurrentBattleVersion,
                mode = mode,
                turn = 1,
                bet = bet,
                lastTurnHash = 0,
                state = BattleState.Active,
                timestamp = GetCurrentTime(),
                counters = new int[Constants.BATTLE_COUNTER_MAX]
            };

            battle.counters[Constants.BATTLE_COUNTER_START_TIME] = (int)GetCurrentTime();

            // save battle info
            battles.Set(battle_id, battle);

            SetAccountBattle(addressA, battle_id, battle, 0);
            SetAccountBattle(addressB, battle_id, battle, 1);
        }

        public void UpdateQueue(Address from)
        {
            Runtime.Expect(IsWitness(from), "witness failed");

            var account = GetAccount(from);

            Runtime.Expect(account.queueMode != BattleMode.None, "not in queue");

            Runtime.Expect(account.queueWrestlerIDs.Length == 1, "invalid wrester count"); // TODO tag team support

            var updateDiff = Runtime.Time.Value - account.queueUpdateTime;
            Runtime.Expect(updateDiff >= Constants.MATCHMAKER_UPDATE_SECONDS, "too soon");

            if (Rules.IsModeWithMatchMaker(account.queueMode) && MatchMakerFindMatch(from))
            {
                return;
            }

            account.queueUpdateTime = GetCurrentTime();
            SetAccount(from, account);

            var joinDiff = Runtime.Time.Value - account.queueJoinTime;
            if (joinDiff >= Constants.QUEUE_FORCE_BOT_SECONDS && account.queueMode == BattleMode.Unranked)
            {
                int minID, maxID;

                var wrestlerID = account.queueWrestlerIDs[0];
                var wrestler = GetWrestler(wrestlerID);
                var level = Formulas.CalculateWrestlerLevel(wrestler.experience);

                switch (level)
                {
                    case 1: minID = 9; maxID = 12; break;
                    case 2: minID = 11; maxID = 14; break;
                    case 3: minID = 12; maxID = 18; break;
                    case 4: minID = 17; maxID = 21; break;
                    case 5: minID = 20; maxID = 24; break;
                    case 6: minID = 23; maxID = 27; break;
                    case 7: minID = 26; maxID = 32; break;
                    case 8: minID = 29; maxID = 33; break;
                    case 9: minID = 31; maxID = 36; break;
                    case 10: minID = 35; maxID = 38; break;
                    case 11: minID = 36; maxID = 40; break;
                    case 12: minID = 39; maxID = 43; break;
                    case 13: minID = 42; maxID = 46; break;
                    case 14: minID = 45; maxID = 49; break;
                    case 15: minID = 48; maxID = 53; break;
                    default: minID = 53; maxID = 62; break;
                }

                account.queueMode = BattleMode.Pratice;
                SetAccount(from, account);

                int botID = (int)(minID + Runtime.Time.Value % (1 + maxID - minID));
                StartBotMatch(from, botID);
                return;
            }
        }

        public void CancelQueue(Address from)
        {
            Runtime.Expect(IsWitness(from), "witness failed");

            var account = GetAccount(from);
            Runtime.Expect(account.queueMode != BattleMode.None, "not in queue");

            RemoveAccountFromQueue(from);
        }

        private void RemoveAccountFromQueue(Address from)
        {
            var account = GetAccount(from);

            if (account.queueMode != BattleMode.None)
            {
                var mode = account.queueMode;
                var bet = account.queueBet;

                account.queueMode = BattleMode.None;
                account.queueBet = 0;
                SetAccount(from, account);

                if (bet > 0)
                {
                    Runtime.Expect(UpdateAccountBalance(from, bet), "refund failed");
                }
            }

            RemoveFromMatchMaker(from);
        }
        */
        #endregion

        #region BATTLE API
        /* TODO LATER
        public NachoBattle GetBattle(BigInteger battleID)
        {
            var battles = Storage.FindMapForContract<BigInteger, NachoBattle>(GLOBAL_BATTLE_LIST);
            var battle = battles.Get(battleID);

            // this allows us to add new counters later while keeping binary compatibility
            if (battle.counters == null)
            {
                battle.counters = new int[Constants.ACCOUNT_COUNTER_MAX];
            }
            else
            if (battle.counters.Length < Constants.ACCOUNT_COUNTER_MAX)
            {
                var temp = new int[Constants.ACCOUNT_COUNTER_MAX];
                for (int i = 0; i < battle.counters.Length; i++)
                {
                    temp[i] = battle.counters[i];
                }

                battle.counters = temp;
            }

            if (IsBattleBroken(battle))
            {
                battle.state = BattleState.Cancelled;
                SetBattle(battleID, battle);
            }

            return battle;
        }

        private void SetBattle(BigInteger battleID, NachoBattle battle)
        {
            var battles = Storage.FindMapForContract<BigInteger, NachoBattle>(GLOBAL_BATTLE_LIST);
            battles.Set(battleID, battle);
        }
        */

        // this is the calculate damage if the move hits, ignoring the move of the opponent, which is taken into account in CalculateMoveResult()
        private int CalculateMoveDamage(NachoBattle battle, WrestlerTurnInfo attacker, WrestlerTurnInfo defender)
        {
            int rnd = attacker.item == ItemKind.Expert_Gloves ? 15 : (int)(attacker.seed % 16);

            switch (attacker.move)
            {
                case WrestlingMove.Smash:
                    {
                        var power = Formulas.CalculateDamage((int)attacker.level, (int)attacker.currentAtk, (int)defender.currentDef, rnd, NachoConstants.DAMAGE_SMASH_POWER);
                        if (attacker.item == ItemKind.Wood_Chair && defender.item != ItemKind.Wood_Potato)
                        {
                            power = (power * NachoConstants.DAMAGE_CHAIR_PERCENTAGE) / 100;
                        }
                        return power;
                    }

                case WrestlingMove.Chop:
                    return Formulas.CalculateDamage((int)attacker.level, (int)attacker.currentAtk, (int)defender.currentDef, rnd, NachoConstants.DAMAGE_CHOP_POWER);

                case WrestlingMove.Avalanche:
                    return Formulas.CalculateDamage((int)attacker.level, (int)attacker.currentAtk, (int)defender.currentDef, rnd, NachoConstants.DAMAGE_AVALANCHE_POWER);

                case WrestlingMove.Corkscrew:
                    return Formulas.CalculateDamage((int)attacker.level, (int)attacker.currentAtk, (int)defender.currentDef, rnd, NachoConstants.DAMAGE_CORKSCREW_POWER);

                case WrestlingMove.Mega_Chop:
                    return Formulas.CalculateDamage((int)attacker.level, (int)attacker.currentAtk, (int)defender.currentDef, rnd, NachoConstants.DAMAGE_MEGA_CHOP_POWER);

                case WrestlingMove.Knock_Off:
                    return Formulas.CalculateDamage((int)attacker.level, (int)attacker.currentAtk, (int)defender.currentDef, rnd, NachoConstants.DAMAGE_KNOCK_OFF_POWER);

                case WrestlingMove.Armlock:
                    {
                        int power;
                        if (defender.move == WrestlingMove.Idle || defender.move == WrestlingMove.Counter || Rules.IsTertiaryMove(defender.move))
                        {
                            power = NachoConstants.DAMAGE_ARMLOCK_MAX_POWER;
                        }
                        else
                        {
                            power = NachoConstants.DAMAGE_ARMLOCK_NORMAL_POWER;
                        }

                        return Formulas.CalculateDamage((int)attacker.level, (int)attacker.currentAtk, (int)defender.currentDef, rnd, power);
                    }

                case WrestlingMove.Spinning_Crane:
                    return Formulas.CalculateDamage((int)attacker.level, (int)attacker.currentAtk, (int)defender.currentDef, rnd, NachoConstants.DAMAGE_SPINNING_CRANE_POWER);

                case WrestlingMove.Butterfly_Kick:
                    {
                        int baseDamage;
                        if (battle.turn % 2 == 0)
                        {
                            baseDamage = NachoConstants.DAMAGE_BAD_CHOP_POWER;
                        }
                        else
                        {
                            baseDamage = NachoConstants.DAMAGE_GOOD_CHOP_POWER;
                        }

                        return Formulas.CalculateDamage((int)attacker.level, (int)attacker.currentAtk, (int)defender.currentDef, rnd, baseDamage);
                    }

                case WrestlingMove.Moth_Drill:
                    {
                        int baseDamage;
                        if (battle.turn % 2 == 0)
                        {
                            baseDamage = NachoConstants.DAMAGE_GOOD_CHOP_POWER;
                        }
                        else
                        {
                            baseDamage = NachoConstants.DAMAGE_BAD_CHOP_POWER;
                        }

                        return Formulas.CalculateDamage((int)attacker.level, (int)attacker.currentAtk, (int)defender.currentDef, rnd, baseDamage);
                    }

                case WrestlingMove.Gutbuster:
                    return Formulas.CalculateDamage((int)attacker.level, (int)attacker.currentAtk, (int)defender.currentDef, rnd, NachoConstants.DAMAGE_GUTBUSTER_POWER);

                case WrestlingMove.Takedown:
                    return Formulas.CalculateDamage((int)attacker.level, (int)attacker.currentAtk, (int)defender.currentDef, rnd, NachoConstants.DAMAGE_TAKEDOWN_POWER);

                case WrestlingMove.Fart:
                    return Formulas.CalculateDamage((int)attacker.level, (int)attacker.currentAtk, (int)defender.currentDef, rnd, NachoConstants.DAMAGE_FART_POWER);

                case WrestlingMove.Needle_Sting:
                    return Formulas.CalculateDamage((int)attacker.level, (int)attacker.currentAtk, (int)defender.currentDef, rnd, NachoConstants.DAMAGE_NEEDLE_STING_POWER);

                case WrestlingMove.Leg_Twister:
                    return Formulas.CalculateDamage((int)attacker.level, (int)attacker.currentAtk, (int)defender.currentDef, rnd, NachoConstants.DAMAGE_LEG_TWISTER_POWER);

                case WrestlingMove.Wolf_Claw:
                    return Formulas.CalculateDamage((int)attacker.level, (int)attacker.currentAtk, (int)defender.currentDef, rnd, NachoConstants.DAMAGE_WOLF_CLAW_POWER);

                case WrestlingMove.Flying_Kick:
                    return Formulas.CalculateDamage((int)attacker.level, (int)attacker.currentAtk, (int)defender.currentDef, rnd, NachoConstants.DAMAGE_FLYING_KICK_POWER);

                case WrestlingMove.Octopus_Arm:
                    return Formulas.CalculateDamage((int)attacker.level, (int)attacker.currentAtk, (int)defender.currentDef, rnd, NachoConstants.DAMAGE_OCTOPUS_ARM_POWER);

                case WrestlingMove.Iron_Fist:
                    return Formulas.CalculateDamage((int)attacker.level, (int)attacker.currentAtk, (int)defender.currentDef, rnd, NachoConstants.DAMAGE_IRON_FIST_POWER);

                case WrestlingMove.Chomp:
                    return Formulas.CalculateDamage((int)attacker.level, (int)attacker.currentAtk, (int)defender.currentDef, rnd, NachoConstants.DAMAGE_CHOMP_POWER);

                case WrestlingMove.Burning_Tart:
                case WrestlingMove.Tart_Throw:
                case WrestlingMove.Tart_Splash:
                    return Formulas.CalculateDamage((int)attacker.level, (int)attacker.currentAtk, (int)defender.currentDef, rnd, NachoConstants.DAMAGE_TART_THROW_POWER);

                case WrestlingMove.Fire_Breath:
                    return Formulas.CalculateDamage((int)attacker.level, (int)attacker.currentAtk, (int)defender.currentDef, rnd, NachoConstants.DAMAGE_FIRE_BREATH_POWER);

                case WrestlingMove.Flame_Fang:
                    return Formulas.CalculateDamage((int)attacker.level, (int)attacker.currentAtk, (int)defender.currentDef, rnd, NachoConstants.DAMAGE_FIRE_FANG_POWER);

                case WrestlingMove.Headspin:
                    return Formulas.CalculateDamage((int)attacker.level, (int)attacker.currentAtk, (int)defender.currentDef, rnd, NachoConstants.DAMAGE_HEAD_SPIN_POWER);

                case WrestlingMove.Palm_Strike:
                    return Formulas.CalculateDamage((int)attacker.level, (int)attacker.currentAtk, (int)defender.initialDef, rnd, NachoConstants.DAMAGE_PALM_STRIKE_POWER);

                case WrestlingMove.Sick_Sock:
                    {
                        var damage = Formulas.CalculateDamage((int)attacker.level, (int)attacker.currentAtk, (int)defender.currentDef, rnd, NachoConstants.DAMAGE_SICK_SOCK_POWER);
                        var extra = Formulas.CountNumberOfStatus(attacker.status);

                        damage += (damage * NachoConstants.SICK_SOCK_DAMAGE_PERCENT * extra) / 100;
                        return damage;
                    }

                case WrestlingMove.Psy_Strike:
                    return Formulas.CalculateDamage((int)attacker.level, (int)attacker.currentAtk, (int)defender.initialDef, rnd, NachoConstants.DAMAGE_PSY_STRIKE_POWER);

                case WrestlingMove.Bizarre_Ball:
                    return Formulas.CalculateDamage((int)attacker.level, (int)attacker.currentAtk, Formulas.BaseStatSplit, rnd, NachoConstants.DAMAGE_BIZARRE_BALL_POWER);

                case WrestlingMove.Torpedo:
                    {
                        int add = (int)attacker.chance / 4;

                        if (attacker.status.HasFlag(BattleStatus.Drunk))
                        {
                            add += 10;
                        }

                        if (add > 25)
                        {
                            add = 25;
                        }

                        var basePower = 7 + add;
                        return Formulas.CalculateDamage((int)attacker.level, (int)attacker.currentAtk, (int)defender.currentDef, rnd, basePower);
                    }

                case WrestlingMove.Pain_Release:
                    {
                        // calculate the original damage without reduction
                        var power = (int)attacker.lastDamage + (((int)attacker.lastDamage * NachoConstants.ZEN_CHARGE_PERCENTAGE) / 100);

                        // augmentate the damage
                        power = (power * NachoConstants.ZEN_RELEASE_PERCENTAGE) / 100;
                        return power;
                    }

                case WrestlingMove.Rage_Punch:
                    {
                        var power = Formulas.CalculateDamage((int)attacker.level, (int)attacker.currentAtk, (int)defender.currentDef, rnd, NachoConstants.DAMAGE_RAGE_PUNCH_POWER);
                        return power;
                    }

                case WrestlingMove.Ultra_Punch:
                    {
                        var power = Formulas.CalculateDamage((int)attacker.level, (int)attacker.currentAtk, (int)defender.currentDef, rnd, NachoConstants.DAMAGE_RAGE_PUNCH_POWER);
                        return power * 2;
                    }

                case WrestlingMove.Boomerang:
                    //Deadly damage when near KO. Weak otherwise.
                    {
                        var percent = (attacker.currentStamina * 100) / attacker.maxStamina;
                        percent = 100 - percent;

                        var diff = NachoConstants.DAMAGE_BOOMERANG_MAX_POWER - NachoConstants.DAMAGE_BOOMERANG_NORMAL_POWER;
                        var power = NachoConstants.DAMAGE_BOOMERANG_NORMAL_POWER;
                        power += (int)(diff * percent) / 100;

                        return Formulas.CalculateDamage((int)attacker.level, (int)attacker.currentAtk, (int)defender.currentDef, rnd, power);
                    }

                case WrestlingMove.Bash:
                    // Stronger damage when the users stamina is higher.
                    {
                        var percent = (attacker.currentStamina * 100) / attacker.maxStamina;

                        var diff = NachoConstants.DAMAGE_BASH_MAX_POWER - NachoConstants.DAMAGE_BASH_NORMAL_POWER;
                        var power = NachoConstants.DAMAGE_BASH_NORMAL_POWER;
                        power += (int)(diff * percent) / 100;

                        return Formulas.CalculateDamage((int)attacker.level, (int)attacker.currentAtk, (int)defender.currentDef, rnd, power);
                    }

                case WrestlingMove.Flailing_Arms:
                    {
                        int power;

                        if (attacker.status.HasFlag(BattleStatus.Confused))
                        {
                            power = NachoConstants.DAMAGE_FLAILING_ARMS_POWER_STRONG;
                        }
                        else
                        {
                            power = NachoConstants.DAMAGE_FLAILING_ARMS_POWER_WEAK;
                        }

                        return Formulas.CalculateDamage((int)attacker.level, (int)attacker.currentAtk, (int)defender.currentDef, rnd, power);
                    }

                case WrestlingMove.Rhino_Rush:
                    {
                        return Formulas.CalculateDamage((int)attacker.level, (int)attacker.currentAtk, (int)defender.currentDef, rnd, NachoConstants.DAMAGE_RHINO_CHARGE_POWER);
                    }

                case WrestlingMove.Hyper_Slam:
                    {
                        return Formulas.CalculateDamage((int)attacker.level, (int)attacker.currentAtk, (int)defender.currentDef, rnd, NachoConstants.DAMAGE_HYPER_SLAM);
                    }

                case WrestlingMove.Gorilla_Cannon:
                    {
                        return Formulas.CalculateDamage((int)attacker.level, (int)attacker.currentAtk, (int)defender.currentDef, rnd, NachoConstants.DAMAGE_GORILLA_CANNON_POWER);
                    }

                case WrestlingMove.Mind_Slash:
                    {
                        if (attacker.status != BattleStatus.None)
                        {
                            return Formulas.CalculateDamage((int)attacker.level, (int)attacker.currentAtk, (int)defender.currentDef, rnd, NachoConstants.DAMAGE_MIND_SLASH);
                        }
                        else
                        {
                            return 0;
                        }
                    }

                case WrestlingMove.Drunken_Fist:
                    return Formulas.CalculateDamage((int)attacker.level, (int)attacker.currentAtk, (int)defender.currentDef, rnd, NachoConstants.DAMAGE_DRUKEN_FIST_POWER);

                case WrestlingMove.Razor_Jab:
                    return Formulas.CalculateDamage((int)attacker.level, (int)attacker.currentAtk, (int)defender.currentDef, rnd, NachoConstants.DAMAGE_RAZOR_JAB_POWER);

                case WrestlingMove.Hammerhead:
                    return Formulas.CalculateDamage((int)attacker.level, (int)attacker.currentAtk, (int)defender.currentDef, rnd, NachoConstants.DAMAGE_HAMMERHEAD_POWER);

                case WrestlingMove.Knee_Bomb:
                    return Formulas.CalculateDamage((int)attacker.level, (int)attacker.currentAtk, (int)defender.currentDef, rnd, NachoConstants.DAMAGE_KNEE_BOMB_POWER);

                case WrestlingMove.Chicken_Wing:
                    return Formulas.CalculateDamage((int)attacker.level, (int)attacker.currentAtk, (int)defender.currentDef, rnd, NachoConstants.DAMAGE_CHICKEN_WING_POWER);

                case WrestlingMove.Smile_Crush:
                    {
                        var atkPercentage = (attacker.currentStamina * 100) / attacker.maxStamina;
                        var defPercentage = (defender.currentStamina * 100) / defender.maxStamina;

                        if (atkPercentage < defPercentage)
                        {
                            var diff = defPercentage - atkPercentage;
                            var power = (int)(NachoConstants.DAMAGE_SMILE_CRUSH_POWER * diff) / 100;
                            if (power < 2)
                            {
                                power = 2;
                            }

                            if (defender.status.HasFlag(BattleStatus.Smiling))
                            {
                                power *= 2;
                            }

                            return Formulas.CalculateDamage((int)attacker.level, (int)attacker.currentAtk, (int)defender.currentDef, rnd, power);
                        }
                        else
                            return 0;
                    }

                case WrestlingMove.Heart_Punch:
                    {
                        var power = NachoConstants.DAMAGE_HEART_PUNCH_NORMAL_POWER;

                        if (defender.status.HasFlag(BattleStatus.Bleeding))
                        {
                            power = NachoConstants.DAMAGE_HEART_PUNCH_MAX_POWER;
                        }

                        return Formulas.CalculateDamage((int)attacker.level, (int)attacker.currentAtk, (int)defender.currentDef, rnd, power);
                    }

                case WrestlingMove.Back_Slap:
                    {
                        var power = NachoConstants.DAMAGE_BACK_SLAP_NORMAL_POWER;

                        if (defender.status.HasFlag(BattleStatus.Burned))
                        {
                            power = NachoConstants.DAMAGE_BACK_SLAP_MAX_POWER;
                        }

                        return Formulas.CalculateDamage((int)attacker.level, (int)attacker.currentAtk, (int)defender.currentDef, rnd, power);
                    }

                case WrestlingMove.Rehab:
                    {
                        var power = NachoConstants.DAMAGE_REHAB_NORMAL_POWER;

                        if (defender.status.HasFlag(BattleStatus.Poisoned))
                        {
                            power = NachoConstants.DAMAGE_REHAB_MAX_POWER;
                        }

                        return Formulas.CalculateDamage((int)attacker.level, (int)attacker.currentAtk, (int)defender.currentDef, rnd, power);
                    }

                case WrestlingMove.Monkey_Slap:
                    {
                        int power;

                        if (defender.stance != attacker.stance)
                        {
                            power = NachoConstants.DAMAGE_BAD_CHOP_POWER;
                        }
                        else
                        {
                            power = NachoConstants.DAMAGE_GOOD_CHOP_POWER;
                        }

                        return Formulas.CalculateDamage((int)attacker.level, (int)attacker.currentAtk, (int)defender.currentDef, rnd, power);
                    }

                case WrestlingMove.Side_Hook:
                    return Formulas.CalculateDamage((int)attacker.level, (int)attacker.currentAtk, (int)defender.currentDef, rnd, NachoConstants.DAMAGE_SIDE_HOOK_POWER);

                case WrestlingMove.Slingshot:
                    if (attacker.item != ItemKind.None)
                    {
                        int baseDamage;

                        switch (attacker.item)
                        {
                            case ItemKind.Bomb: baseDamage = NachoConstants.DAMAGE_SLINGSHOT_MAX; break;

                            case ItemKind.Wrist_Weights:
                            case ItemKind.Dumbell:
                            case ItemKind.Bling:
                                baseDamage = NachoConstants.DAMAGE_SLINGSHOT_HIGH; break;

                            case ItemKind.XP_Perfume:
                            case ItemKind.Love_Lotion:
                            case ItemKind.Nails:
                            case ItemKind.Muscle_Overclocker:
                            case ItemKind.Fork:
                            case ItemKind.Chilli_Bottle:
                            case ItemKind.Tequilla:
                            case ItemKind.Spy_Specs:
                            case ItemKind.Magnifying_Glass:
                            case ItemKind.Vampire_Teeth:
                            case ItemKind.Claws:
                            case ItemKind.Gyroscope:
                                baseDamage = NachoConstants.DAMAGE_SLINGSHOT_LOW; break;

                            default: baseDamage = NachoConstants.DAMAGE_SLINGSHOT_MIN; break;
                        }

                        return Formulas.CalculateDamage((int)attacker.level, (int)attacker.currentAtk, (int)defender.currentDef, rnd, baseDamage);
                    }
                    else
                        return 0;

                default: return 0;
            }
        }

        private int CalculateMoveResult(WrestlerTurnInfo attacker, WrestlerTurnInfo defender, BigInteger seed)
        {
            int damage;

            if (Rules.IsCounter(defender.move, defender.item, attacker.move, attacker.item))
            {
                var percentage = defender.item == ItemKind.Gyroscope ? 100 : 150;
                damage = (int)(defender.power * percentage) / 100;
            }
            else
            if (Rules.IsCounter(attacker.move, attacker.item, defender.move, defender.item))
            {
                damage = 0;
            }
            else
                switch (attacker.move)
                {
                    case WrestlingMove.Block:
                        if (defender.power > 0)
                        {
                            var power = (int)defender.power / 2;
                            if (power < 1)
                            {
                                power = 1;
                            }

                            damage = power;
                        }
                        else
                        {
                            damage = 0;
                        }
                        break;

                    case WrestlingMove.Smash:
                    case WrestlingMove.Chop:
                    case WrestlingMove.Boomerang:
                    case WrestlingMove.Avalanche:
                    case WrestlingMove.Corkscrew:
                    case WrestlingMove.Butterfly_Kick:
                    case WrestlingMove.Moth_Drill:
                    case WrestlingMove.Fart:
                    case WrestlingMove.Needle_Sting:
                    case WrestlingMove.Bash:
                    case WrestlingMove.Rhino_Rush:
                    case WrestlingMove.Hyper_Slam:
                    case WrestlingMove.Razor_Jab:
                    case WrestlingMove.Drunken_Fist:
                    case WrestlingMove.Hammerhead:
                    case WrestlingMove.Gorilla_Cannon:
                    case WrestlingMove.Knock_Off:
                    case WrestlingMove.Chicken_Wing:
                    case WrestlingMove.Headspin:
                    case WrestlingMove.Wolf_Claw:
                    case WrestlingMove.Monkey_Slap:
                    case WrestlingMove.Iron_Fist:
                    case WrestlingMove.Leg_Twister:
                    case WrestlingMove.Heart_Punch:
                    case WrestlingMove.Back_Slap:
                    case WrestlingMove.Rehab:
                    case WrestlingMove.Smile_Crush:
                    case WrestlingMove.Slingshot:
                    case WrestlingMove.Spinning_Crane:
                    case WrestlingMove.Octopus_Arm:
                    case WrestlingMove.Rage_Punch:
                    case WrestlingMove.Ultra_Punch:
                    case WrestlingMove.Flying_Kick:
                    case WrestlingMove.Tart_Throw:
                    case WrestlingMove.Torpedo:
                    case WrestlingMove.Palm_Strike:
                    case WrestlingMove.Mega_Chop:
                    case WrestlingMove.Fire_Breath:
                    case WrestlingMove.Flame_Fang:
                    case WrestlingMove.Bizarre_Ball:
                    case WrestlingMove.Flailing_Arms:
                    case WrestlingMove.Pain_Release:
                    case WrestlingMove.Takedown:
                    case WrestlingMove.Knee_Bomb:
                    case WrestlingMove.Chomp:
                    case WrestlingMove.Burning_Tart:
                    case WrestlingMove.Armlock:
                    case WrestlingMove.Sick_Sock:
                    case WrestlingMove.Psy_Strike:
                    case WrestlingMove.Mind_Slash:
                        damage = (int)attacker.power;
                        break;

                    case WrestlingMove.Gutbuster:
                        damage = (defender.move == defender.lastMove) ? (int)attacker.power : 0;
                        break;

                    case WrestlingMove.Side_Hook:
                        damage = (Rules.IsStanceMove(defender.move)) ? (int)attacker.power : 0;
                        break;

                    default:
                        damage = 0;
                        break;
                }

            switch (defender.move)
            {
                case WrestlingMove.Zen_Point:
                    if (damage > 1)
                    {
                        var dmgReduction = (damage * NachoConstants.ZEN_CHARGE_PERCENTAGE) / 100;
                        if (dmgReduction < 1) dmgReduction = 1;
                        damage -= dmgReduction;
                    }
                    break;

                case WrestlingMove.Block:
                    {
                        if (damage > 0)
                        {
                            damage = damage / 2;
                            if (damage < 1)
                            {
                                damage = 1;
                            }
                        }

                        break;
                    }

                case WrestlingMove.Dodge:
                    {
                        if (attacker.move != WrestlingMove.Chop && attacker.move != WrestlingMove.Mega_Chop)
                        {
                            damage = 0;
                        }
                        break;
                    }
            }

            return damage;
        }

        private WrestlerTurnInfo CalculateTurnInfo(BattleSide side, NachoWrestler wrestler, WrestlingMove move, WrestlingMove lastMove, LuchadorBattleState state, BigInteger seed)
        {
            var level = Formulas.CalculateWrestlerLevel((int)wrestler.experience);

            var genes = wrestler.genes;

            var base_atk = Formulas.CalculateBaseStat(genes, StatKind.Attack);

            var initialAtk = Formulas.CalculateWrestlerStat(level, base_atk, wrestler.gymBoostAtk);
            var currentAtk = (initialAtk * state.boostAtk) / 100;

            if (currentAtk < 1)
            {
                currentAtk = 1;
            }

            var base_def = Formulas.CalculateBaseStat(genes, StatKind.Defense);

            var initialDef = Formulas.CalculateWrestlerStat(level, base_def, wrestler.gymBoostDef);
            var currentDef = (initialDef * state.boostDef) / 100;

            if (currentDef < 1)
            {
                currentDef = 1;
            }

            int chance = (int)(seed % 100);

            if (state.itemKind == ItemKind.Lucky_Charm)
            {
                chance += 25;
            }

            var base_stamina = Formulas.CalculateBaseStat(genes, StatKind.Stamina);
            var maxStamina = Formulas.CalculateWrestlerStat(level, base_stamina, wrestler.gymBoostStamina);

            var info = new WrestlerTurnInfo()
            {
                address = wrestler.owner,
                level = level,
                seed = seed,
                initialAtk = initialAtk,
                initialDef = initialDef,
                maxStamina = maxStamina,
                currentStamina = state.currentStamina,
                currentAtk = currentAtk,
                currentDef = currentDef,
                move = move,
                lastMove = lastMove,
                item = state.itemKind,
                status = state.status,
                stance = state.stance,
                lastStance = state.lastStance,
                lastDamage = side.previousDirectDamage,
                chance = chance,
                itemActivated = false
            };
            return info;
        }

        /* TODO LATER
        public bool CancelMatch(Address from, BigInteger battleID)
        {
            Runtime.Expect(IsWitness(from), "witness failed");

            var battle = GetBattle(battleID);

            Runtime.Expect(battle.state == BattleState.Active, "battle failed");

            var timeDiff = (GetCurrentTime() - battle.timestamp) / 60;
            bool timeOut = timeDiff > Constants.MINIMUM_MINUTES_FOR_CANCEL;

            int localIndex = -1;

            for (int i = 0; i < 2; i++)
            {
                if (battle.sides[i].address == from)
                {
                    localIndex = i;
                    break;
                }
            }

            Runtime.Expect(localIndex != -1, "participant failed");

            int opponentIndex = 1 - localIndex;

            if (battle.sides[localIndex].turn >= battle.sides[opponentIndex].turn || !timeOut)
            {
                throw new ContractException("not time yet");
            }

            TerminateMatchWithResult(battleID, battle, BattleState.Cancelled);
            return true;
        }
        */

        private void InitPot()
        {
            //Runtime.Expect(IsWitness(DevelopersAddress), "developer only");
            Runtime.Expect(!Storage.Has("pot"), "pot already created");

            //Runtime.Expect(DepositNEP5(DevelopersAddress, amount), "deposit failed");

            _pot = new NachoPot()
            {
                currentBalance = 0,
                claimed = false,
                lastBalance = 0,
                entries = new NachoPotEntry[0],
                lastWinners = new Address[0],
                timestamp = GetCurrentTime(),
            };
        }

        public NachoPot GetPot()
        {
            if (_pot.timestamp == 0)
            {
                InitPot();
            }

            return _pot;
        }

        private void ClosePot()
        {
            var diff = GetCurrentTime() - _pot.timestamp;
            if (diff < NachoConstants.SECONDS_PER_DAY)
            {
                return;
            }

            if (_pot.claimed)
            {
                _pot.lastBalance = 0;
            }

            var winnerCount = _pot.entries.Length;

            if (winnerCount < 3) // not enough daily participants
            {
                winnerCount = 0;
            }
            else
            if (winnerCount > NachoConstants.POT_PERCENTAGES.Length)
            {
                winnerCount = NachoConstants.POT_PERCENTAGES.Length;
            }

            var winners = new Address[winnerCount];
            for (int i = 0; i < winners.Length; i++)
            {
                winners[i] = _pot.entries[i].address;
            }

            var minimumPotSize = UnitConversion.ToBigInteger(NachoConstants.MINIMUM_POT_SIZE, Nexus.StakingTokenDecimals);

            // only close pot if enough winners and minimum amount of SOUL reached, otherwise accumulate to next day
            if (winners.Length > 0 && _pot.currentBalance >= minimumPotSize)
            {
                _pot.lastBalance += _pot.currentBalance;
                _pot.currentBalance = 0;
                _pot.entries = new NachoPotEntry[0];
                _pot.lastWinners = winners;

                AddTrophy(winners[0], TrophyFlag.Pot);
            }

            _pot.claimed = false;
            _pot.timestamp = GetCurrentTime();
        }

        private void AddToPot(Address address, BigInteger amount)
        {
            if (amount <= 0)
            {
                return;
            }

            if (_pot.timestamp == 0)
            {
                InitPot();
            }

            ClosePot();

            _pot.currentBalance += amount;

            if (address != Address.Null)
            {
                var list = _pot.entries.ToList();

                int index = -1;
                for (int i = 0; i < list.Count; i++)
                {
                    if (list[i].address == address)
                    {
                        index = i;
                        break;
                    }
                }

                if (index == -1)
                {
                    list.Add(new NachoPotEntry() { address = address, wins = 1, timestamp = GetCurrentTime() });
                }
                else
                {
                    var temp = list[index];
                    temp.wins++;
                    temp.timestamp = GetCurrentTime();
                    list[index] = temp;
                }

                _pot.entries = list.OrderByDescending(x => x.wins).ThenBy(x => x.timestamp).ToArray();
            }
        }

        public void DistributePot(Address from)
        {
            Runtime.Expect(IsWitness(from), "witness failed");

            if (_pot.timestamp == 0)
            {
                InitPot();
            }

            Runtime.Expect(_pot.lastBalance > 0, "already claimed");

            ClosePot();

            Runtime.Expect(!_pot.claimed, "already claimed");

            BigInteger distributedTotal = 0;

            for (int i = 0; i < _pot.lastWinners.Length; i++)
            {
                var target = _pot.lastWinners[i];
                var amount = (_pot.lastBalance * NachoConstants.POT_PERCENTAGES[i]) / 100;
                distributedTotal += amount;

                var account = GetAccount(target);
                account.counters[NachoConstants.ACCOUNT_COUNTER_POT_COUNT]++;
                SetAccount(target, account);

                // TODO LATER
                //Runtime.Expect(UpdateAccountBalance(target, amount), "deposit failed");
                //Runtime.Notify(target, NachoEvent.Deposit, amount);
            }

            var leftovers = _pot.lastBalance - distributedTotal;
            Runtime.Expect(leftovers >= 0, "leftovers failed");
            _pot.currentBalance += leftovers;

            _pot.claimed = true;

            //Runtime.Notify(EventKind.Pot, from, ???);
        }

        private void TerminateMatchWithResult(BigInteger battleID, NachoBattle battle, BattleState result)
        {
            var state_A = battle.sides[0].wrestlers[(uint)battle.sides[0].current];
            var wrestler_A = GetWrestler(state_A.wrestlerID);

            var state_B = battle.sides[1].wrestlers[(uint)battle.sides[1].current];
            var wrestler_B = GetWrestler(state_B.wrestlerID);

            var level_A = Formulas.CalculateWrestlerLevel((int)wrestler_A.experience);
            var level_B = Formulas.CalculateWrestlerLevel((int)wrestler_B.experience);

            // TODO ver código repetido

            var avgLevel = (level_A + level_B) / 2;

            battle.state = result;
            TerminateMatch(battleID, battle, state_A, state_B, avgLevel);
        }

        private void TerminateMatch(BigInteger battleID, NachoBattle battle, LuchadorBattleState state_A, LuchadorBattleState state_B, int avgLevel)
        {
            if (battle.bet > 0)
            {
                BigInteger winnerAmount = 0;
                BigInteger loserAmount  = 0;
                BigInteger drawAmount   = 0;

                switch (battle.mode)
                {
                    case BattleMode.Academy:
                    case BattleMode.Pratice:
                        // Battles against bots do not give nacho prizes
                        break;
                    case BattleMode.Unranked:
                        winnerAmount    = NachoConstants.UNRANKED_BATTLE_WINNER_PRIZE;
                        loserAmount     = NachoConstants.UNRANKED_BATTLE_LOSER_PRIZE;
                        drawAmount      = NachoConstants.UNRANKED_BATTLE_DRAW_PRIZE;
                        break;
                    case BattleMode.Ranked:
                        winnerAmount    = NachoConstants.RANKED_BATTLE_WINNER_PRIZE;
                        loserAmount     = NachoConstants.RANKED_BATTLE_LOSER_PRIZE;
                        drawAmount      = NachoConstants.RANKED_BATTLE_DRAW_PRIZE;
                        break;
                    case BattleMode.Versus:
                        winnerAmount    = battle.bet * 2;
                        loserAmount     = 0;
                        drawAmount      = battle.bet;
                        break;
                }

                // Ranked battle fees do not go to the pot anymore
                //BigInteger potAmount;
                //if (battle.mode == BattleMode.Ranked)
                //{
                //    potAmount = (winnerAmount * Constants.POT_FEE_PERCENTAGE) / 100;
                //    winnerAmount -= potAmount;
                //}
                //else
                //{
                //    potAmount = 0;
                //}

                int winnerSide;
                int loserSide;

                switch (battle.state)
                {
                    case BattleState.WinA:
                    case BattleState.ForfeitB:
                        winnerSide  = 0;
                        loserSide   = 1;
                        break;

                    case BattleState.WinB:
                    case BattleState.ForfeitA:
                        winnerSide  = 1;
                        loserSide   = 0;
                        break;

                    default:
                        winnerSide  = -1;
                        loserSide   = -1;
                        break;
                }

                if (winnerSide != -1)
                {
                    //if (potAmount > 0)
                    //{
                    //    AddToPot(battle.sides[winnerSide].address, potAmount);
                    //}

                    //Runtime.Expect(UpdateAccountBalance(battle.sides[winnerSide].address, winnerAmount), "refund failed");
                    //Runtime.Expect(UpdateAccountBalance(battle.sides[loserSide].address, loserAmount), "refund failed");

                    //TODO LATER
                    Runtime.Expect(false, "not implemented, read code yrrytr");
                    /*Runtime.Expect(UpdateAccountBalance(battle.sides[winnerSide].address, winnerAmount), "refund failed");
                    
                    var other = 1 - winnerSide;

                    Runtime.Notify(battle.sides[winnerSide].address, NachoEvent.Deposit, winnerAmount);
                    Runtime.Notify(battle.sides[other].address, NachoEvent.Withdraw, battle.bet);*/
                }
                else
                {
                    // refund bothy
                    var refundAmount = drawAmount;

                    //if (potAmount > 0)
                    //{
                    //    AddToPot(Address.Null, potAmount);
                    //}

                    /* TODO LATER
                    for (var i = 0; i < 2; i++)
                    {
                        Runtime.Expect(UpdateAccountBalance(battle.sides[i].address, refundAmount), "refund failed");

                        if (potAmount > 0)
                        {
                            Runtime.Notify(battle.sides[i].address, NachoEvent.Withdraw, potAmount / 2);
                        }
                    }
                    */
                }
            }

            if (battle.mode != BattleMode.Versus)
            {
                int factor = (100 * avgLevel) / 4; // apply a curve
                int receivedXP = NachoConstants.AVERAGE_XP_GAIN * factor;
                receivedXP = receivedXP / 100;
                if (receivedXP < NachoConstants.MINIMUM_XP_PER_BATTLE) receivedXP = NachoConstants.MINIMUM_XP_PER_BATTLE;

                var XP = new int[2];
                var mojo_change = new int[2];

                switch (battle.state)
                {
                    case BattleState.Draw:
                        receivedXP = receivedXP / 2;
                        XP[0] = receivedXP;
                        XP[1] = receivedXP;
                        mojo_change[0] = -1;
                        mojo_change[1] = -1;
                        break;

                    case BattleState.WinA:
                    case BattleState.ForfeitB:
                        XP[0] = receivedXP;
                        XP[1] = receivedXP / 10;
                        mojo_change[0] = 1;
                        mojo_change[1] = -1;
                        break;

                    default:
                        XP[0] = receivedXP / 10;
                        XP[1] = receivedXP;
                        mojo_change[0] = -1;
                        mojo_change[1] = 1;
                        break;
                }

                var nextPraticeLevel = -1;
                bool isDummyBattle = false;

                // NOTE: In pratice mode it is assumed the human player is always B, and the dummy is A
                if (battle.mode == BattleMode.Pratice && state_A.wrestlerID <= NachoConstants.MAX_PRATICE_LEVEL)
                {
                    isDummyBattle = true;
                    XP[0] = 0;
                    mojo_change[0] = 0;

                    if (battle.state == BattleState.WinB)
                    {
                        if (state_A.wrestlerID < NachoConstants.MAX_PRATICE_LEVEL)
                        {
                            nextPraticeLevel = (int)state_A.wrestlerID;
                        }
                        else
                        if (state_A.wrestlerID == NachoConstants.MAX_PRATICE_LEVEL)
                        {
                            AddTrophy(battle.sides[1].address, TrophyFlag.Dummy);
                        }
                    }
                }

                if (Rules.IsModeWithMatchMaker(battle.mode))
                {
                    int winningSide;

                    switch (battle.state)
                    {
                        case BattleState.WinA:
                            winningSide = 0;
                            break;

                        case BattleState.WinB:
                            winningSide = 1;
                            break;

                        default:
                            winningSide = -1;
                            break;
                    }

                    if (winningSide != -1)
                    {
                        var side = battle.sides[winningSide];

                        if (side.wrestlers[(int)side.current].stance == BattleStance.Clown)
                        {
                            AddTrophy(battle.sides[1].address, TrophyFlag.Clown);
                        }

                    }
                }

                var wrestlers = new NachoWrestler[2];
                var currentELOs = new BigInteger[2];

                // TODO FIXME does not support tag team yet
                for (int i = 0; i < 2; i++)
                {
                    var state = battle.sides[i].wrestlers[0];

                    var wrestler = GetWrestler(state.wrestlerID);
                    wrestlers[i] = wrestler;

                    var account = GetAccount(battle.sides[i].address);
                    currentELOs[i] = account.ELO;
                }

                for (int sideIndex = 0; sideIndex < 2; sideIndex++)
                {
                    int maxIndex = battle.sides[sideIndex].wrestlers.Length;

                    for (int wrestlerIndex = 0; wrestlerIndex < 1; wrestlerIndex++)
                    {
                        var state = battle.sides[sideIndex].wrestlers[wrestlerIndex];
                        var wrestler = wrestlers[sideIndex];

                        wrestler.mojoTime = GetCurrentTime();
                        wrestler.location = WrestlerLocation.None;

                        var addXP = XP[sideIndex];

                        if (sideIndex == 1 && battle.mode == BattleMode.Pratice)
                        {
                            // Players earn less XP against bots
                            if (addXP > 0)
                            {
                                addXP = (addXP * NachoConstants.BOT_EXPERIENCE_PERCENT) / 100;
                            }

                            if (addXP < 1)
                            {
                                addXP = 1;
                            }
                        }

                        var other = 1 - sideIndex;

                        if (battle.mode != BattleMode.Versus && (sideIndex == 1 || battle.mode != BattleMode.Pratice))
                        {
                            StatKind boostedStat;
                            byte obtainedEV = 1;

                            if (state.itemKind == ItemKind.Blue_Gear)
                            {
                                boostedStat = StatKind.Stamina;
                            }
                            else
                            if (state.itemKind == ItemKind.Red_Spring)
                            {
                                boostedStat = StatKind.Attack;
                            }
                            else
                            if (state.itemKind == ItemKind.Purple_Cog)
                            {
                                boostedStat = StatKind.Defense;
                            }
                            else
                            {
                                var opponentSign = Formulas.GetHoroscopeSign(wrestlers[other].genes);
                                var statGrid = NachoConstants.horoscopeStats[opponentSign];
                                var statRound = (int)(battleID % 3);

                                switch (statRound)
                                {
                                    case 1:
                                        boostedStat = StatKind.Stamina;
                                        obtainedEV = statGrid[0];
                                        break;

                                    case 2:
                                        boostedStat = StatKind.Attack;
                                        obtainedEV = statGrid[1];
                                        break;

                                    default:
                                        boostedStat = StatKind.Defense;
                                        obtainedEV = statGrid[2];
                                        break;
                                }
                            }

                            IncreaseWrestlerEV(ref wrestler, boostedStat, obtainedEV);
                        }

                        // check if Perfume item is active, if yes, double the gained XP
                        {
                            var diff = GetCurrentTime() - wrestler.perfumeTime;
                            diff /= 3600;
                            if (diff < NachoConstants.XP_PERFUME_DURATION_IN_HOURS)
                            {
                                addXP *= 2;
                            }
                        }

                        if (addXP > 0)
                        {
                            var oldXP = wrestler.experience;

                            if (state.itemKind == ItemKind.Wrist_Weights)
                            {
                                Runtime.Notify(EventKind.ItemActivated, battle.sides[sideIndex].address, state.itemKind);
                                addXP *= 2;
                            }

                            wrestler.experience += addXP;

                            if (wrestler.experience > NachoConstants.WRESTLER_MAX_XP)
                            {
                                wrestler.experience = NachoConstants.WRESTLER_MAX_XP;
                            }

                            var diff = (uint)(wrestler.experience - oldXP);
                            if (diff > 0)
                            {
                                Runtime.Notify(EventKind.Experience, battle.sides[sideIndex].address, diff);
                            }
                        }

                        wrestler.currentMojo += mojo_change[sideIndex];
                        if (wrestler.currentMojo > wrestler.maxMojo)
                        {
                            wrestler.currentMojo = wrestler.maxMojo;
                        }

                        if (sideIndex == 1 && nextPraticeLevel > 0 && nextPraticeLevel > (int)wrestler.praticeLevel)
                        {
                            wrestler.praticeLevel = (PraticeLevel)nextPraticeLevel;
                            Runtime.Notify(EventKind.Unlock, battle.sides[sideIndex].address, wrestler.praticeLevel);
                        }

                        if (Rules.IsModeWithMatchMaker(battle.mode))
                        //if (sideIndex == 1 || !isDummyBattle)
                        {
                            var sideAddress = battle.sides[sideIndex].address;
                            var account = GetAccount(sideAddress);
                            account.ELO = CalculateELO((int)currentELOs[sideIndex], (int)currentELOs[other], sideIndex, battle.state);
                            if (account.ELO != currentELOs[sideIndex])
                            {
                                SetAccount(sideAddress, account);
                            }
                        }

                        if (sideIndex == 1 || !isDummyBattle)
                        {
                            SetWrestler(state.wrestlerID, wrestler);
                        }
                    }
                }
            }
            else
            {
                for (int sideIndex = 0; sideIndex < 2; sideIndex++)
                {
                    int maxIndex = battle.sides[sideIndex].wrestlers.Length;

                    for (int wrestlerIndex = 0; wrestlerIndex < 1; wrestlerIndex++)
                    {
                        var state = battle.sides[sideIndex].wrestlers[wrestlerIndex];
                        var wrestler = GetWrestler(state.wrestlerID);
                        //wrestler.mojoTime = GetCurrentTime();
                        wrestler.location = WrestlerLocation.None;

                        SetWrestler(state.wrestlerID, wrestler);
                    }
                }
            }

            if (battle.mode == BattleMode.Ranked && battle.state != BattleState.Active)
            {
                string verb;

                switch (battle.state)
                {
                    case BattleState.WinA:
                    case BattleState.ForfeitB:
                        verb = "won";
                        break;

                    case BattleState.WinB:
                    case BattleState.ForfeitA:
                        verb = "lost";
                        break;

                    case BattleState.Draw:
                        verb = "draw";
                        break;

                    default: verb = null; break;
                }

                if (verb != null)
                {
                    pairEvent?.Invoke(battle.sides[0].address, battle.sides[1].address, "{0} " + verb + " against {1}!");
                }
            }

            // TODO LATER
            Runtime.Expect(false, "not implemented, read code 6547y");
            //SetBattle(battleID, battle);

            for (int i = 0; i < 2; i++)
            {
                SetAccountBattle(battle.sides[i].address, battleID, battle, i);
            }
        }

        private void AddTrophy(Address address, TrophyFlag trophy)
        {
            if (trophy == TrophyFlag.None)
            {
                return;
            }

            var account = GetAccount(address);
            if (!account.trophies.HasFlag(trophy))
            {
                account.trophies |= trophy;
                SetAccount(address, account);

                Runtime.Notify(EventKind.Trophy, address, trophy);
            }
        }

        // changes luchador mode into Auto mode
        /* TODO LATER
        public void AutoTurn(Address from, BigInteger battleID)
        {
            Runtime.Expect(IsWitness(from), "witness failed");

            var battle = GetBattle(battleID);

            Runtime.Expect(battle.state == BattleState.Active, "battle failed");

            int localIndex = -1;
            for (int i = 0; i < 2; i++)
                if (battle.sides[i].address == from)
                {
                    localIndex = i;
                    break;
                }

            Runtime.Expect(localIndex != -1, "not participant");

            var opponentIndex = 1 - localIndex;
            Runtime.Expect(!battle.sides[opponentIndex].auto, "opponent already auto");

            battle.sides[localIndex].auto = true;
            SetBattle(battleID, battle);

            Runtime.Notify(EventKind.Auto, from, battleID);
        }
        */

        private bool IsBattleBroken(NachoBattle battle)
        {
            if (battle.state != BattleState.Active)
            {
                return false;
            }

            var diff = GetCurrentTime() - battle.time;
            if (diff < 0 || diff >= NachoConstants.SECONDS_PER_HOUR)
            {
                return true;
            }

            if (battle.version != CurrentBattleVersion)
            {
                return true;
            }

            return false;
        }

        private int GetBattleCounter(ref NachoBattle battle, int index)
        {
            if (index < battle.counters.Length)
            {
                return (int)battle.counters[index];
            }

            return 0;
        }

        private void SetBattleCounter(ref NachoBattle battle, int index, int val)
        {
            Runtime.Expect(index < battle.counters.Length, "invalid counters");
            battle.counters[index] = val;
        }

        private void IncreaseBattleCounter(ref NachoBattle battle, int index)
        {
            Runtime.Expect(index < battle.counters.Length, "invalid counters");
            battle.counters[index]++;
        }

        private void IncreaseDrinkingCounter(ref NachoBattle battle, int side, ref LuchadorBattleState[] states, ref WrestlerTurnInfo[] info)
        {
            var index = NachoConstants.BATTLE_COUNTER_DRINK_A + side;

            IncreaseBattleCounter(ref battle, index);

            var wrestlerID = states[side].wrestlerID;
            if (wrestlerID <= (int)PraticeLevel.Diamond)
            {
                return; // bots cant get drunk
            }

            var val = GetBattleCounter(ref battle, index);

            if (val <= NachoConstants.DRINKING_LIMIT)
            {
                return;
            }

            if (states[side].status.HasFlag(BattleStatus.Drunk))
            {
                return;
            }

            ApplyStatusEffect(ref battle, ref states, ref info, side, BattleStatus.Drunk, true);
        }

        private int GetBattleAccum(NachoBattle battle, int side)
        {
            int index = NachoConstants.BATTLE_COUNTER_ACCUM_A + side;
            return GetBattleCounter(ref battle, index);
        }

        private int GetBattleCharge(NachoBattle battle, int side)
        {
            int index = NachoConstants.BATTLE_COUNTER_CHARGE_A + side;
            return GetBattleCounter(ref battle, index);
        }

        private void SetBattleCharge(NachoBattle battle, int side, int val)
        {
            int index = NachoConstants.BATTLE_COUNTER_CHARGE_A + side;
            SetBattleCounter(ref battle, index, val);
        }

        /* TODO LATER
        public bool PlayTurn(Address from, BigInteger battleID, int turn, byte slot)
        {
            Runtime.Expect(IsWitness(from), "witness failed");

            Runtime.Expect(slot >= 0 && slot <= 6, "slot failed");

            var battle = GetBattle(battleID);
            Runtime.Expect(battle.state == BattleState.Active, "inactive battle");

            Runtime.Expect(turn == battle.turn, "turn failed");

            var timeDiff = (GetCurrentTime() - battle.timestamp) / 60;
            bool timeOut = timeDiff > Constants.MINIMUM_MINUTES_FOR_IDLE;

            BigInteger seed = Randomize(battleID.ToByteArray());

            int localIndex = -1;

            for (int i = 0; i < 2; i++)
            {
                if (battle.sides[i].address == from)
                {
                    localIndex = i;
                    break;
                }
            }

            Runtime.Expect(localIndex != -1, "participant failed");

            int opponentIndex = 1 - localIndex;

            var localSide = battle.sides[localIndex];
            var localWrestler = GetWrestler(localSide.wrestlers[localSide.current].wrestlerID);
            var move = Rules.GetMoveFromMoveset(localWrestler.genes, slot, localSide.wrestlers[localSide.current].stance);

            if (battle.sides[localIndex].turn == turn && battle.sides[localIndex].move != move)
            {
                throw new ContractException("cant change move already");
            }

            battle.sides[localIndex].turn = turn;
            battle.sides[localIndex].move = move;

            if (battle.sides[opponentIndex].auto)
            {
                // Auto play mode opponents

                battle.sides[opponentIndex].turn = turn;
                var aiSlot = (byte)(1 + (seed % 4));

                var opponentState = battle.sides[1].wrestlers[0];
                var aiState = battle.sides[0].wrestlers[0];

                var aiWrestlerID = aiState.wrestlerID;
                var aiStance = battle.sides[0].wrestlers[0].stance;
                var aiWrestler = GetWrestler(aiWrestlerID);
                var aiMove = Rules.GetMoveFromMoveset(aiWrestler.genes, aiSlot, aiStance);

                seed = NextRandom(seed);

                if (battle.mode == BattleMode.Pratice)
                {
                    // BOTs AI

                    var aiLevel = Formulas.CalculateWrestlerLevel(aiWrestler.experience);
                    int smartness = (int)((aiLevel * 100) / Constants.MAX_LEVEL);
                    if (smartness > 100)
                    {
                        smartness = 100;
                    }

                    var chance = (int)(seed % 100);
                    seed = NextRandom(seed);

                    smartness -= chance;

                    if (smartness > 50)
                    {
                        switch (move)
                        {
                            case WrestlingMove.Smash:
                                {
                                    aiMove = WrestlingMove.Counter;
                                    break;
                                }

                            case WrestlingMove.Block:
                                {
                                    if (aiStance == BattleStance.Main)
                                        aiMove = Rules.GetMoveFromMoveset(aiWrestler.genes, 4, aiStance);
                                    else
                                        aiMove = Rules.GetMoveFromMoveset(aiWrestler.genes, 0, aiStance);
                                    break;
                                }

                            case WrestlingMove.Counter:
                                {
                                    if (aiMove == WrestlingMove.Smash)
                                    {
                                        aiMove = Rules.GetMoveFromMoveset(aiWrestler.genes, 0, aiStance);
                                    }
                                    break;
                                }
                        }

                        bool avoidMove = false;

                        switch (aiMove)
                        {
                            case WrestlingMove.Slingshot:
                                {
                                    if (aiState.itemKind == ItemKind.None)
                                    {
                                        avoidMove = true;
                                    }
                                    break;
                                }

                            case WrestlingMove.Recycle:
                                {
                                    if (aiState.itemKind != ItemKind.None)
                                    {
                                        avoidMove = true;
                                    }
                                    break;
                                }

                            case WrestlingMove.Taunt:
                                {
                                    if (opponentState.status.HasFlag(BattleStatus.Taunted))
                                    {
                                        avoidMove = true;
                                    }
                                    break;
                                }

                            case WrestlingMove.Clown_Makeup:
                                {
                                    if (opponentState.status.HasFlag(BattleStatus.Smiling))
                                    {
                                        avoidMove = true;
                                    }
                                    break;
                                }

                            case WrestlingMove.Dodge:
                                {
                                    if (aiState.lastMove == WrestlingMove.Dodge)
                                    {
                                        avoidMove = true;
                                    }
                                    break;
                                }

                            case WrestlingMove.Counter:
                                {
                                    avoidMove = true;
                                    break;
                                }

                            default:
                                {
                                    if (aiState.lastMove == aiMove && aiState.status.HasFlag(BattleStatus.Cursed))
                                    {
                                        avoidMove = true;
                                    }
                                    break;
                                }
                        }

                        if (avoidMove)
                        {
                            byte botSlot = (byte)(chance % 2 == 0 ? 4 : 0);
                            aiMove = Rules.GetMoveFromMoveset(aiWrestler.genes, botSlot, aiStance);
                        }
                    }
                    else if (smartness < 0)
                    {
                        switch (move)
                        {
                            case WrestlingMove.Smash:
                                {
                                    if (aiMove == WrestlingMove.Counter)
                                    {
                                        aiMove = WrestlingMove.Chop;
                                    }
                                    break;
                                }

                            case WrestlingMove.Counter:
                                {
                                    aiMove = WrestlingMove.Smash;
                                    break;
                                }
                        }
                    }
                }

                battle.sides[opponentIndex].move = aiMove;
            }
            else
            if (battle.sides[opponentIndex].turn < battle.sides[localIndex].turn && timeOut)
            {
                battle.sides[opponentIndex].turn = turn;
                battle.sides[opponentIndex].move = WrestlingMove.Idle;
            }

            // from here forward we no longer care about who is A or B

            if (battle.sides[0].turn != battle.sides[1].turn)
            {
                SetBattle(battleID, battle);
                //Runtime.Runtime.Notify("turn played");
                return true;
            }

            var states = new LuchadorBattleState[2];
            var wrestlers = new NachoWrestler[2];
            var info = new WrestlerTurnInfo[2];
            var originalItems = new ItemKind[2];

            for (var i = 0; i < 2; i++)
            {
                var other = 1 - i;

                var current = (int)battle.sides[i].current;
                states[i] = battle.sides[i].wrestlers[current];
                originalItems[i] = states[i].itemKind;

                var wrestler = GetWrestler(states[i].wrestlerID);
                wrestlers[i] = wrestler;
            }

            // HACK for item activations
            for (var i = 0; i < 2; i++)
            {
                var other = 1 - i;

                info[i].address = battle.sides[i].address;
            }

            if (battle.sides[0].move == WrestlingMove.Forfeit && battle.sides[1].move == WrestlingMove.Forfeit)
            {
                battle.state = BattleState.Draw;
            }
            else
            if (battle.sides[0].move == WrestlingMove.Forfeit && battle.sides[1].move != WrestlingMove.Forfeit)
            {
                battle.state = BattleState.ForfeitA;
            }
            else
            if (battle.sides[0].move != WrestlingMove.Forfeit && battle.sides[1].move == WrestlingMove.Forfeit)
            {
                battle.state = BattleState.ForfeitB;
            }
            else
            {
                // pre turn move checks
                for (var i = 0; i < 2; i++)
                {
                    var other = 1 - i;

                    // WARNING: The order of following if conditions matters, and defines the priority of different effects/items

                    if (states[i].lastMove == WrestlingMove.Hyper_Slam)
                    {
                        battle.sides[i].move = WrestlingMove.Flinch;
                    }

                    if (states[i].lastMove == WrestlingMove.Rage_Punch)
                    {
                        battle.sides[i].move = WrestlingMove.Ultra_Punch;
                    }

                    if (battle.sides[i].move == WrestlingMove.Wood_Work && states[i].itemKind == ItemKind.Wood_Chair)
                    {
                        battle.sides[i].move = WrestlingMove.Smash;
                    }

                    var charge = GetBattleCharge(battle, i);

                    if (charge > 0)
                    {
                        switch (battle.sides[i].move)
                        {
                            case WrestlingMove.Rhino_Charge:
                                battle.sides[i].move = WrestlingMove.Rhino_Rush;
                                break;

                            case WrestlingMove.Mantra:
                                battle.sides[i].move = WrestlingMove.Iron_Fist;
                                break;

                            case WrestlingMove.Zen_Point:
                                battle.sides[i].move = WrestlingMove.Pain_Release;
                                break;
                        }
                    }

                    if (states[i].status.HasFlag(BattleStatus.Drunk))
                    {
                        var genes = GetWrestler(states[i].wrestlerID).genes;
                        var vomitSlot = (byte)(1 + battle.turn % 4);
                        var vomitMove = Rules.GetMoveFromMoveset(genes, vomitSlot, states[i].stance);

                        if (battle.sides[i].move == vomitMove)
                        {
                            battle.sides[i].move = WrestlingMove.Vomit;
                        }
                    }

                    if (battle.sides[i].move == WrestlingMove.Bottle_Sip && states[i].status.HasFlag(BattleStatus.Drunk))
                    {
                        battle.sides[i].move = WrestlingMove.Drunken_Fist;
                    }

                    if (battle.sides[i].move == WrestlingMove.Copycat)
                    {
                        if (states[i].learnedMove != WrestlingMove.Unknown)
                        {
                            battle.sides[i].move = states[i].learnedMove;
                        }
                    }

                    if (Rules.IsChoiceItem(states[i].itemKind) && states[other].itemKind != ItemKind.Nullifier && turn > 1)
                    {
                        if (states[i].lastMove != battle.sides[i].move)
                        {
                            battle.sides[i].move = states[i].lastMove;
                        }
                    }

                    if (battle.sides[i].move == WrestlingMove.Tart_Throw && states[i].itemKind == ItemKind.Cooking_Hat && ActivateItem(ref states, ref info, i, true, false))
                    {
                        battle.sides[i].move = WrestlingMove.Burning_Tart;
                    }

                    if (battle.sides[i].move == WrestlingMove.Chop && states[i].itemKind == ItemKind.Dojo_Belt && ActivateItem(ref states, ref info, i, true, false))
                    {
                        battle.sides[i].move = WrestlingMove.Mega_Chop;
                    }

                    if (states[i].status.HasFlag(BattleStatus.Taunted))
                    {
                        if (!Rules.IsDamageMove(battle.sides[i].move))
                        {
                            battle.sides[i].move = WrestlingMove.Chop;
                        }
                    }

                    if (states[i].status.HasFlag(BattleStatus.Cursed))
                    {
                        if (battle.sides[i].move == states[i].lastMove)
                        {
                            battle.sides[i].move = WrestlingMove.Flinch;
                        }
                    }

                    if (states[other].itemKind == ItemKind.Trap_Card && (Rules.IsSecondaryMove(battle.sides[i].move) || Rules.IsTertiaryMove(battle.sides[i].move)) && ActivateItem(ref states, ref info, other, true, true))
                    {
                        battle.sides[i].move = WrestlingMove.Flinch;
                    }

                    if (battle.sides[i].move == states[i].lastMove)
                    {
                        if (battle.sides[i].previousDirectDamage == 0 && states[i].itemKind == ItemKind.Speed_Chip)
                        {
                            battle.sides[i].move = WrestlingMove.Smash;
                        }

                        switch (battle.sides[i].move)
                        {
                            case WrestlingMove.Dodge:
                            case WrestlingMove.Block:
                            case WrestlingMove.Refresh:
                                battle.sides[i].move = WrestlingMove.Flinch;
                                break;
                        }
                    }

                    if (states[i].itemKind == ItemKind.None && battle.sides[i].move == WrestlingMove.Slingshot)
                    {
                        battle.sides[i].move = WrestlingMove.Flinch;
                    }

                    if (battle.sides[i].move == states[i].disabledMove)
                    {
                        battle.sides[i].move = WrestlingMove.Flinch;
                    }

                    if (states[i].itemKind == ItemKind.Golden_Bullet && ActivateItem(ref states, ref info, i, false, false))
                    {
                        if (states[i].stance != BattleStance.Bizarre && battle.sides[i].move != WrestlingMove.Counter && battle.sides[other].move == WrestlingMove.Smash
                            || states[i].stance == BattleStance.Bizarre && battle.sides[i].move != WrestlingMove.Anti_Counter && battle.sides[other].move != WrestlingMove.Smash)
                        {
                            var targetMove = states[i].stance == BattleStance.Bizarre ? WrestlingMove.Anti_Counter : WrestlingMove.Counter;

                            if (states[i].disabledMove != targetMove)
                            {
                                battle.sides[i].move = targetMove;
                                states[i].itemKind = ItemKind.None;
                                Runtime.Notify(from, NachoEvent.ItemActivated, ItemKind.Golden_Bullet);
                            }
                        }
                    }

                    if (states[i].status.HasFlag(BattleStatus.Flinched))
                    {
                        states[i].status &= ~BattleStatus.Flinched; // clear flag 
                        battle.sides[i].move = WrestlingMove.Flinch;
                    }
                }

                for (var i = 0; i < 2; i++)
                {
                    var other = 1 - i;
                    if (battle.sides[i].move == WrestlingMove.Copycat && states[i].learnedMove == WrestlingMove.Unknown)
                    {
                        states[i].learnedMove = battle.sides[other].move;
                        battle.sides[i].move = battle.sides[other].move; // uses learned move in same turn
                    }
                }

                var confusion = new bool[2];
                var misses = new bool[2];

                for (var i = 0; i < 2; i++)
                {
                    var other = 1 - i;
                    info[i] = CalculateTurnInfo(battle.sides[i], wrestlers[i], battle.sides[i].move, states[i].lastMove, states[i], seed);

                    seed = NextRandom(seed);

                    if (info[i].move == WrestlingMove.Tart_Throw && info[i].item != ItemKind.Cooking_Hat && !Rules.IsSucessful(info[i].chance, Constants.TART_THROW_ACCURACY))
                    {
                        info[i].move = WrestlingMove.Tart_Splash;
                        battle.sides[i].move = info[i].move;
                    }

                    // miss setup
                    misses[i] = false;

                    // confusion setup
                    if (states[i].status.HasFlag(BattleStatus.Confused))
                    {
                        confusion[i] = !Rules.IsSucessful(info[i].chance, Constants.CONFUSION_ACCURACY);
                    }
                    else
                    {
                        confusion[i] = false;
                    }

                    if (battle.sides[i].move == WrestlingMove.Flailing_Arms)
                    {
                        confusion[i] = false;
                    }
                }

                for (var i = 0; i < 2; i++)
                {
                    var other = 1 - i;
                    var multiplier = 1;
                    var buff = false;

                    if (states[i].itemKind == ItemKind.Magnifying_Glass && states[other].itemKind != ItemKind.Nullifier)
                    {
                        multiplier = 2;
                    }

                    switch (info[i].move)
                    {
                        case WrestlingMove.Scream:
                            if (!ApplyStatBoost(ref info, ref states, i, StatKind.Attack, Constants.BIG_BOOST_CHANGE * multiplier))
                            {
                                Runtime.Notify(battle.sides[i].address, NachoEvent.MoveMiss, battle.sides[i].move);
                            }
                            buff = true;
                            break;

                        case WrestlingMove.Bulk:
                            if (!ApplyStatBoost(ref info, ref states, i, StatKind.Defense, Constants.BIG_BOOST_CHANGE * multiplier))
                            {
                                Runtime.Notify(battle.sides[i].address, NachoEvent.MoveMiss, battle.sides[i].move);
                            }
                            buff = true;
                            break;

                        case WrestlingMove.Lion_Roar:
                            ApplyStatBoost(ref info, ref states, i, StatKind.Attack, Constants.SMALL_BOOST_CHANGE * multiplier);
                            ApplyStatBoost(ref info, ref states, i, StatKind.Defense, Constants.SMALL_BOOST_CHANGE * multiplier);
                            buff = true;
                            break;

                        case WrestlingMove.Avalanche:
                            ApplyStatBoost(ref info, ref states, i, StatKind.Attack, Constants.SMALL_BOOST_CHANGE * multiplier);
                            buff = true;
                            break;

                        case WrestlingMove.Corkscrew:
                            ApplyStatBoost(ref info, ref states, i, StatKind.Defense, Constants.SMALL_BOOST_CHANGE * multiplier);
                            buff = true;
                            break;

                        case WrestlingMove.Refresh:
                        case WrestlingMove.Sweatshake:
                            states[i].status = 0;
                            break;

                        case WrestlingMove.Chicken_Wing:
                            ApplyStatusEffect(ref battle, ref states, ref info, other, BattleStatus.Confused, false);
                            break;
                    }

                    if (multiplier > 1 && buff)
                    {
                        Runtime.Notify(info[i].address, NachoEvent.ItemActivated, states[i].itemKind);
                    }

                    // first turn item-activations
                    switch (states[i].itemKind)
                    {
                        // TODO more boost variations with less power, and make those 2 have more power
                        case ItemKind.Claws:
                            if (info[i].currentAtk < info[other].currentAtk && ActivateItem(ref states, ref info, i, true, false))
                            {
                                ApplyStatBoost(ref info, ref states, i, StatKind.Attack, Constants.SMALL_BOOST_CHANGE);
                            }
                            break;

                        case ItemKind.Shell:
                            if (info[i].currentDef < info[other].currentDef && ActivateItem(ref states, ref info, i, true, false))
                            {
                                ApplyStatBoost(ref info, ref states, i, StatKind.Defense, Constants.SMALL_BOOST_CHANGE);
                            }
                            break;

                        case ItemKind.Spy_Specs:
                            {
                                // do nothing besides "activation"
                                ActivateItem(ref states, ref info, i, false, false);
                                Runtime.Notify(info[i].address, NachoEvent.ItemActivated, states[i].itemKind);
                                break;
                            }

                        case ItemKind.Dice:
                            {
                                if (ActivateItem(ref states, ref info, i, true, true))
                                {
                                    seed = NextRandom(seed);
                                    var roll = seed % 6;

                                    int target = roll < 4 ? i : 1 - i;
                                    int boost = roll < 2 ? Constants.BIG_BOOST_CHANGE : Constants.SMALL_BOOST_CHANGE;

                                    var stat = (roll % 2 == 0) ? StatKind.Attack : StatKind.Defense;
                                    ApplyStatBoost(ref info, ref states, i, stat, boost);

                                }
                                break;
                            }

                        case ItemKind.Pincers:
                            {
                                if (ActivateItem(ref states, ref info, i, true, true))
                                {
                                    states[other].disabledMove = battle.sides[other].move;
                                }
                                break;
                            }
                    }

                    // pre turn item-activation
                    switch (states[i].itemKind)
                    {
                        case ItemKind.Creepy_Toy:
                            if (info[other].lastMove == info[other].move && ActivateItem(ref states, ref info, i, true, false))
                            {
                                states[other].disabledMove = info[other].move;
                            }
                            break;
                    }
                }

                for (int i = 0; i < 2; i++)
                {
                    var other = 1 - i;
                    var power = CalculateMoveDamage(battle, info[i], info[other]);

                    // clamp the damage, this makes possible to survive a counter in some situations
                    if (power > info[other].currentStamina)
                    {
                        power = info[other].currentStamina;
                    }

                    if (power > 0)
                    {
                        var category = Rules.GetMoveCategory(info[i].move);

                        if (category == MoveCategory.Legs && states[i].itemKind == ItemKind.Steel_Boots && ActivateItem(ref states, ref info, i, true, false))
                        {
                            var dmgBoost = (power * Constants.BATTLE_STEEL_BOOTS_DAMAGE_BOOST) / 100;
                            if (dmgBoost < 1) dmgBoost = 1;

                            power += dmgBoost;
                        }

                        if (category == MoveCategory.Head && states[i].itemKind == ItemKind.Battle_Helmet && ActivateItem(ref states, ref info, i, true, false))
                        {
                            var dmgBoost = (power * Constants.BATTLE_HELMET_DAMAGE_BOOST) / 100;
                            if (dmgBoost < 1) dmgBoost = 1;

                            power += dmgBoost;
                        }

                        if (states[i].status.HasFlag(BattleStatus.Cursed) && states[i].itemKind == ItemKind.Gnome_Cap && ActivateItem(ref states, ref info, i, true, false))
                        {
                            var dmgBoost = (power * Constants.BATTLE_GNOME_CAP_DAMAGE_BOOST) / 100;
                            if (dmgBoost < 1) dmgBoost = 1;

                            power += dmgBoost;
                        }
                    }

                    info[i].power = power;
                }

                // mid turn move checks
                for (var i = 0; i < 2; i++)
                {
                    var other = 1 - i;

                    switch (battle.sides[i].move)
                    {
                        case WrestlingMove.Smash:

                            if (states[i].itemKind == ItemKind.Wood_Chair && states[other].itemKind != ItemKind.Nullifier)
                            {
                                if (states[other].itemKind != ItemKind.Wood_Potato)
                                {
                                    Runtime.Notify(info[i].address, NachoEvent.ItemSpent, states[i].itemKind);
                                }

                                states[i].itemKind = ItemKind.None;
                            }

                            if (states[i].stance == BattleStance.Alternative)
                            {
                                ChangeStance(ref states, ref info, i, false);
                            }

                            break;

                        case WrestlingMove.Counter:
                        case WrestlingMove.Anti_Counter:
                            if (states[i].itemKind == ItemKind.Gyroscope && ActivateItem(ref states, ref info, i, true, false))
                            {
                                states[i].itemKind = ItemKind.None;
                            }
                            break;

                        case WrestlingMove.Hammerhead:
                            ApplyStatusEffect(ref battle, ref states, ref info, i, BattleStatus.Confused, true);
                            break;

                        case WrestlingMove.Recycle:
                            if (states[i].itemKind == ItemKind.None && wrestlers[i].itemID != 0)
                            {
                                states[i].itemKind = Formulas.GetItemKind(wrestlers[i].itemID);
                                Runtime.Notify(battle.sides[i].address, NachoEvent.ItemAdded, states[i].itemKind);
                            }

                            ChangeStance(ref states, ref info, i, false);
                            SetBattleCharge(battle, i, 1);
                            break;


                        case WrestlingMove.Iron_Fist:

                            if (states[other].boostDef > 2 * Constants.IRON_FIST_DEFENSE_REDUCTION)
                            {
                                ApplyStatBoost(ref info, ref states, other, StatKind.Defense, -Constants.IRON_FIST_DEFENSE_REDUCTION, true);
                            }

                            ChangeStance(ref states, ref info, i, false);
                            SetBattleCharge(battle, i, 0);
                            break;

                        case WrestlingMove.Knee_Bomb:
                            if (states[i].boostAtk > 2)
                            {
                                states[i].boostAtk /= 2;
                            }
                            break;

                        case WrestlingMove.Taunt:
                            ApplyStatusEffect(ref battle, ref states, ref info, other, BattleStatus.Taunted, false);
                            break;

                        case WrestlingMove.Chilli_Dance:
                            if (Rules.IsSucessful(info[i].chance, Constants.BIG_SIDE_EFFECT_ACCURACY))
                            {
                                ApplyStatusEffect(ref battle, ref states, ref info, other, BattleStatus.Burned, false);
                            }

                            ChangeStance(ref states, ref info, i, false);
                            break;

                        case WrestlingMove.Poison_Ivy:
                            if (Rules.IsSucessful(info[i].chance, Constants.BIG_SIDE_EFFECT_ACCURACY))
                            {
                                ApplyStatusEffect(ref battle, ref states, ref info, other, BattleStatus.Poisoned, false);
                            }

                            ChangeStance(ref states, ref info, i, false);
                            break;

                        // change stance, no charge
                        case WrestlingMove.Dodge:
                        case WrestlingMove.Headspin:
                        case WrestlingMove.Gobble:
                        case WrestlingMove.Sweatshake:
                        case WrestlingMove.Astral_Tango:
                            ChangeStance(ref states, ref info, i, false);
                            break;

                        // change stance, with charge
                        case WrestlingMove.Zen_Point:
                        case WrestlingMove.Rhino_Charge:
                        case WrestlingMove.Mantra:
                            ChangeStance(ref states, ref info, i, false);
                            SetBattleCharge(battle, i, 1);
                            break;

                        // change stance, with discharge
                        case WrestlingMove.Pain_Release:
                        case WrestlingMove.Rhino_Rush:
                            //case WrestlingMove.Iron_Fist: // this one has a separate case
                            ChangeStance(ref states, ref info, i, false);
                            SetBattleCharge(battle, i, 0);
                            break;

                        case WrestlingMove.Spinning_Crane:

                            if (Rules.IsSucessful(info[i].chance, Constants.SMALL_SIDE_EFFECT_ACCURACY))
                            {
                                ApplyStatusEffect(ref battle, ref states, ref info, other, BattleStatus.Bleeding, false);
                            }

                            ChangeStance(ref states, ref info, i, false);
                            break;

                        case WrestlingMove.Fart:
                            if (Rules.IsSucessful(info[i].chance, Constants.SMALL_SIDE_EFFECT_ACCURACY))
                            {
                                ApplyStatusEffect(ref battle, ref states, ref info, other, BattleStatus.Poisoned, false);
                            }
                            break;

                        case WrestlingMove.Vomit:

                            int victimIndex;
                            BattleStatus victimStatus;

                            switch (info[i].chance % 4)
                            {
                                case 0:
                                    victimIndex = i;
                                    victimStatus = BattleStatus.Confused;
                                    break;

                                case 1:
                                    victimIndex = other;
                                    victimStatus = BattleStatus.Confused;
                                    break;

                                case 2:
                                    victimIndex = i;
                                    victimStatus = BattleStatus.Poisoned;
                                    break;

                                case 3:
                                    victimIndex = other;
                                    victimStatus = BattleStatus.Poisoned;
                                    break;

                                case 4:
                                    victimIndex = i;
                                    victimStatus = BattleStatus.Taunted;
                                    break;

                                case 5:
                                    victimIndex = other;
                                    victimStatus = BattleStatus.Taunted;
                                    break;

                                default:
                                    victimIndex = i;
                                    victimStatus = BattleStatus.Flinched;
                                    break;
                            }

                            ApplyStatusEffect(ref battle, ref states, ref info, victimIndex, victimStatus, victimIndex == i);
                            break;

                        case WrestlingMove.Needle_Sting:
                            ApplyStatusEffect(ref battle, ref states, ref info, other, BattleStatus.Poisoned, false);
                            break;

                        case WrestlingMove.Clown_Makeup:
                            // here we check if the stance can be changed, otherwise the luchador might be locked into a stance already

                            if (states[other].stance != BattleStance.Zombie && states[other].stance != BattleStance.Clown && states[other].stance != BattleStance.Bizarre)
                            {
                                ApplyStatusEffect(ref battle, ref states, ref info, other, BattleStatus.Smiling, false);
                            }
                            break;

                        case WrestlingMove.Mind_Slash:
                            if (states[i].status != BattleStatus.None)
                            {
                                var targetFlag = BattleStatus.None;
                                for (int f = 0; f < 16; f++)
                                {
                                    var flag = (BattleStatus)(1 << f);
                                    if (states[i].status.HasFlag(flag))
                                    {
                                        targetFlag = flag;
                                        break;
                                    }
                                }

                                if (targetFlag != BattleStatus.None)
                                {
                                    states[i].status &= ~targetFlag; // clear flag 
                                }
                            }
                            break;

                        case WrestlingMove.Wood_Work:
                            ChangeStance(ref states, ref info, i, false);
                            SetBattleCharge(battle, i, 1);

                            if (states[i].itemKind == ItemKind.None && states[other].itemKind != ItemKind.Nullifier)
                            {
                                states[i].itemKind = ItemKind.Wood_Chair;
                                Runtime.Notify(info[i].address, NachoEvent.ItemAdded, states[i].itemKind);
                            }
                            break;

                        case WrestlingMove.Octopus_Arm:
                            states[other].disabledMove = Rules.GetMoveFromMoveset(wrestlers[other].genes, 4, 0);
                            break;

                        case WrestlingMove.Flying_Kick:
                            if (Rules.IsSucessful(info[i].chance, Constants.SMALL_SIDE_EFFECT_ACCURACY))
                            {
                                ApplyStatusEffect(ref battle, ref states, ref info, other, BattleStatus.Flinched, false);
                            }
                            break;

                        case WrestlingMove.Wolf_Claw:
                            if (Rules.IsSucessful(info[i].chance, Constants.SMALL_SIDE_EFFECT_ACCURACY))
                            {
                                ApplyStatusEffect(ref battle, ref states, ref info, other, BattleStatus.Bleeding, false);
                            }
                            break;

                        case WrestlingMove.Razor_Jab:
                            if (Rules.IsSucessful(info[i].chance, Constants.BIG_SIDE_EFFECT_ACCURACY))
                            {
                                ApplyStatusEffect(ref battle, ref states, ref info, other, BattleStatus.Bleeding, false);
                            }
                            break;

                        case WrestlingMove.Fire_Breath:
                            ApplyStatusEffect(ref battle, ref states, ref info, other, BattleStatus.Burned, false);
                            break;

                        case WrestlingMove.Flame_Fang:
                            if (Rules.IsSucessful(info[i].chance, Constants.SMALL_SIDE_EFFECT_ACCURACY))
                            {
                                ApplyStatusEffect(ref battle, ref states, ref info, other, BattleStatus.Burned, false);
                            }

                            break;

                        case WrestlingMove.Burning_Tart:
                            ApplyStatusEffect(ref battle, ref states, ref info, other, BattleStatus.Burned, false);
                            break;

                        case WrestlingMove.Slingshot:
                            if (states[i].itemKind != ItemKind.None)
                            {
                                switch (states[i].itemKind)
                                {
                                    case ItemKind.Nails:
                                    case ItemKind.Tequilla:
                                        {
                                            ApplyStatusEffect(ref battle, ref states, ref info, other, BattleStatus.Bleeding, false);
                                            break;
                                        }

                                    case ItemKind.Chilli_Bottle:
                                    case ItemKind.Bomb:
                                        {
                                            ApplyStatusEffect(ref battle, ref states, ref info, other, BattleStatus.Burned, false);
                                            break;
                                        }

                                    case ItemKind.Virus_Chip:
                                        {
                                            RemoveStatusEffect(ref battle, ref states, ref info, i, BattleStatus.Diseased);
                                            ApplyStatusEffect(ref battle, ref states, ref info, other, BattleStatus.Diseased, false);
                                            break;
                                        }

                                    case ItemKind.Creepy_Toy:
                                        {
                                            ApplyStatusEffect(ref battle, ref states, ref info, other, BattleStatus.Cursed, false);
                                            break;
                                        }

                                    case ItemKind.Clown_Nose:
                                        {
                                            RemoveStatusEffect(ref battle, ref states, ref info, i, BattleStatus.Smiling);
                                            ApplyStatusEffect(ref battle, ref states, ref info, other, BattleStatus.Smiling, false);
                                            break;
                                        }

                                    case ItemKind.Fork:
                                        {
                                            if (states[other].itemKind == ItemKind.None)
                                            {
                                                states[other].itemKind = states[i].itemKind;
                                                Runtime.Notify(info[other].address, NachoEvent.ItemAdded, states[i].itemKind);
                                            }
                                            break;
                                        }
                                }

                                // we notify here even if we lose the item to show the opponent what was throw
                                // this does not count as an "item activation"                            
                                Runtime.Notify(info[i].address, NachoEvent.ItemSpent, states[i].itemKind);
                                states[i].itemKind = ItemKind.None;
                            }
                            break;

                        case WrestlingMove.Trick:
                            {
                                var temp = states[i].itemKind;
                                states[i].itemKind = states[other].itemKind;
                                states[other].itemKind = temp;

                                if (states[other].itemKind == ItemKind.Clown_Nose && states[i].itemKind != ItemKind.Clown_Nose)
                                {
                                    RemoveStatusEffect(ref battle, ref states, ref info, i, BattleStatus.Smiling);
                                    ApplyStatusEffect(ref battle, ref states, ref info, other, BattleStatus.Smiling, false);
                                }
                                else
                                if (states[other].itemKind != ItemKind.Clown_Nose && states[i].itemKind == ItemKind.Clown_Nose)
                                {
                                    RemoveStatusEffect(ref battle, ref states, ref info, other, BattleStatus.Smiling);
                                    ApplyStatusEffect(ref battle, ref states, ref info, i, BattleStatus.Smiling, false);
                                }

                                // does not count as "item activation"
                                Runtime.Notify(info[i].address, NachoEvent.ItemAdded, states[i].itemKind);
                                Runtime.Notify(info[other].address, NachoEvent.ItemAdded, states[other].itemKind);
                            }
                            break;

                        case WrestlingMove.Joker:
                            if (Rules.IsSucessful(info[i].chance, 50))
                            {
                                states[i].stance = BattleStance.Main;
                                Runtime.Notify(info[i].address, NachoEvent.Stance, states[i].stance);
                            }
                            else
                            {
                                ApplyStatusEffect(ref battle, ref states, ref info, i, BattleStatus.Flinched, true);
                            }
                            break;

                        case WrestlingMove.Beggar_Bag:
                            {
                                ItemKind summon;
                                switch ((int)(seed % 10))
                                {
                                    case 0: summon = ItemKind.Bomb; break;
                                    case 1: summon = ItemKind.Pincers; break;
                                    case 2: summon = ItemKind.Bling; break;
                                    case 3: summon = ItemKind.Focus_Banana; break;
                                    case 4: summon = ItemKind.Vampire_Teeth; break;
                                    case 5: summon = ItemKind.Vigour_Juice; break;
                                    case 6: summon = ItemKind.Sombrero; break;
                                    case 7: summon = ItemKind.Poncho; break;
                                    case 8: summon = ItemKind.Power_Juice; break;

                                    default: summon = ItemKind.Wrist_Weights; break;
                                }

                                states[i].itemKind = summon;
                                // does not count as "item activation"
                                Runtime.Notify(info[i].address, NachoEvent.ItemAdded, states[i].itemKind);
                                break;
                            }

                        case WrestlingMove.Leg_Twister:
                            if (states[i].itemKind == ItemKind.Serious_Mask && ActivateItem(ref states, ref info, i, true, false))
                            {
                                // do nothing
                            }
                            else
                            {
                                ChangeStance(ref states, ref info, other, true); // force switching stance
                            }

                            break;
                    }

                }

                // post turn item-activation
                for (int i = 0; i < 2; i++)
                {
                    var other = 1 - i;

                    switch (states[i].itemKind)
                    {
                        case ItemKind.Clown_Nose:
                            ApplyStatusEffect(ref battle, ref states, ref info, i, BattleStatus.Smiling, true);
                            break;

                        case ItemKind.Mummy_Bandages:
                            if (states[i].status.HasFlag(BattleStatus.Bleeding) && ActivateItem(ref states, ref info, i, true, false))
                            {
                                RemoveStatusEffect(ref battle, ref states, ref info, i, BattleStatus.Bleeding);
                            }
                            break;
                    }
                }

                var direct_damage = new int[2];
                var indirect_damage = new int[2];
                var recover_damage = new int[2];

                for (int i = 0; i < 2; i++)
                {
                    direct_damage[i] = 0;
                    indirect_damage[i] = 0;
                    recover_damage[i] = 0;
                }

                for (int i = 0; i < 2; i++)
                {
                    var other = 1 - i;

                    var dmg = CalculateMoveResult(info[other], info[i], seed);
                    seed = NextRandom(seed);

                    if (dmg > 0)
                    {
                        // make first battles against wood dummy bot easier for the players while they are below level 2
                        if (battle.mode == BattleMode.Pratice && i == 1 && wrestlers[i].experience < Constants.EXPERIENCE_MAP[2] && battle.sides[0].wrestlers[0].wrestlerID == 1)
                        {
                            dmg /= 2;
                            if (dmg < 1) dmg = 1;
                        }

                        switch (states[i].itemKind)
                        {
                            // this is choice item
                            case ItemKind.Body_Armor:

                                // no notification for gameplay balancing purposes
                                if (battle.sides[other].move != WrestlingMove.Palm_Strike && ActivateItem(ref states, ref info, i, false, false))
                                {
                                    dmg /= 2;
                                    if (dmg < 1) dmg = 1;
                                }

                                break;

                            case ItemKind.Bling:
                                {
                                    if (ActivateItem(ref states, ref info, i, true, false))
                                    {
                                        ApplyStatusEffect(ref battle, ref states, ref info, other, BattleStatus.Taunted, false);
                                    }
                                    break;
                                }

                            case ItemKind.Giant_Pillow:
                                {
                                    if (battle.sides[other].move != WrestlingMove.Palm_Strike && ActivateItem(ref states, ref info, i, true, false))
                                    {
                                        var dmgReduction = (dmg * Constants.GIANT_PILLOW_PERCENT) / 100;
                                        if (dmgReduction < 1) dmgReduction = 1;

                                        dmg -= dmgReduction;
                                    }
                                    break;
                                }

                        }
                    }

                    if (states[other].status.HasFlag(BattleStatus.Flinched))
                    {
                        dmg = 0;
                    }

                    if (misses[i] && dmg > 0)
                    {
                        Runtime.Notify(battle.sides[i].address, NachoEvent.MoveMiss, battle.sides[i].move);
                        dmg = 0;
                    }

                    if (dmg > 0)
                    {
                        // this is choice item
                        // no notification for gameplay balancing purposes
                        if (states[other].itemKind == ItemKind.Killer_Gloves && ActivateItem(ref states, ref info, other, false, false))
                        {
                            var dmgBoost = (dmg * Constants.KILLER_GLOVES_BOOST_PERCENT) / 100;
                            if (dmgBoost < 1) dmgBoost = 1;

                            dmg += dmgBoost;
                        }

                        if (states[other].itemKind == ItemKind.Muscle_Overclocker && ActivateItem(ref states, ref info, other, true, false))
                        {
                            var extra = (dmg * Constants.DAMAGE_MUSCLE_OVERCLOCKER_PERCENTAGE) / 100;
                            if (extra < 1) extra = 1;
                            dmg += extra;
                            indirect_damage[other] += extra;
                        }

                        if (battle.sides[other].move == WrestlingMove.Takedown)
                        {
                            var recoil = (dmg * Constants.DAMAGE_TAKEDOWN_RECOIL_PERCENT) / 100;

                            if (states[other].itemKind == ItemKind.Hand_Bandages && ActivateItem(ref states, ref info, other, true, false))
                            {
                                recoil /= 2;
                            }

                            if (recoil < 1) recoil = 1;

                            indirect_damage[other] += recoil;
                        }
                    }

                    if (battle.sides[0].move == WrestlingMove.Ritual || battle.sides[1].move == WrestlingMove.Ritual)
                    {
                        var sum = states[0].currentStamina + states[1].currentStamina;
                        var isOdd = (sum % 2 == 1); // check if sum is odd number
                        sum /= 2;

                        if (states[i].currentStamina > sum)
                        {
                            var diff = states[i].currentStamina - sum;
                            dmg += diff;
                        }
                        else
                        if (states[i].currentStamina < sum)
                        {
                            var diff = sum - states[i].currentStamina;
                            if (isOdd)
                            {
                                diff++;
                            }
                            recover_damage[i] += diff;
                        }
                    }

                    // check missable moves
                    if (dmg == 0)
                    {
                        switch (info[i].move)
                        {
                            case WrestlingMove.Gutbuster:
                            case WrestlingMove.Side_Hook:
                                Runtime.Notify(battle.sides[i].address, NachoEvent.MoveMiss, info[i].move);
                                break;
                        }
                    }

                    // check if direct or indirect damage
                    switch (info[i].move)
                    {
                        case WrestlingMove.Psy_Strike:
                        case WrestlingMove.Mind_Slash:
                            if (states[i].itemKind == ItemKind.Spoon && ActivateItem(ref states, ref info, i, true, false))
                            {
                                dmg += (dmg * Constants.SPOON_BOOST_PERCENT) / 100;
                            }

                            indirect_damage[i] += dmg;
                            break;

                        case WrestlingMove.Gorilla_Cannon:
                            {
                                int charges = GetBattleCounter(ref battle, Constants.BATTLE_COUNTER_GORILLA_A + i);

                                float multiplier;
                                switch (charges)
                                {
                                    case 0: multiplier = 0; break;
                                    case 1: multiplier = 2; break;
                                    case 2: multiplier = 3.5f; break;
                                    case 3: multiplier = 4.75f; break;
                                    default: multiplier = 6; break;
                                }

                                direct_damage[i] += (int)(dmg * multiplier);
                                break;
                            }

                        default:
                            direct_damage[i] += dmg;
                            break;
                    }
                }

                // recover damage
                for (int i = 0; i < 2; i++)
                {
                    var recover = 0;
                    var other = 1 - i;

                    if (info[i].move == WrestlingMove.Pray)
                    {
                        var amount = (info[i].maxStamina / 3);
                        if (info[i].currentStamina + amount > info[i].maxStamina)
                        {
                            amount = info[i].maxStamina - info[i].currentStamina;
                        }
                        recover += amount;
                    }

                    if (info[other].move == WrestlingMove.Tart_Splash)
                    {
                        var amount = info[other].power;

                        if (info[i].currentStamina + amount > info[i].maxStamina)
                        {
                            amount = info[i].maxStamina - info[i].currentStamina;
                        }
                        recover += amount;
                    }

                    if (states[i].stance != states[i].lastStance && states[i].itemKind == ItemKind.Meat_Snack &&
                        (info[i].currentStamina < info[i].maxStamina || direct_damage[i] > 0 || indirect_damage[i] > 0) && ActivateItem(ref states, ref info, i, true, false))
                    {
                        recover += (info[i].maxStamina * Constants.MEAT_SNACK_RECOVER_PERCENT) / 100;
                    }

                    var needsRecover = (states[i].currentStamina < info[i].maxStamina || direct_damage[i] > 0 || indirect_damage[i] > 0);

                    switch (battle.sides[i].move)
                    {
                        case WrestlingMove.Torniquet:
                            {
                                if (direct_damage[i] == 0)
                                {
                                    var amount = (info[i].maxStamina / 2);
                                    if (amount < 1) amount = 1;

                                    if (info[i].currentStamina + amount > info[i].maxStamina)
                                    {
                                        amount = info[i].maxStamina - info[i].currentStamina;
                                    }

                                    recover += amount;
                                }
                                else
                                {
                                    Runtime.Notify(battle.sides[i].address, NachoEvent.MoveMiss, battle.sides[i].move);
                                }
                                break;
                            }

                        case WrestlingMove.Refresh:
                            {
                                if (needsRecover)
                                {
                                    var amount = (info[i].maxStamina * Constants.REFRESH_RECOVER_PERCENT) / 100;
                                    if (amount < 1) amount = 1;
                                    recover += amount;
                                }
                                else
                                {
                                    Runtime.Notify(battle.sides[i].address, NachoEvent.MoveMiss, battle.sides[i].move);
                                }

                                break;
                            }

                        case WrestlingMove.Chomp:
                            {
                                if (direct_damage[other] > 0)
                                {
                                    var amount = (direct_damage[other] / 2);
                                    if (amount < 1) amount = 1;
                                    recover += amount;
                                }
                                break;
                            }

                        case WrestlingMove.Bottle_Sip:

                            if (needsRecover)
                            {
                                IncreaseDrinkingCounter(ref battle, i, ref states, ref info);
                                recover += (info[i].maxStamina * Constants.BOTTLE_SIP_RECOVER_PERCENT) / 100;
                            }
                            else
                            {
                                Runtime.Notify(battle.sides[i].address, NachoEvent.MoveMiss, battle.sides[i].move);
                            }
                            break;

                        case WrestlingMove.Gobble:

                            if (needsRecover)
                            {
                                recover += (info[i].maxStamina * Constants.GOBBLE_RECOVER_PERCENT) / 100;
                            }
                            break;

                        case WrestlingMove.Mantra:
                            if (needsRecover)
                            {
                                recover += (info[i].maxStamina * Constants.MANTRA_RECOVER_PERCENT) / 100;
                            }

                            break;
                    }

                    // only works if user is poisoned
                    if (states[i].itemKind == ItemKind.Nanobots && states[i].status.HasFlag(BattleStatus.Poisoned) && needsRecover && ActivateItem(ref states, ref info, i, true, false))
                    {
                        recover += (info[i].maxStamina * (Constants.POISON_DAMAGE_PERCENT / 2)) / 100;
                    }

                    if (states[i].itemKind == ItemKind.Tequilla && needsRecover && ActivateItem(ref states, ref info, i, true, false))
                    {
                        recover += (info[i].maxStamina * Constants.TEQUILLA_RECOVER_PERCENT) / 100;
                        IncreaseDrinkingCounter(ref battle, i, ref states, ref info);
                    }

                    // NOTE Wood Potato can recover stamina in 2 different cases
                    if (battle.sides[i].move == WrestlingMove.Wood_Work && states[i].itemKind == ItemKind.Wood_Potato && ActivateItem(ref states, ref info, i, true, false))
                    {
                        recover += (info[i].maxStamina * Constants.WOOD_POTATO_RECOVER_PERCENT) / 100;
                    }

                    if (battle.sides[other].move == WrestlingMove.Smash && states[other].itemKind == ItemKind.Wood_Chair
                        && states[i].itemKind == ItemKind.Wood_Potato && ActivateItem(ref states, ref info, i, true, false))
                    {
                        recover += (info[i].maxStamina * Constants.WOOD_POTATO_RECOVER_PERCENT) / 100;
                    }

                    var isGoingToDie = (direct_damage[i] + indirect_damage[i]) >= states[i].currentStamina;

                    if (isGoingToDie && (states[i].itemKind != ItemKind.Focus_Banana || !ActivateItem(ref states, ref info, i, false, false)))
                    {
                        recover = 0;
                    }

                    recover_damage[i] += recover;
                }

                // more indirect damage
                for (int i = 0; i < 2; i++)
                {
                    var extra = 0;
                    var other = 1 - i;

                    if (states[i].riggedMove == battle.sides[i].move)
                    {
                        extra += (info[i].maxStamina * Constants.DYNAMITE_RIG_PERCENT) / 100;
                    }

                    if (states[i].itemKind == ItemKind.Nails && ActivateItem(ref states, ref info, i, true, false))
                    {
                        extra += (info[i].maxStamina * Constants.NAILS_DAMAGE_PERCENT) / 100;
                    }

                    if (states[i].status.HasFlag(BattleStatus.Bleeding))
                    {
                        extra += (info[i].maxStamina * Constants.BLEEDING_DAMAGE_PERCENT) / 100;
                    }

                    if (states[i].status.HasFlag(BattleStatus.Burned))
                    {
                        extra += (info[i].maxStamina * Constants.BURNING_DAMAGE_PERCENT) / 100;
                    }

                    if (states[i].status.HasFlag(BattleStatus.Poisoned))
                    {
                        if (states[i].itemKind == ItemKind.Nanobots && ActivateItem(ref states, ref info, i, true, false))
                        {

                        }
                        else
                        {
                            var poisonDamagePercent = Constants.POISON_DAMAGE_PERCENT;

                            var poisonCounter = GetBattleCounter(ref battle, Constants.BATTLE_COUNTER_POISON_A + i);
                            if (poisonCounter > 0)
                            {
                                var extraPoison = poisonCounter * 2;
                                poisonDamagePercent += extraPoison;

                                if (extraPoison < Constants.POISON_DAMAGE_PERCENT)
                                {
                                    IncreaseBattleCounter(ref battle, Constants.BATTLE_COUNTER_POISON_A + i);
                                }
                            }

                            extra += (info[i].maxStamina * poisonDamagePercent) / 100;
                        }
                    }

                    if (originalItems[i] != ItemKind.Bomb && states[i].itemKind == ItemKind.Bomb && ActivateItem(ref states, ref info, i, true, true))
                    {
                        extra += (info[i].maxStamina * Constants.BOMB_DAMAGE_PERCENT) / 100;
                    }

                    if (states[i].itemKind == ItemKind.Fork && states[i].stance != states[i].lastStance && ActivateItem(ref states, ref info, i, true, false))
                    {
                        extra += (info[i].maxStamina * Constants.FORK_DAMAGE_PERCENT) / 100;
                    }

                    indirect_damage[i] += extra;
                }

                // bright and drunk status check
                for (int i = 0; i < 2; i++)
                {
                    int other = 1 - i;

                    if (direct_damage[other] <= 0)
                    {
                        continue;
                    }

                    if (states[i].status.HasFlag(BattleStatus.Drunk))
                    {
                        direct_damage[other] += (direct_damage[other] * Constants.DRUNK_BOOST_PERCENT) / 100;
                    }

                    if (states[i].status.HasFlag(BattleStatus.Bright))
                    {
                        states[i].status &= ~BattleStatus.Bright; // clear flag 
                        direct_damage[other] *= 2;
                    }
                    else
                    if (battle.sides[i].move == WrestlingMove.Star_Gaze)
                    {
                        ApplyStatusEffect(ref battle, ref states, ref info, i, BattleStatus.Bright, true);
                    }
                }

                // check damage items activation 
                for (int i = 0; i < 2; i++)
                {
                    var other = 1 - i;

                    switch (states[i].itemKind)
                    {
                        case ItemKind.Rubber_Suit:
                            if (direct_damage[i] > 0 && info[i].maxStamina < info[other].maxStamina)
                            {
                                if (battle.sides[other].move != WrestlingMove.Palm_Strike && ActivateItem(ref states, ref info, i, true, false))
                                {
                                    var half = direct_damage[i] / 2;
                                    if (half < 1) half = 1;
                                    direct_damage[i] = half;
                                }
                            }
                            break;

                        case ItemKind.Spike_Vest:
                            {
                                if (direct_damage[i] > 0 && ActivateItem(ref states, ref info, i, true, false))
                                {
                                    var recoil = (direct_damage[i] / 10);

                                    if (states[other].itemKind == ItemKind.Hand_Bandages)
                                    {
                                        recoil /= 2;
                                    }

                                    if (recoil < 1) recoil = 1;
                                    indirect_damage[other] += recoil;
                                }
                                break;
                            }

                        case ItemKind.Sombrero:
                            {
                                if (direct_damage[other] > 0 && ActivateItem(ref states, ref info, i, true, true))
                                {
                                    direct_damage[other] *= 2;
                                }
                                break;
                            }

                        case ItemKind.Poncho:
                            {
                                if (direct_damage[i] > 0 && ActivateItem(ref states, ref info, i, true, true))
                                {
                                    direct_damage[i] /= 2;
                                }
                                break;
                            }

                        case ItemKind.Yellow_Card:
                            if (direct_damage[i] >= (info[i].maxStamina / 2) && ActivateItem(ref states, ref info, i, true, false))
                            {
                                ApplyStatusEffect(ref battle, ref states, ref info, other, BattleStatus.Flinched, false);
                            }
                            break;
                    }

                    if (states[i].itemKind == ItemKind.Vampire_Teeth && direct_damage[other] > 0 && info[i].currentStamina < info[i].maxStamina && ActivateItem(ref states, ref info, i, true, false))
                    {
                        var extra = (direct_damage[other] * Constants.VAMPIRE_TEETH_RECOVER_PERCENT) / 100;
                        if (extra < 1) extra = 1;
                        recover_damage[i] += extra;
                    }

                }

                // confusion damage test
                for (int i = 0; i < 2; i++)
                {
                    var other = 1 - i;

                    if (battle.sides[i].move != WrestlingMove.Idle && confusion[i])
                    {
                        indirect_damage[i] += direct_damage[other];
                        direct_damage[other] = 0;
                        Runtime.Notify(info[i].address, NachoEvent.Confusion);
                    }
                }

                for (int i = 0; i < 2; i++)
                {
                    if (battle.sides[i].move == WrestlingMove.Bizarre_Ball)
                    {
                        var temp = direct_damage[0];
                        direct_damage[0] = direct_damage[1];
                        direct_damage[1] = temp;
                    }
                }

                for (var i = 0; i < 2; i++)
                {
                    var other = 1 - i;
                    if (states[i].itemKind == ItemKind.Shock_Chip && info[other].itemActivated)
                    {
                        indirect_damage[other] += (Constants.SHOCK_CHIP_DAMAGE_PERCENT * info[other].maxStamina) / 100;
                    }
                }

                bool hasMaracas = states[0].itemKind == ItemKind.Maracas || states[1].itemKind == ItemKind.Maracas;
                bool hasBongos = states[0].itemKind == ItemKind.Bongos || states[1].itemKind == ItemKind.Bongos;

                for (int i = 0; i < 2; i++)
                {
                    var totalDamage = direct_damage[i] + indirect_damage[i];

                    if (hasMaracas && !hasBongos && totalDamage > 0)
                    {
                        totalDamage += (totalDamage * Constants.MARACAS_BOOST_PERCENTAGE) / 100;
                    }
                    else
                    if (!hasMaracas && hasBongos && totalDamage > 0)
                    {
                        totalDamage -= (totalDamage * Constants.BONGOS_BOOST_PERCENTAGE) / 100;
                        if (totalDamage < 1)
                        {
                            totalDamage = 1;
                        }
                    }

                    if (direct_damage[i] == 0)
                    {
                        IncreaseBattleCounter(ref battle, Constants.BATTLE_COUNTER_GORILLA_A + i);
                    }

                    var totalChange = totalDamage - recover_damage[i];

                    var target_stamina = states[i].currentStamina - totalChange;

                    if (target_stamina <= 0)
                    {
                        target_stamina = 0;
                        // clamp the direct damage
                        direct_damage[i] = states[i].currentStamina - indirect_damage[i];

                        if (states[i].itemKind == ItemKind.Focus_Banana && ActivateItem(ref states, ref info, i, true, true))
                        {
                            target_stamina = 1;
                            states[i].status = BattleStatus.None;
                        }
                    }

                    if (target_stamina > info[i].maxStamina)
                    {
                        // clamp recover amount
                        var diff = target_stamina - info[i].maxStamina;
                        recover_damage[i] -= diff;
                        if (recover_damage[i] < 0)
                        {
                            recover_damage[i] = 0;
                        }

                        target_stamina = info[i].maxStamina;
                    }


                    states[i].currentStamina = target_stamina;
                    var stamina_percent = (states[i].currentStamina * 100) / info[i].maxStamina;
                    // TODO should use the method to round the stamina value -> Formulas.CalculateStamina()

                    if (stamina_percent <= Constants.LOW_STAMINA_ITEM_PERCENT)
                    {
                        switch (states[i].itemKind)
                        {
                            case ItemKind.Power_Juice:
                                if (ActivateItem(ref states, ref info, i, true, true))
                                {
                                    ApplyStatBoost(ref info, ref states, i, StatKind.Attack, Constants.BIG_BOOST_CHANGE);
                                    IncreaseDrinkingCounter(ref battle, i, ref states, ref info);
                                }
                                break;

                            case ItemKind.Vigour_Juice:
                                if (ActivateItem(ref states, ref info, i, true, true))
                                {
                                    ApplyStatBoost(ref info, ref states, i, StatKind.Defense, Constants.BIG_BOOST_CHANGE);
                                    IncreaseDrinkingCounter(ref battle, i, ref states, ref info);
                                }
                                break;

                            case ItemKind.Trainer_Speaker:
                                {
                                    if (ActivateItem(ref states, ref info, i, true, true))
                                    {
                                        var recoverAmount = (info[i].maxStamina * Constants.TRAINER_SPEAKER_RECOVER_PERCENT) / 100;
                                        if (recoverAmount < 1) recoverAmount = 1;

                                        recover_damage[i] += recoverAmount;
                                    }
                                    break;
                                }

                            case ItemKind.Lemon_Shake:
                                {
                                    if (ActivateItem(ref states, ref info, i, true, true))
                                    {
                                        var recoverAmount = (info[i].maxStamina * Constants.LEMON_SHAKE_RECOVER_PERCENT) / 100;
                                        states[i].currentStamina += recoverAmount;

                                        recover_damage[i] += recoverAmount;

                                        ApplyStatusEffect(ref battle, ref states, ref info, i, BattleStatus.Poisoned, true);

                                        IncreaseDrinkingCounter(ref battle, i, ref states, ref info);

                                        if (states[i].currentStamina > info[i].maxStamina) states[i].currentStamina = info[i].maxStamina;
                                    }
                                    break;
                                }
                        }
                    }

                    battle.sides[i].previousDirectDamage = direct_damage[i];
                    battle.sides[i].previousIndirectDamage = indirect_damage[i];
                    battle.sides[i].previousRecover = recover_damage[i];
                }

                // post turn move checks
                for (var i = 0; i < 2; i++)
                {
                    var other = 1 - i;

                    switch (battle.sides[i].move)
                    {
                        case WrestlingMove.Astral_Tango:
                            if (battle.sides[i].previousDirectDamage == 0 && battle.sides[i].previousIndirectDamage == 0)
                            {
                                ApplyStatusEffect(ref battle, ref states, ref info, i, BattleStatus.Bright, true);
                            }
                            break;

                        case WrestlingMove.Voodoo:
                            if (ChangeStance(ref states, ref info, i, false))
                            {
                                ApplyStatusEffect(ref battle, ref states, ref info, other, BattleStatus.Cursed, false);
                            }
                            break;

                        case WrestlingMove.Gorilla_Cannon:
                            if (GetBattleCounter(ref battle, Constants.BATTLE_COUNTER_GORILLA_A + i) > 0)
                            {
                                SetBattleCounter(ref battle, Constants.BATTLE_COUNTER_GORILLA_A + i, 0);
                            }
                            else
                            {
                                Runtime.Notify(battle.sides[i].address, NachoEvent.MoveMiss, battle.sides[i].move);
                            }
                            break;

                        case WrestlingMove.Dynamite_Arm:
                            if (states[other].riggedMove == WrestlingMove.Unknown)
                            {
                                states[other].riggedMove = battle.sides[other].move;
                            }
                            break;

                        case WrestlingMove.Knock_Off:
                            if (states[other].itemKind != ItemKind.None)
                            {
                                states[other].itemKind = ItemKind.None;
                                Runtime.Notify(info[other].address, NachoEvent.ItemRemoved);
                            }
                            break;

                        case WrestlingMove.Grip:
                            if (direct_damage[i] == 0)
                            {
                                ApplyStatusEffect(ref battle, ref states, ref info, other, BattleStatus.Flinched, false);
                            }
                            else
                            {
                                Runtime.Notify(battle.sides[i].address, NachoEvent.MoveMiss, battle.sides[i].move);
                            }
                            break;
                    }
                }

                for (var i = 0; i < 2; i++)
                {
                    var other = 1 - i;

                    if (states[i].status.HasFlag(BattleStatus.Smiling) && direct_damage[other] > 0 && battle.sides[other].move != WrestlingMove.Clown_Makeup)
                    {
                        if (states[i].stance != BattleStance.Clown && states[i].stance != BattleStance.Zombie)
                        {
                            RemoveStatusEffect(ref battle, ref states, ref info, i, BattleStatus.Smiling);
                            states[i].stance = BattleStance.Clown;
                            Runtime.Notify(info[i].address, NachoEvent.Stance, states[i].stance);
                        }
                    }

                    // check for death activation items
                    if (states[i].currentStamina <= 0)
                    {
                        switch (states[i].itemKind)
                        {
                            case ItemKind.Virus_Chip:
                                if (ActivateItem(ref states, ref info, i, true, true))
                                {
                                    if (ApplyStatusEffect(ref battle, ref states, ref info, i, BattleStatus.Diseased, true))
                                    {
                                        states[i].status = BattleStatus.Diseased; // clear all other flags
                                        states[i].currentStamina = (info[i].maxStamina * Constants.ZOMBIE_RECOVER_PERCENT) / 100;
                                    }
                                }
                                break;

                            case ItemKind.Loser_Mask:
                                if (ActivateItem(ref states, ref info, i, true, true))
                                {
                                    states[0].currentStamina = info[0].maxStamina;
                                    states[1].currentStamina = info[1].maxStamina;
                                }
                                break;
                        }
                    }
                }
            }

            // this loop must be separate from all others and be the last one!!!
            for (int i = 0; i < 2; i++)
            {
                states[i].lastMove = battle.sides[i].move;
                states[i].lastStance = states[i].stance;

                var current = (int)battle.sides[i].current;
                battle.sides[i].wrestlers[current] = states[i];
            }

            if (battle.state == BattleState.Active)
            {
                // check for end of battle conditions
                if (states[0].currentStamina <= 0 && states[1].currentStamina <= 0)
                {
                    battle.state = BattleState.Draw;
                }
                else if (states[0].currentStamina <= 0 && states[1].currentStamina > 0)
                {
                    battle.state = BattleState.WinB;
                }
                else if (states[0].currentStamina > 0 && states[1].currentStamina <= 0)
                {
                    battle.state = BattleState.WinA;
                }
            }

            battle.turn++;
            battle.timestamp = GetCurrentTime();
            battle.lastTurnHash = Transaction != null ? Transaction.Hash : BigInteger.Zero;

            if (battle.state != BattleState.Active)
            {
                // check for one hit victory
                if (Rules.IsModeWithMatchMaker(battle.mode))
                {
                    for (int i = 0; i < 2; i++)
                    {
                        int other = 1 - i;

                        if (info[i].currentStamina == info[i].maxStamina && states[i].currentStamina == 0)
                        {
                            AddTrophy(battle.sides[other].address, TrophyFlag.One_Hit);
                        }
                    }
                }

                // calculate average levels and terminate match
                var avgLevel = (info[0].level + info[1].level) / 2;
                TerminateMatch(battleID, battle, states[0], states[1], avgLevel);
            }
            else
            {
                SetBattle(battleID, battle);
            }

            return true;
        }*/

        private bool ChangeStance(ref LuchadorBattleState[] states, ref WrestlerTurnInfo[] info, int target, bool forced)
        {
            if (states[target].status.HasFlag(BattleStatus.Diseased))
            {
                states[target].stance = BattleStance.Zombie;
                Runtime.Notify(EventKind.Stance, info[target].address, states[target].stance);
                return true;
            }

            var other = 1 - target;
            if (states[target].itemKind == ItemKind.Stance_Block || states[other].itemKind == ItemKind.Stance_Block)
            {
                return false;
            }

            BattleStance next;
            switch (states[target].stance)
            {
                case BattleStance.Main:
                    next = BattleStance.Alternative;
                    break;

                case BattleStance.Alternative:
                    if (states[target].itemKind == ItemKind.Ancient_Trinket && ActivateItem(ref states, ref info, target, true, false))
                        next = BattleStance.Bizarre;
                    else
                        next = BattleStance.Main;
                    break;

                case BattleStance.Clown:
                    return false;

                case BattleStance.Zombie:
                    return false;

                default:
                    next = BattleStance.Main;
                    break;
            }

            states[target].stance = next;
            Runtime.Notify(EventKind.Stance, info[target].address, states[target].stance);
            return true;
        }

        private bool ActivateItem(ref LuchadorBattleState[] states, ref WrestlerTurnInfo[] info, int target, bool shouldNotify, bool shouldConsume)
        {
            var other = 1 - target;

            if (states[other].itemKind == ItemKind.Nullifier)
            {
                Runtime.Notify(EventKind.ItemActivated, info[other].address, states[other].itemKind);
                return false;
            }

            if (shouldNotify)
            {
                Runtime.Notify(shouldConsume ? EventKind.ItemSpent : EventKind.ItemActivated, info[target].address, states[target].itemKind);
            }

            if (shouldConsume)
            {
                states[target].itemKind = ItemKind.None;
            }

            info[target].itemActivated = true;
            return true;
        }

        private void RemoveStatusEffect(ref NachoBattle battle, ref LuchadorBattleState[] states, ref WrestlerTurnInfo[] info, int target, BattleStatus status)
        {
            if (states[target].status.HasFlag(status))
            {
                states[target].status &= ~status; // clear flag 
                Runtime.Notify(EventKind.StatusRemoved, info[target].address, status);
            }
        }

        private bool ApplyStatusEffect(ref NachoBattle battle, ref LuchadorBattleState[] states, ref WrestlerTurnInfo[] info, int target, BattleStatus status, bool selfInflicted)
        {
            var source = selfInflicted ? target : 1 - target;

            if (states[target].status.HasFlag(status))
            {
                return false;
            }

            if (status == BattleStatus.Confused && states[target].itemKind == ItemKind.Spinner && ActivateItem(ref states, ref info, target, true, false))
            {
                return false;
            }

            if (status == BattleStatus.Poisoned && states[target].itemKind == ItemKind.Gas_Mask && ActivateItem(ref states, ref info, target, true, false))
            {
                return false;
            }

            /*if (states[target].itemKind == ItemKind.Ego_Mask && ActivateItem(ref states, ref info, target, true, false))
            {
                return false;
            }*/

            if (status == BattleStatus.Smiling || status == BattleStatus.Diseased)
            {
                if (states[target].itemKind == ItemKind.Serious_Mask && ActivateItem(ref states, ref info, target, true, false))
                {
                    return false;
                }

                if (status == BattleStatus.Diseased)
                {
                    states[target].stance = BattleStance.Zombie;
                    Runtime.Notify(EventKind.Stance, info[target].address, states[target].stance);
                }
            }

            if (!selfInflicted && states[target].itemKind == ItemKind.Magic_Mirror && !states[target].status.HasFlag(status)
                && ActivateItem(ref states, ref info, target, true, true))
            {
                states[source].status |= status;
                return false;
            }

            if (!selfInflicted && states[target].itemKind == ItemKind.Echo_Box && !states[target].status.HasFlag(status)
                && ActivateItem(ref states, ref info, target, false, false))
            {
                states[source].status |= status;
            }

            if (status == BattleStatus.Poisoned && states[source].itemKind == ItemKind.Toxin && ActivateItem(ref states, ref info, source, true, false))
            {
                SetBattleCounter(ref battle, NachoConstants.BATTLE_COUNTER_POISON_A + target, 1);
            }

            if (Rules.IsNegativeStatus(status) && states[target].itemKind == ItemKind.Astral_Trinket && !states[target].status.HasFlag(BattleStatus.Bright) && ActivateItem(ref states, ref info, target, true, false))
            {
                states[target].status |= BattleStatus.Bright;
            }

            states[target].status |= status;
            Runtime.Notify(EventKind.Stance, info[target].address, status);
            return true;
        }

        // TODO put me in the proper code region
        private bool ApplyStatBoost(ref WrestlerTurnInfo[] info, ref LuchadorBattleState[] states, int target, StatKind stat, int boost, bool triggerItems = true)
        {
            if (triggerItems && boost < 0 && states[target].itemKind == ItemKind.Ego_Mask && ActivateItem(ref states, ref info, target, true, false))
            {
                return false;
            }

            switch (stat)
            {
                case StatKind.Attack:
                    if (states[target].boostAtk >= 300)
                    {
                        return false;
                    }

                    states[target].boostAtk += boost;
                    break;

                case StatKind.Defense:
                    if (states[target].boostDef >= 300)
                    {
                        return false;
                    }

                    states[target].boostDef += boost;
                    break;

                default: throw new ContractException("invalid stat");
            }

            int other = 1 - target;
            if (triggerItems && boost > 0 && states[other].itemKind == ItemKind.Envy_Mask && ActivateItem(ref states, ref info, other, true, false))
            {
                ApplyStatBoost(ref info, ref states, other, stat, boost, false);
            }

            Runtime.Notify(boost > 0 ? EventKind.Buff : EventKind.Debuff, info[target].address, stat);

            return true;
        }

        #endregion

        #region tourney API
        // returns number of tourneys
        public BigInteger GettourneyCount()
        {
            throw new System.NotImplementedException();
        }

        // returns number of tourneys
        public string GettourneyName(BigInteger tourID)
        {
            throw new System.NotImplementedException();
        }
        #endregion

        #region Daily Rewards

        public DailyRewards GetDailyRewards(Address address)
        {
            // TODO finish implementation

            var account = GetAccount(address);

            var vipPoints = account.vipPoints;

            var vipLevel = 0;

            for (int i = NachoConstants.VIP_LEVEL_POINTS.Length - 1; i >= 0; i--)
            {
                if (vipPoints >= NachoConstants.VIP_LEVEL_POINTS[i])
                {
                    vipLevel = i;
                    break;
                }
            }

            var rewards = NachoConstants.VIP_DAILY_LOOT_BOX_REWARDS[vipLevel];

            var nachosReward    = 10; // Player Nb of Battles / Total Nb of Battles of All Players ) * Amount of Nachos to distribute
            var soulReward      = 10; // Player Nb of Battles / Total Nb of Battles of All Players ) * Amount of Nachos to distribute
            
            rewards.factionReward       = nachosReward;
            rewards.championshipReward  = soulReward;

            return rewards;
        }

        public void CollectFactionReward(Address address)
        {
            // TODO finish implementation

            var account = GetAccount(address);

            var rewards = GetDailyRewards(address);

            Runtime.Expect(rewards.factionReward > 0, "no faction reward");

            rewards.factionReward = 0;

            // save current rewards left somewhere. Add NachoRewards to NachoAccount?

            Runtime.Notify(EventKind.CollectFactionReward, address, 1);
        }

        private void CollectChampionshipReward(Address address)
        {
            // TODO finish implementation

            var account = GetAccount(address);

            var rewards = GetDailyRewards(address);

            Runtime.Expect(rewards.championshipReward > 0, "no championship reward");

            rewards.championshipReward = 0;

            // save current rewards left somewhere. Add NachoRewards to NachoAccount?

            Runtime.Notify(EventKind.CollectChampionshipReward, address, 1);
        }

        private void CollectVipWrestlerReward(Address address)
        {
            // TODO finish implementation

            var account = GetAccount(address);

            var rewards = GetDailyRewards(address);

            Runtime.Expect(rewards.vipWrestlerReward > 0, "no vip wrestler reward");

            rewards.vipWrestlerReward--;

            // save current rewards left somewhere. Add NachoRewards to NachoAccount?

            Runtime.Notify(EventKind.CollectVipWrestlerReward, address, 1);
        }

        private void CollectVipItemReward(Address address)
        {
            // TODO finish implementation

            var account = GetAccount(address);

            var rewards = GetDailyRewards(address);

            Runtime.Expect(rewards.vipItemReward > 0, "no vip item reward");

            rewards.vipItemReward--;

            // save current rewards left somewhere. Add NachoRewards to NachoAccount?

            Runtime.Notify(EventKind.CollectVipItemReward, address, 1);
        }

        private void CollectVipMakeUpReward(Address address)
        {
            // TODO finish implementation

            var account = GetAccount(address);

            var rewards = GetDailyRewards(address);

            Runtime.Expect(rewards.vipMakeUpReward > 0, "no vip make up reward");

            rewards.vipMakeUpReward--;

            // save current rewards left somewhere. Add NachoRewards to NachoAccount?

            Runtime.Notify(EventKind.CollectVipMakeUpReward, address, 1);
        }

        #endregion

        #region SOUL API
        /*
                private bool DepositNEP5(Address address, BigInteger amount)
                {
                    return Transfer(address, this.Address, amount);
                }

                private bool WithdrawNEP5(Address address, BigInteger amount)
                {
                    return Transfer(this.Address, address, amount);
                }

                // function that is always called when someone wants to transfer tokens.
                public bool Transfer(Address from, Address to, BigInteger value)
                {
                    Runtime.Expect(value > 0, "negative value");
                    Runtime.Expect(from != to, "same address");

                    Runtime.Expect(IsWitness(from), "witness failed");

                    var balances = Storage.FindMapForContract<Address, BigInteger>(TOKEN_BALANCE_MAP);

                    BigInteger from_balance = balances.ContainsKey(from) ? balances.Get(from) : 0;
                    Runtime.Expect(from_balance >= value, "funds failed");

                    from_balance -= value;

                    if (from_balance > 0)
                    {
                        balances.Set(from, from_balance);
                    }
                    else
                    {
                        balances.Delete(from);
                    }

                    BigInteger to_balance = balances.ContainsKey(to) ? balances.Get(to) : 0;
                    to_balance += value;
                    balances.Set(to, to_balance);

                    Runtime.Notify(from, NachoEvent.Transfer, value);
                    return true;
                }

                // Get the account balance of another account with address
                public BigInteger BalanceOf(Address address)
                {
                    var balances = Storage.FindMapForContract<Address, BigInteger>(TOKEN_BALANCE_MAP);
                    if (balances.ContainsKey(address))
                    {
                        return balances.Get(address);
                    }

                    return 0;
                }

                // initialization parameters, only once
                public bool Deploy(Address to)
                {
                    // Only Team/Admmin/Owner can deploy
                    Runtime.Expect(IsWitness(DevelopersAddress), "developer only");

                    var balances = Storage.FindMapForContract<Address, BigInteger>(TOKEN_BALANCE_MAP);
                    Runtime.Expect(balances.Count() == 0, "already deployed");

                    var totalSupply = UnitConversion.ToBigInteger(91136374);
                    balances.Set(to, totalSupply);
                    Runtime.Notify(to, NachoEvent.Transfer, totalSupply);

                    return true;
                }
                */
        #endregion

        #region PROTOCOL
        private Timestamp GetCurrentTime()
        {
            return Runtime.Time;
        }
        #endregion

        /* TODO LATER
        public void ValidatePurchase(Address address, string hash)
        {
            Runtime.Expect(IsWitness(address), "invalid witness");

            var map = Storage.FindMapForContract<string, BigInteger>(PURCHASE_MAP);

            // check if already in map, to avoid credit the same TX hash more than once
            if (map.ContainsKey(hash))
            {
                var amount = map.Get(hash);
                Runtime.Notify(EventKind.Transfer, address, amount);
            }
        }*/

        public NachoConfig GetConfig()
        {
            var pot = GetPot();

            return new NachoConfig()
            {
                //rankedFee = UnitConversion.ToBigInteger(5, Nexus.StakingTokenDecimals),
                time = GetCurrentTime(),
                suspendedTransfers = SuspendTransfers
            };
        }

        public string GetMOTD()
        {
            var motd = Storage.Get<string>(MOTD_KEY);
            if (motd == null || motd.Length == 0)
            {
                return "Welcome to the oficial public release of Nacho Men!";
            }

            return motd;
        }

        public void SetMOTD(string motd)
        {
            Runtime.Expect(IsWitness(DevelopersAddress), "developrs only");

            Storage.Put(MOTD_KEY, motd);
        }

        /// the result of this should be always MajorVersion * 256 + MinorVersion
        public BigInteger GetProtocolVersion()
        {
            return 1 * 256 + 9;
        }
    }
}<|MERGE_RESOLUTION|>--- conflicted
+++ resolved
@@ -1,12 +1,7 @@
 using System;
 using System.Collections.Generic;
 using System.Linq;
-<<<<<<< HEAD
 using Phantasma.Storage.Context;
-=======
-using Phantasma.Blockchain.Storage;
-using Phantasma.Core.Types;
->>>>>>> 5fa6437d
 using Phantasma.Cryptography;
 using Phantasma.Storage;
 using Phantasma.Numerics;
@@ -2544,14 +2539,7 @@
         // get how many wrestlers in an account
         public BigInteger[] GetAccountWrestlers(Address address)
         {
-<<<<<<< HEAD
             Runtime.Expect(Runtime.Nexus.TokenExists(Constants.WRESTLER_SYMBOL), Constants.WRESTLER_SYMBOL + " token not found");
-=======
-            var token = Runtime.Nexus.FindTokenBySymbol(NachoConstants.WRESTLER_SYMBOL);
-            Runtime.Expect(token != null, NachoConstants.WRESTLER_SYMBOL + " token not found");
-
-            var ownerships = Runtime.Chain.GetTokenOwnerships(token);
->>>>>>> 5fa6437d
 
             var ownerships = new OwnershipSheet(Constants.WRESTLER_SYMBOL);
             var ownerIDs = ownerships.Get(this.Storage, address);
@@ -2560,12 +2548,7 @@
 
         public BigInteger[] GetAccountItems(Address address)
         {
-<<<<<<< HEAD
             Runtime.Expect(Runtime.Nexus.TokenExists(Constants.ITEM_SYMBOL), Constants.ITEM_SYMBOL + " token not found");
-=======
-            var token = Runtime.Nexus.FindTokenBySymbol(NachoConstants.ITEM_SYMBOL);
-            Runtime.Expect(token != null, NachoConstants.ITEM_SYMBOL + " token not found");
->>>>>>> 5fa6437d
 
             var ownerships = new OwnershipSheet(Constants.ITEM_SYMBOL);
 
@@ -2653,12 +2636,7 @@
         // TODO error handling when item not exist
         public NachoItem GetItem(BigInteger ID)
         {
-<<<<<<< HEAD
             var nft = Runtime.Nexus.GetNFT(Constants.ITEM_SYMBOL, ID);
-=======
-            var token = Runtime.Nexus.FindTokenBySymbol(NachoConstants.ITEM_SYMBOL);
-            var nft = Runtime.Nexus.GetNFT(token, ID);
->>>>>>> 5fa6437d
 
             var item = Serialization.Unserialize<NachoItem>(nft.RAM);
 
@@ -2688,24 +2666,13 @@
 
         public void SetItem(BigInteger ID, NachoItem item)
         {
-<<<<<<< HEAD
-=======
-            var token = Runtime.Nexus.FindTokenBySymbol(NachoConstants.ITEM_SYMBOL);
-            var nft = Runtime.Nexus.GetNFT(token, ID);
-
->>>>>>> 5fa6437d
             var bytes = Serialization.Serialize(item);
             Runtime.Nexus.EditNFTContent(Constants.ITEM_SYMBOL, ID, bytes);
         }
 
         public bool HasItem(Address address, BigInteger itemID)
         {
-<<<<<<< HEAD
             var ownerships = new OwnershipSheet(Constants.ITEM_SYMBOL);
-=======
-            var token = Runtime.Nexus.FindTokenBySymbol(NachoConstants.ITEM_SYMBOL);
-            var ownerships = Runtime.Chain.GetTokenOwnerships(token);
->>>>>>> 5fa6437d
             return ownerships.GetOwner(this.Storage, itemID) == address;
         }
 
@@ -2713,11 +2680,6 @@
         {
             Runtime.Expect(IsWitness(DevelopersAddress), "dev only");
 
-<<<<<<< HEAD
-=======
-            var token = Runtime.Nexus.FindTokenBySymbol(NachoConstants.ITEM_SYMBOL);
-            var ownerships = Runtime.Chain.GetTokenOwnerships(token);
->>>>>>> 5fa6437d
 
             Runtime.Expect(HasItem(from, itemID), "invalid owner");
 
@@ -2950,12 +2912,7 @@
 
         public bool HasWrestler(Address address, BigInteger wrestlerID)
         {
-<<<<<<< HEAD
             var ownerships = new OwnershipSheet(Constants.WRESTLER_SYMBOL);
-=======
-            var token = Runtime.Nexus.FindTokenBySymbol(NachoConstants.WRESTLER_SYMBOL);
-            var ownerships = Runtime.Chain.GetTokenOwnerships(token);
->>>>>>> 5fa6437d
             return ownerships.GetOwner(this.Storage, wrestlerID) == address;
         }
 
@@ -3221,12 +3178,7 @@
                 return GetBot((int)wrestlerID);
             }
 
-<<<<<<< HEAD
             var nft = Runtime.Nexus.GetNFT(Constants.WRESTLER_SYMBOL, wrestlerID);
-=======
-            var token = Runtime.Nexus.FindTokenBySymbol(NachoConstants.WRESTLER_SYMBOL);
-            var nft = Runtime.Nexus.GetNFT(token, wrestlerID);
->>>>>>> 5fa6437d
 
             var wrestler = Serialization.Unserialize<NachoWrestler>(nft.RAM);
             if (wrestler.moveOverrides == null || wrestler.moveOverrides.Length < NachoConstants.MOVE_OVERRIDE_COUNT)
@@ -3327,11 +3279,6 @@
         Runtime.Expect(luchador.Rarity != Rarity.Bot, "invalid dummy");
         */
 
-<<<<<<< HEAD
-=======
-            var token = Runtime.Nexus.FindTokenBySymbol(NachoConstants.WRESTLER_SYMBOL);
-            var nft = Runtime.Nexus.GetNFT(token, wrestlerID);
->>>>>>> 5fa6437d
             var bytes = Serialization.Serialize(wrestler);
             Runtime.Nexus.EditNFTContent(Constants.WRESTLER_SYMBOL, wrestlerID, bytes);
         }

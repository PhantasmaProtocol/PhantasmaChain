using System;
using Phantasma.Blockchain.Storage;
using Phantasma.Core.Types;
using Phantasma.Cryptography;
using Phantasma.Numerics;

namespace Phantasma.Blockchain.Contracts.Native
{
    public struct EnergyAction
    {
        public BigInteger unclaimedPartials;
        public BigInteger totalAmount;
        public Timestamp timestamp;
    }

    public struct VotingLogEntry
    {
        public Timestamp timestamp;
        public BigInteger amount;
    }

    public struct EnergyProxy
    {
        public Address address;
        public byte percentage;
    }

    public struct EnergyMaster
    {
        public Address address;
        public Timestamp claimDate;
    }

    public sealed class EnergyContract : SmartContract
    {
        public override string Name => "energy";

        private StorageMap _stakes; // <Address, EnergyAction>
        private StorageMap _proxyStakersMap; // <Address, List<EnergyProxy>>
        private StorageMap _proxyReceiversMap; // <Address, List<Address>>
        private StorageMap _claims; // <Address, EnergyAction>
        private StorageList _mastersList; // <Address>
        private Timestamp _lastMasterClaim;
        private StorageMap _masterMemory; // <Address, Timestamp>
        private StorageMap _voteHistory; // <Address, List<StakeLog>>
        private uint _masterClaimCount;

        private Timestamp genesisTimestamp = 0;

        public readonly static BigInteger MasterAccountThreshold = UnitConversion.ToBigInteger(50000, Nexus.StakingTokenDecimals);
        public readonly static BigInteger MasterClaimGlobalAmount = UnitConversion.ToBigInteger(125000, Nexus.StakingTokenDecimals);

        public readonly static BigInteger BaseEnergyRatioDivisor = 500; // used as 1/500, will generate 0.002 per staked token

        public readonly static BigInteger MaxVotingPowerBonus = 1000;
        public readonly static BigInteger DailyVotingBonus = 1;

        public EnergyContract() : base()
        {
        }

        public EnergyMaster GetMaster(Address address)
        {
            var count = _mastersList.Count();
            for (int i = 0; i < count; i++)
            {
                var master = _mastersList.Get<EnergyMaster>(i);
                if (master.address == address)
                {
                    return master;
                }
            }

            return new EnergyMaster{address=Address.Null};
        }

        public bool IsMaster(Address address)
        {
            return GetMaster(address).address != Address.Null;
        }

        public BigInteger GetCurrentMasterCount()
        {
            return _mastersList.Count();
        }

        //verifies how many valid masters are in the condition to claim the reward for a specific master claim date, assuming no changes in their master status in the meantime
        public BigInteger GetClaimMasterCount(Timestamp claimDate)
        {
            var count = GetCurrentMasterCount();
            var result = count;
            DateTime requestedClaimDate = new DateTime(((DateTime) claimDate).Year, ((DateTime)claimDate).Month, 1);

            for (int i = 0; i < count; i++)
            {
                DateTime currentMasterClaimDate = _mastersList.Get<EnergyMaster>(i).claimDate;
                if ( currentMasterClaimDate > requestedClaimDate)
                    result--;
            }

            return result;
        }

        public Timestamp GetMasterClaimDate(BigInteger claimDistance)
        {
            return GetMasterClaimDateFromReference(claimDistance, default(Timestamp));
        }

        public Timestamp GetMasterClaimDateFromReference(BigInteger claimDistance, Timestamp referenceTime)
        {
            DateTime referenceDate;
            if (referenceTime.Value != 0)
                referenceDate = referenceTime;
            else if (_lastMasterClaim.Value == 0)
                referenceDate = Runtime.Nexus.RootChain.FindBlockByHeight(1).Timestamp;
            else
                referenceDate = _lastMasterClaim;

            var nextMasterClaim = (Timestamp)(new DateTime(referenceDate.Year, referenceDate.Month, 1, 0, 0, 0)).AddMonths((int) claimDistance);
            var dateTimeClaim = (DateTime) nextMasterClaim;

            if (dateTimeClaim.Hour == 23)
                nextMasterClaim = dateTimeClaim.AddHours(1);
            if (dateTimeClaim.Hour == 1)
                nextMasterClaim = dateTimeClaim.AddHours(-1);

            //Allow a claim once per month starting on the 1st day of each month
            return nextMasterClaim;
        }

        public void MasterClaim(Address from)
        {
            Runtime.Expect(_masterClaimCount < 12 * 4, "no more claims available"); // 4 years

            Runtime.Expect(IsWitness(from), "invalid witness");
            Runtime.Expect(IsMaster(from), "invalid master");

            var thisClaimDate = GetMaster(from).claimDate;
            Runtime.Expect(Runtime.Time >= thisClaimDate, "not enough time waited");

            var symbol = Nexus.StakingTokenSymbol;
            var token = Runtime.Nexus.GetTokenInfo(symbol);
            var stakeBalances = Runtime.Chain.GetTokenBalances(token.Symbol);
            var stakeSupplies = Runtime.Chain.GetTokenSupplies(token.Symbol);

            var totalAmount = MasterClaimGlobalAmount;
            Runtime.Expect(Runtime.Nexus.MintTokens(token.Symbol, Runtime.ChangeSet, stakeBalances, stakeSupplies, Runtime.Chain.Address, totalAmount), "mint failed");

            var listSize = _mastersList.Count();

            var validMasterCount = GetClaimMasterCount(thisClaimDate);

            var individualAmount = totalAmount / validMasterCount;
            var leftovers = totalAmount % validMasterCount;

            for (int i = 0; i < listSize; i++)
            {
                var targetMaster = _mastersList.Get<EnergyMaster>(i);

                if (targetMaster.claimDate != thisClaimDate)
                    continue;

                var transferAmount = individualAmount;
                if (targetMaster.address == from)
                {
                    transferAmount += leftovers;
                }

                Runtime.Expect(Runtime.Nexus.TransferTokens(token.Symbol, Runtime.ChangeSet, stakeBalances, Runtime.Chain.Address, targetMaster.address, transferAmount), "transfer failed");

                totalAmount -= transferAmount;

                Runtime.Notify(EventKind.TokenMint, targetMaster.address, new TokenEventData() { symbol = token.Symbol, value = transferAmount, chainAddress = Runtime.Chain.Address });

                var nextClaim = GetMasterClaimDateFromReference(1, thisClaimDate);

                _mastersList.Replace(i, new EnergyMaster() { address = from, claimDate = nextClaim });
            }
            Runtime.Expect(totalAmount == 0, "something failed");

            _lastMasterClaim = Runtime.Time;
            _masterClaimCount++;
        }

        public void Stake(Address from, BigInteger stakeAmount)
        {
            Runtime.Expect(StakeToFuel(stakeAmount) >= 1, "invalid amount");
            Runtime.Expect(IsWitness(from), "witness failed");

            var stakeBalances = Runtime.Chain.GetTokenBalances(Nexus.StakingTokenSymbol);
            var balance = stakeBalances.Get(this.Storage, from);

            var currentStake = _stakes.Get<Address, EnergyAction>(from);

            var newStake = stakeAmount + currentStake.totalAmount;

            Runtime.Expect(balance >= stakeAmount, "not enough balance");

            Runtime.Expect(stakeBalances.Subtract(this.Storage, from, stakeAmount), "balance subtract failed");
            Runtime.Expect(stakeBalances.Add(this.Storage, Runtime.Chain.Address, stakeAmount), "balance add failed");

            var entry = new EnergyAction()
            {
                unclaimedPartials = stakeAmount + GetLastAction(from).unclaimedPartials,
                totalAmount = newStake,
                timestamp = this.Runtime.Time,
            };
            _stakes.Set(from, entry);

            var logEntry = new VotingLogEntry()
            {
                timestamp = this.Runtime.Time,
                amount = stakeAmount
            };

            var votingLogbook = _voteHistory.Get<Address, StorageList>(from);
            votingLogbook.Add(logEntry);

            if (Runtime.Nexus.GenesisAddress != from && newStake >= MasterAccountThreshold && !IsMaster(from))
            {
                var nextClaim = GetMasterClaimDate(2);

<<<<<<< HEAD
                _mastersList.Add(new EnergyMaster() { address = from, claimDate = nextClaim});
=======
                _mastersList.Add(new EnergyMaster() { address = from, claimDate = nextClaim });
>>>>>>> 6a9d71e1
                Runtime.Notify(EventKind.MasterPromote, from, nextClaim);
            }

            Runtime.Notify(EventKind.TokenStake, from, new TokenEventData() { chainAddress = Runtime.Chain.Address, symbol = Nexus.StakingTokenSymbol, value = newStake });
        }

        public BigInteger Unstake(Address from, BigInteger amount)
        {
            Runtime.Expect(IsWitness(from), "witness failed");

            if (!_stakes.ContainsKey<Address>(from))
            {
                return 0;
            }

            var stake = _stakes.Get<Address, EnergyAction>(from);

            if (stake.timestamp.Value == 0) // failsafe, should never happen
            {
                return 0;
            }

            var diff = Runtime.Time - stake.timestamp;
            var days = diff / 86400; // convert seconds to days

            Runtime.Expect(days >= 1, "waiting period required");

            var token = Runtime.Nexus.GetTokenInfo(Nexus.StakingTokenSymbol);
            var balances = Runtime.Chain.GetTokenBalances(token.Symbol);
            var balance = balances.Get(this.Storage, Runtime.Chain.Address);
            Runtime.Expect(balance >= amount, "not enough balance");

            Runtime.Expect(stake.totalAmount >= amount, "tried to unstake more than what was staked");

            Runtime.Expect(balances.Subtract(this.Storage, Runtime.Chain.Address, amount), "balance subtract failed");
            Runtime.Expect(balances.Add(this.Storage, from, amount), "balance add failed");

            stake.totalAmount -= amount;

            var unclaimedPartials = GetLastAction(from).unclaimedPartials;
<<<<<<< HEAD


=======


>>>>>>> 6a9d71e1
            if (stake.totalAmount == 0 && unclaimedPartials == 0)
            {
                _stakes.Remove(from);
                _voteHistory.Remove(from);
            }
            else
            {
                var entry = new EnergyAction()
                {
                    unclaimedPartials = unclaimedPartials,
                    totalAmount = stake.totalAmount,
                    timestamp = this.Runtime.Time,
                };

                _stakes.Set(from, entry);

                RemoveVotingPower(from, amount);
            }

            if (stake.totalAmount < MasterAccountThreshold)
            {
                var count = _mastersList.Count();
                var index = -1;
                for (int i=0; i<count; i++)
                {
                    var master = _mastersList.Get<EnergyMaster>(i);
                    if (master.address == from)
                    {
                        index = i;
                        break;
                    }
                }

                if (index >= 0)
                {
                    var penalizationDate = GetMasterClaimDateFromReference(1, _mastersList.Get<EnergyMaster>(index).claimDate);
                    _mastersList.RemoveAt<EnergyMaster>(index);

                    Runtime.Notify(EventKind.MasterDemote, from, penalizationDate);
                }
            }

            Runtime.Notify(EventKind.TokenUnstake, from, new TokenEventData() { chainAddress = Runtime.Chain.Address, symbol = token.Symbol, value = amount });

            return amount;
        }

        private void RemoveVotingPower(Address from, BigInteger amount)
        {
            var votingLogbook = _voteHistory.Get<Address, StorageList>(from);

            var listSize = votingLogbook.Count();

            for (var i = listSize - 1; i >= 0 && amount > 0; i--)
            {
                var votingEntry = votingLogbook.Get<VotingLogEntry>(i);

                if (votingEntry.amount > amount)
                {
                    votingEntry.amount -= amount;
                    votingLogbook.Replace(i, votingEntry);

                    amount = 0;
                }
                else
                {
                    amount -= votingEntry.amount;
                    votingLogbook.RemoveAt<VotingLogEntry>(i);
                }
            }
        }

        public BigInteger GetUnclaimed(Address stakeAddress)
        {
            if (!_stakes.ContainsKey<Address>(stakeAddress))
            {
                return 0;
            }

            var stake = _stakes.Get<Address, EnergyAction>(stakeAddress);

            var currentStake = stake.totalAmount;

            var lastClaim = _claims.Get<Address, EnergyAction>(stakeAddress);

            var currentTime = Runtime.Time;

            if (lastClaim.timestamp.Value == 0)
                lastClaim.timestamp = stake.timestamp;

            var diff = currentTime - lastClaim.timestamp;

            var days = diff / 86400; // convert seconds to days

            // if not enough time has passed, deduct the last claim from the available amount
            if (days <= 0)
            {
                currentStake -= lastClaim.totalAmount;
            }
            
            // clamp to avoid negative values
            if (currentStake < 0)
            {
                currentStake = 0;
            }

            return CalculateRewardsWithHalving(currentStake, GetLastAction(stakeAddress).unclaimedPartials, lastClaim.timestamp, currentTime); ;
        }

        public void Claim(Address from, Address stakeAddress)
        {
            Runtime.Expect(IsWitness(from), "witness failed");

            var unclaimedAmount = GetUnclaimed(stakeAddress);

            Runtime.Expect(unclaimedAmount > 0, "nothing unclaimed");

            var fuelBalances = Runtime.Chain.GetTokenBalances(Nexus.FuelTokenSymbol);
            var fuelAmount = unclaimedAmount;

            // distribute to proxy list
            var list = _proxyStakersMap.Get<Address, StorageList>(stakeAddress);
            var count = list.Count();

            // if the transaction comes from someone other than the stake owner, must be registred in proxy list
            if (from != stakeAddress)
            {
                bool found = false;
                for (int i = 0; i < count; i++)
                {
                    var proxy = list.Get<EnergyProxy>(i);
                    if (proxy.address == from)
                    {
                        found = true;
                        break;
                    }
                }
                Runtime.Expect(found, "invalid permissions");
            }

            BigInteger sum = 0;
            BigInteger availableAmount = fuelAmount;
            var fuelSupplies = Runtime.Chain.GetTokenSupplies(Nexus.FuelTokenSymbol);
            for (int i = 0; i < count; i++)
            {
                var proxy = list.Get<EnergyProxy>(i);
                sum += proxy.percentage;

                var proxyAmount = (fuelAmount * proxy.percentage) / 100;
                if (proxyAmount > 0)
                {
                    Runtime.Expect(availableAmount >= proxyAmount, "unsuficient amount for proxy distribution");
                    Runtime.Expect(Runtime.Nexus.MintTokens(Nexus.FuelTokenSymbol, this.Storage, fuelBalances, fuelSupplies, proxy.address, proxyAmount), "proxy fuel minting failed");
                    availableAmount -= proxyAmount;
                }
            }

            Runtime.Expect(availableAmount >= 0, "unsuficient leftovers");
            Runtime.Expect(Runtime.Nexus.MintTokens(Nexus.FuelTokenSymbol, this.Storage, fuelBalances, fuelSupplies, stakeAddress, availableAmount), "fuel minting failed");

            // NOTE here we set the full staked amount instead of claimed amount, to avoid infinite claims loophole
            var stake = _stakes.Get<Address, EnergyAction>(stakeAddress);

            if (stake.totalAmount == 0 && GetLastAction(stakeAddress).unclaimedPartials == 0)
                _stakes.Remove(from);

            var action = new EnergyAction()
            {
                unclaimedPartials = 0,
                totalAmount = stake.totalAmount,
                timestamp = Runtime.Time
            };

            _claims.Set<Address, EnergyAction>(stakeAddress, action);

            Runtime.Notify(EventKind.TokenClaim, from, new TokenEventData() { chainAddress = Runtime.Chain.Address, symbol = Nexus.StakingTokenSymbol, value = unclaimedAmount});
            Runtime.Notify(EventKind.TokenMint, stakeAddress, new TokenEventData() { chainAddress = Runtime.Chain.Address, symbol = Nexus.FuelTokenSymbol, value = fuelAmount });
        }

        public BigInteger GetStake(Address address)
        {
            BigInteger stake = 0;

            if (_stakes.ContainsKey(address))
                stake = _stakes.Get<Address, EnergyAction>(address).totalAmount;

            return stake;
        }

        public EnergyProxy[] GetProxies(Address address)
        {
            var list = _proxyStakersMap.Get<Address, StorageList>(address);
            return list.All<EnergyProxy>();
        }

        //returns the list of staking addresses that give a share of their rewards to the specified address
        public Address[] GetProxyStakers(Address address)
        {
            var receiversList = _proxyReceiversMap.Get<Address, StorageList>(address);
            return receiversList.All<Address>();
        }

        public void ClearProxies(Address from)
        {
            Runtime.Expect(IsWitness(from), "invalid witness");

            var stakersList = _proxyStakersMap.Get<Address, StorageList>(from);
            var count = stakersList.Count();
            if (count > 0)
            {
                for (int i = 0; i < count; i++)
                {
                    var proxy = stakersList.Get<EnergyProxy>(i);
                    Runtime.Notify(EventKind.AddressRemove, from, proxy.address);

                    var receiversList = _proxyReceiversMap.Get<Address, StorageList>(proxy.address);
                    receiversList.Remove(from);
                }
                stakersList.Clear();
            }
        }

        public void AddProxy(Address from, Address to, BigInteger percentage)
        {
            Runtime.Expect(percentage > 0, "invalid percentage");
            Runtime.Expect(percentage <= 100, "invalid percentage");
            Runtime.Expect(from != to, "invalid proxy address");
            Runtime.Expect(IsWitness(from), "invalid witness");

            var stakersList = _proxyStakersMap.Get<Address, StorageList>(from);
            var receiversList = _proxyReceiversMap.Get<Address, StorageList>(to);

            BigInteger sum = percentage;
            int index = -1;
            var count = stakersList.Count();
            for (int i = 0; i < count; i++)
            {
                var proxy = stakersList.Get<EnergyProxy>(i);

                Runtime.Expect(proxy.address != to, "repeated proxy address");

                /*if (proxy.address == to)
                {
                    sum += percentage;
                    index = i;
                }
                else
                {*/
                    sum += proxy.percentage;
                //}
            }

            Runtime.Expect(sum <= 100, "invalid sum");

            var entry = new EnergyProxy() { percentage = (byte)percentage, address = to };
            //if (index < 0)
            //{
            stakersList.Add<EnergyProxy>(entry);
            receiversList.Add<Address>(from);
            /*}
            else
            {
                stakersList.Replace<EnergyProxy>(index, entry);
            }*/

            Runtime.Notify(EventKind.AddressAdd, from, to);
        }

        public void RemoveProxy(Address from, Address to)
        {
            Runtime.Expect(from != to, "invalid proxy address");
            Runtime.Expect(IsWitness(from), "invalid witness");

            var stakersList = _proxyStakersMap.Get<Address, StorageList>(from);
            var receiversList = _proxyReceiversMap.Get<Address, StorageList>(to);

            int index = -1;
            var count = stakersList.Count();
            for (int i = 0; i < count; i++)
            {
                var proxy = stakersList.Get<EnergyProxy>(i);
                if (proxy.address == to)
                {
                    index = i;
                    break;
                }
            }

            stakersList.RemoveAt<EnergyProxy>(index);
            receiversList.Remove<Address>(from);
            Runtime.Notify(EventKind.AddressRemove, from, to);
        }

        public static BigInteger FuelToStake(BigInteger fuelAmount)
        {
            return UnitConversion.ConvertDecimals(fuelAmount * BaseEnergyRatioDivisor, Nexus.FuelTokenDecimals, Nexus.StakingTokenDecimals);
        }

        public static BigInteger StakeToFuel(BigInteger stakeAmount)
        {
            return UnitConversion.ConvertDecimals(stakeAmount, Nexus.StakingTokenDecimals, Nexus.FuelTokenDecimals) / BaseEnergyRatioDivisor;
        }

        public BigInteger GetAddressVotingPower(Address address)
        {
            var votingLogbook = _voteHistory.Get<Address, StorageList>(address);
            BigInteger power = 0;

            var listSize = votingLogbook.Count();
            var time = Runtime.Time;

            for (int i = 0; i < listSize; i++)
            {
                var entry = votingLogbook.Get<VotingLogEntry>(i);

                if (i > 0)
<<<<<<< HEAD
                    Runtime.Expect(votingLogbook.Get<VotingLogEntry>(i-1).timestamp <= entry.timestamp, "Voting list became unsorted!");
=======
                    Runtime.Expect(votingLogbook.Get<VotingLogEntry>(i - 1).timestamp <= entry.timestamp, "Voting list became unsorted!");
>>>>>>> 6a9d71e1

                power += CalculateEntryVotingPower(entry, time);
            }

            return power;
        }

        private BigInteger CalculateEntryVotingPower(VotingLogEntry entry, Timestamp currentTime)
        {
            BigInteger baseMultiplier = 100;

            BigInteger votingMultiplier = baseMultiplier;
<<<<<<< HEAD
            var diff = (currentTime - entry.timestamp)/86400;
=======
            var diff = (currentTime - entry.timestamp) / 86400;
>>>>>>> 6a9d71e1

            var votingBonus = diff < MaxVotingPowerBonus ? diff : MaxVotingPowerBonus;

            votingMultiplier += DailyVotingBonus * votingBonus;

            var votingPower = (entry.amount * votingMultiplier) / 100;

            return votingPower;
        }

        private BigInteger CalculateRewardsWithHalving(BigInteger totalStake, BigInteger unclaimedPartials, Timestamp startTime, Timestamp endTime)
        {
            if (genesisTimestamp == 0)
            {
                var genesisBlock = Runtime.Nexus.RootChain.FindBlockByHeight(1);
                if (genesisBlock == null)   //special case for genesis block's creation
                    return StakeToFuel(totalStake);

                genesisTimestamp = genesisBlock.Timestamp;
            }
<<<<<<< HEAD
           
=======

>>>>>>> 6a9d71e1
            if (StakeToFuel(totalStake + unclaimedPartials) <= 0)
                return 0;

            DateTime genesisDate = genesisTimestamp;
            DateTime startDate = startTime;
            DateTime endDate = endTime;

            BigInteger reward = 0;
            uint halvingAmount = 1;
            var currentDate = startDate;
            var nextHalvingDate = genesisDate.AddYears(2);
            var partialRewardsFlag = true;

            while (currentDate <= endDate)
            {
                if (startDate < nextHalvingDate)
                {
                    var daysInCurrentHalving = 0;

                    if (partialRewardsFlag)
                    {
                        partialRewardsFlag = false;
                        reward += StakeToFuel(unclaimedPartials) / halvingAmount;
                    }

                    if (endDate > nextHalvingDate)
                    {
                        daysInCurrentHalving = (nextHalvingDate - currentDate).Days;
                        currentDate = nextHalvingDate;
                    }
                    else
                    {
                        daysInCurrentHalving = (endDate - currentDate).Days;

                        currentDate = endDate.AddDays(1);   //to force the while to break on next condition evaluation
                    }

<<<<<<< HEAD
                    reward += StakeToFuel(totalStake) * daysInCurrentHalving / halvingAmount ;
=======
                    reward += StakeToFuel(totalStake) * daysInCurrentHalving / halvingAmount;
>>>>>>> 6a9d71e1
                }

                nextHalvingDate = nextHalvingDate.AddYears(2);
                halvingAmount *= 2;
            }

            return reward;
        }

        private EnergyAction GetLastAction(Address address)
        {
            var lastClaim = _claims.Get<Address, EnergyAction>(address);
            var lastStake = _stakes.Get<Address, EnergyAction>(address);

            return lastClaim.timestamp > lastStake.timestamp ? lastClaim : lastStake;
        }
    }
}<|MERGE_RESOLUTION|>--- conflicted
+++ resolved
@@ -220,11 +220,7 @@
             {
                 var nextClaim = GetMasterClaimDate(2);
 
-<<<<<<< HEAD
-                _mastersList.Add(new EnergyMaster() { address = from, claimDate = nextClaim});
-=======
                 _mastersList.Add(new EnergyMaster() { address = from, claimDate = nextClaim });
->>>>>>> 6a9d71e1
                 Runtime.Notify(EventKind.MasterPromote, from, nextClaim);
             }
 
@@ -265,13 +261,8 @@
             stake.totalAmount -= amount;
 
             var unclaimedPartials = GetLastAction(from).unclaimedPartials;
-<<<<<<< HEAD
-
-
-=======
-
-
->>>>>>> 6a9d71e1
+
+
             if (stake.totalAmount == 0 && unclaimedPartials == 0)
             {
                 _stakes.Remove(from);
@@ -588,11 +579,7 @@
                 var entry = votingLogbook.Get<VotingLogEntry>(i);
 
                 if (i > 0)
-<<<<<<< HEAD
-                    Runtime.Expect(votingLogbook.Get<VotingLogEntry>(i-1).timestamp <= entry.timestamp, "Voting list became unsorted!");
-=======
                     Runtime.Expect(votingLogbook.Get<VotingLogEntry>(i - 1).timestamp <= entry.timestamp, "Voting list became unsorted!");
->>>>>>> 6a9d71e1
 
                 power += CalculateEntryVotingPower(entry, time);
             }
@@ -605,11 +592,7 @@
             BigInteger baseMultiplier = 100;
 
             BigInteger votingMultiplier = baseMultiplier;
-<<<<<<< HEAD
-            var diff = (currentTime - entry.timestamp)/86400;
-=======
             var diff = (currentTime - entry.timestamp) / 86400;
->>>>>>> 6a9d71e1
 
             var votingBonus = diff < MaxVotingPowerBonus ? diff : MaxVotingPowerBonus;
 
@@ -630,11 +613,7 @@
 
                 genesisTimestamp = genesisBlock.Timestamp;
             }
-<<<<<<< HEAD
-           
-=======
-
->>>>>>> 6a9d71e1
+
             if (StakeToFuel(totalStake + unclaimedPartials) <= 0)
                 return 0;
 
@@ -672,11 +651,7 @@
                         currentDate = endDate.AddDays(1);   //to force the while to break on next condition evaluation
                     }
 
-<<<<<<< HEAD
-                    reward += StakeToFuel(totalStake) * daysInCurrentHalving / halvingAmount ;
-=======
                     reward += StakeToFuel(totalStake) * daysInCurrentHalving / halvingAmount;
->>>>>>> 6a9d71e1
                 }
 
                 nextHalvingDate = nextHalvingDate.AddYears(2);

<<<<<<< HEAD
using System;
=======
﻿using System;
>>>>>>> 5a55c356
using Phantasma.Blockchain.Storage;
using Phantasma.Core.Types;
using Phantasma.Cryptography;
using Phantasma.Numerics;

namespace Phantasma.Blockchain.Contracts.Native
{
    public struct EnergyAction
    {
<<<<<<< HEAD
        public BigInteger unclaimedPartials;
        public BigInteger totalAmount;
        public Timestamp timestamp;
    }

    public struct VotingLogEntry
    {
        public Timestamp timestamp;
        public BigInteger amount;
    }

=======
        public BigInteger amount;
        public Timestamp timestamp;
    }

>>>>>>> 5a55c356
    public struct EnergyProxy
    {
        public Address address;
        public byte percentage;
    }

    public struct EnergyMaster
    {
        public Address address;
        public Timestamp claimDate;
    }

    public sealed class EnergyContract : SmartContract
    {
        public override string Name => "energy";

        private StorageMap _stakes; // <Address, EnergyAction>
        private StorageMap _proxyStakersMap; // <Address, List<EnergyProxy>>
        private StorageMap _proxyReceiversMap; // <Address, List<Address>>
        private StorageMap _claims; // <Address, EnergyAction>
        private StorageList _mastersList; // <Address>
        private Timestamp _lastMasterClaim;
        private StorageMap _masterMemory; // <Address, Timestamp>
<<<<<<< HEAD
        private StorageMap _voteHistory; // <Address, List<StakeLog>>
=======
>>>>>>> 5a55c356
        private uint _masterClaimCount;

        private Timestamp genesisTimestamp = 0;

        public readonly static BigInteger MasterAccountThreshold = UnitConversion.ToBigInteger(50000, Nexus.StakingTokenDecimals);
        public readonly static BigInteger MasterClaimGlobalAmount = UnitConversion.ToBigInteger(125000, Nexus.StakingTokenDecimals);

        public readonly static BigInteger BaseEnergyRatioDivisor = 500; // used as 1/500, will generate 0.002 per staked token
<<<<<<< HEAD

        public readonly static BigInteger MaxVotingPowerBonus = 1000;
        public readonly static BigInteger DailyVotingBonus = 1;
=======
>>>>>>> 5a55c356

        public EnergyContract() : base()
        {
        }

        public EnergyMaster GetMaster(Address address)
        {
            var count = _mastersList.Count();
            for (int i = 0; i < count; i++)
            {
                var master = _mastersList.Get<EnergyMaster>(i);
                if (master.address == address)
                {
                    return master;
                }
            }

<<<<<<< HEAD
            return new EnergyMaster{address=Address.Null};
=======
            return new EnergyMaster { address = Address.Null };
>>>>>>> 5a55c356
        }

        public bool IsMaster(Address address)
        {
            return GetMaster(address).address != Address.Null;
        }

        public BigInteger GetCurrentMasterCount()
        {
            return _mastersList.Count();
        }

        //verifies how many valid masters are in the condition to claim the reward for a specific master claim date, assuming no changes in their master status in the meantime
        public BigInteger GetClaimMasterCount(Timestamp claimDate)
        {
            var count = GetCurrentMasterCount();
            var result = count;
<<<<<<< HEAD
            DateTime requestedClaimDate = new DateTime(((DateTime) claimDate).Year, ((DateTime)claimDate).Month, 1);
=======
            DateTime requestedClaimDate = new DateTime(((DateTime)claimDate).Year, ((DateTime)claimDate).Month, 1);
>>>>>>> 5a55c356

            for (int i = 0; i < count; i++)
            {
                DateTime currentMasterClaimDate = _mastersList.Get<EnergyMaster>(i).claimDate;
<<<<<<< HEAD
                if ( currentMasterClaimDate > requestedClaimDate)
=======
                if (currentMasterClaimDate > requestedClaimDate)
>>>>>>> 5a55c356
                    result--;
            }

            return result;
        }

        public Timestamp GetMasterClaimDate(BigInteger claimDistance)
        {
            return GetMasterClaimDateFromReference(claimDistance, default(Timestamp));
        }

        public Timestamp GetMasterClaimDateFromReference(BigInteger claimDistance, Timestamp referenceTime)
        {
            DateTime referenceDate;
            if (referenceTime.Value != 0)
                referenceDate = referenceTime;
            else if (_lastMasterClaim.Value == 0)
                referenceDate = Runtime.Nexus.RootChain.FindBlockByHeight(1).Timestamp;
            else
                referenceDate = _lastMasterClaim;

<<<<<<< HEAD
            var nextMasterClaim = (Timestamp)(new DateTime(referenceDate.Year, referenceDate.Month, 1, 0, 0, 0)).AddMonths((int) claimDistance);
            var dateTimeClaim = (DateTime) nextMasterClaim;
=======
            var nextMasterClaim = (Timestamp)(new DateTime(referenceDate.Year, referenceDate.Month, 1, 0, 0, 0)).AddMonths((int)claimDistance);
            var dateTimeClaim = (DateTime)nextMasterClaim;
>>>>>>> 5a55c356

            if (dateTimeClaim.Hour == 23)
                nextMasterClaim = dateTimeClaim.AddHours(1);
            if (dateTimeClaim.Hour == 1)
                nextMasterClaim = dateTimeClaim.AddHours(-1);

            //Allow a claim once per month starting on the 1st day of each month
            return nextMasterClaim;
        }

        public void MasterClaim(Address from)
        {
            Runtime.Expect(_masterClaimCount < 12 * 4, "no more claims available"); // 4 years

            Runtime.Expect(IsWitness(from), "invalid witness");
            Runtime.Expect(IsMaster(from), "invalid master");

            var thisClaimDate = GetMaster(from).claimDate;
            Runtime.Expect(Runtime.Time >= thisClaimDate, "not enough time waited");

            var token = Runtime.Nexus.StakingToken;
            var stakeBalances = Runtime.Chain.GetTokenBalances(token);
            var stakeSupplies = Runtime.Chain.GetTokenSupplies(token);

            var totalAmount = MasterClaimGlobalAmount;
            Runtime.Expect(token.Mint(Runtime.ChangeSet, stakeBalances, stakeSupplies, Runtime.Chain.Address, totalAmount), "mint failed");

            var listSize = _mastersList.Count();

            var validMasterCount = GetClaimMasterCount(thisClaimDate);

            var individualAmount = totalAmount / validMasterCount;
            var leftovers = totalAmount % validMasterCount;

            for (int i = 0; i < listSize; i++)
            {
                var targetMaster = _mastersList.Get<EnergyMaster>(i);

                if (targetMaster.claimDate != thisClaimDate)
                    continue;

                var transferAmount = individualAmount;
                if (targetMaster.address == from)
                {
                    transferAmount += leftovers;
                }

                Runtime.Expect(token.Transfer(Runtime.ChangeSet, stakeBalances, Runtime.Chain.Address, targetMaster.address, transferAmount), "transfer failed");

                totalAmount -= transferAmount;

                Runtime.Notify(EventKind.TokenMint, targetMaster.address, new TokenEventData() { symbol = token.Symbol, value = transferAmount, chainAddress = Runtime.Chain.Address });

                var nextClaim = GetMasterClaimDateFromReference(1, thisClaimDate);

                _mastersList.Replace(i, new EnergyMaster() { address = from, claimDate = nextClaim });
            }
            Runtime.Expect(totalAmount == 0, "something failed");

            _lastMasterClaim = Runtime.Time;
            _masterClaimCount++;
        }

        public void Stake(Address from, BigInteger stakeAmount)
        {
            Runtime.Expect(StakeToFuel(stakeAmount) >= 1, "invalid amount");
            Runtime.Expect(IsWitness(from), "witness failed");

            var stakeToken = Runtime.Nexus.StakingToken;
            var stakeBalances = Runtime.Chain.GetTokenBalances(stakeToken);
            var balance = stakeBalances.Get(this.Storage, from);

<<<<<<< HEAD
            var currentStake = _stakes.Get<Address, EnergyAction>(from);

            var newStake = stakeAmount + currentStake.totalAmount;

            Runtime.Expect(balance >= stakeAmount, "not enough balance");

            Runtime.Expect(stakeBalances.Subtract(this.Storage, from, stakeAmount), "balance subtract failed");
            Runtime.Expect(stakeBalances.Add(this.Storage, Runtime.Chain.Address, stakeAmount), "balance add failed");

            var entry = new EnergyAction()
            {
                unclaimedPartials = stakeAmount + GetLastAction(from).unclaimedPartials,
                totalAmount = newStake,
                timestamp = this.Runtime.Time,
            };
            _stakes.Set(from, entry);

            var logEntry = new VotingLogEntry()
            {
                timestamp = this.Runtime.Time,
                amount = stakeAmount
            };

            var votingLogbook = _voteHistory.Get<Address, StorageList>(from);
            votingLogbook.Add(logEntry);

            if (Runtime.Nexus.GenesisAddress != from && newStake >= MasterAccountThreshold && !IsMaster(from))
            {
                var nextClaim = GetMasterClaimDate(2);

                _mastersList.Add(new EnergyMaster() { address = from, claimDate = nextClaim});
=======
            var currentStake = _stakes.Get<Address, EnergyAction>(from).amount;
            var newStake = stakeAmount + currentStake;

            Runtime.Expect(balance >= stakeAmount, "not enough balance");

            Runtime.Expect(stakeBalances.Subtract(this.Storage, from, stakeAmount), "balance subtract failed");
            Runtime.Expect(stakeBalances.Add(this.Storage, Runtime.Chain.Address, stakeAmount), "balance add failed");

            var entry = new EnergyAction()
            {
                amount = newStake,
                timestamp = this.Runtime.Time,
            };
            _stakes.Set(from, entry);

            if (Runtime.Nexus.GenesisAddress != from && newStake >= MasterAccountThreshold && !IsMaster(from))
            {
                var nextClaim = GetMasterClaimDate(2);

                /*
                // check for unstaking penalization
                if (_masterMemory.ContainsKey<Address>(from))
                {
                    var lastClaim = _masterMemory.Get<Address, Timestamp>(from);
                    if (lastClaim > nextClaim)
                    {
                        nextClaim = lastClaim;
                    }
                }*/

                _mastersList.Add(new EnergyMaster() { address = from, claimDate = nextClaim });
>>>>>>> 5a55c356
                Runtime.Notify(EventKind.MasterPromote, from, nextClaim);
            }

            Runtime.Notify(EventKind.TokenStake, from, new TokenEventData() { chainAddress = Runtime.Chain.Address, symbol = stakeToken.Symbol, value = newStake });
        }

        public BigInteger Unstake(Address from, BigInteger amount)
        {
            Runtime.Expect(IsWitness(from), "witness failed");

            if (!_stakes.ContainsKey<Address>(from))
            {
                return 0;
            }
<<<<<<< HEAD

            var stake = _stakes.Get<Address, EnergyAction>(from);

=======

            var stake = _stakes.Get<Address, EnergyAction>(from);

>>>>>>> 5a55c356
            if (stake.timestamp.Value == 0) // failsafe, should never happen
            {
                return 0;
            }

            var diff = Runtime.Time - stake.timestamp;
            var days = diff / 86400; // convert seconds to days

            Runtime.Expect(days >= 1, "waiting period required");

            var token = Runtime.Nexus.StakingToken;
            var balances = Runtime.Chain.GetTokenBalances(token);
            var balance = balances.Get(this.Storage, Runtime.Chain.Address);
            Runtime.Expect(balance >= amount, "not enough balance");

<<<<<<< HEAD
            Runtime.Expect(stake.totalAmount >= amount, "tried to unstake more than what was staked");
=======
            Runtime.Expect(stake.amount >= amount, "tried to unstake more than what was staked");
>>>>>>> 5a55c356

            Runtime.Expect(balances.Subtract(this.Storage, Runtime.Chain.Address, amount), "balance subtract failed");
            Runtime.Expect(balances.Add(this.Storage, from, amount), "balance add failed");

<<<<<<< HEAD
            stake.totalAmount -= amount;

            var unclaimedPartials = GetLastAction(from).unclaimedPartials;


            if (stake.totalAmount == 0 && unclaimedPartials == 0)
            {
                _stakes.Remove(from);
                _voteHistory.Remove(from);
            }
            else
            {
                var entry = new EnergyAction()
                {
                    unclaimedPartials = unclaimedPartials,
                    totalAmount = stake.totalAmount,
                    timestamp = this.Runtime.Time,
                };

                _stakes.Set(from, entry);

                RemoveVotingPower(from, amount);
            }

            if (stake.totalAmount < MasterAccountThreshold)
            {
                var count = _mastersList.Count();
                var index = -1;
                for (int i=0; i<count; i++)
=======
            stake.amount -= amount;

            if (stake.amount == 0)
                _stakes.Remove(from);
            else
            {
                var entry = new EnergyAction()
                {
                    amount = stake.amount,
                    timestamp = this.Runtime.Time,
                };

                _stakes.Set(from, entry);
            }

            if (stake.amount < MasterAccountThreshold)
            {
                var count = _mastersList.Count();
                var index = -1;
                for (int i = 0; i < count; i++)
>>>>>>> 5a55c356
                {
                    var master = _mastersList.Get<EnergyMaster>(i);
                    if (master.address == from)
                    {
                        index = i;
                        break;
                    }
                }

                if (index >= 0)
                {
                    var penalizationDate = GetMasterClaimDateFromReference(1, _mastersList.Get<EnergyMaster>(index).claimDate);
                    _mastersList.RemoveAt<EnergyMaster>(index);

                    Runtime.Notify(EventKind.MasterDemote, from, penalizationDate);
                }
            }

            Runtime.Notify(EventKind.TokenUnstake, from, new TokenEventData() { chainAddress = Runtime.Chain.Address, symbol = token.Symbol, value = amount });

            return amount;
        }

<<<<<<< HEAD
        private void RemoveVotingPower(Address from, BigInteger amount)
        {
            var votingLogbook = _voteHistory.Get<Address, StorageList>(from);

            var listSize = votingLogbook.Count();

            for (var i = listSize - 1; i >= 0 && amount > 0; i--)
            {
                var votingEntry = votingLogbook.Get<VotingLogEntry>(i);

                if (votingEntry.amount > amount)
                {
                    votingEntry.amount -= amount;
                    votingLogbook.Replace(i, votingEntry);

                    amount = 0;
                }
                else
                {
                    amount -= votingEntry.amount;
                    votingLogbook.RemoveAt<VotingLogEntry>(i);
                }
            }
        }

=======
>>>>>>> 5a55c356
        public BigInteger GetUnclaimed(Address stakeAddress)
        {
            if (!_stakes.ContainsKey<Address>(stakeAddress))
            {
                return 0;
            }

            var stake = _stakes.Get<Address, EnergyAction>(stakeAddress);

<<<<<<< HEAD
            var currentStake = stake.totalAmount;
=======
            if (stake.timestamp.Value == 0) // failsafe, should never happen
            {
                return 0;
            }

            var currentStake = stake.amount;
>>>>>>> 5a55c356

            var lastClaim = _claims.Get<Address, EnergyAction>(stakeAddress);

            var currentTime = Runtime.Time;

            if (lastClaim.timestamp.Value == 0)
<<<<<<< HEAD
                lastClaim.timestamp = stake.timestamp;
=======
                lastClaim.timestamp = currentTime;
>>>>>>> 5a55c356

            var diff = currentTime - lastClaim.timestamp;

            var days = diff / 86400; // convert seconds to days

            // if not enough time has passed, deduct the last claim from the available amount
            if (days <= 0)
            {
<<<<<<< HEAD
                currentStake -= lastClaim.totalAmount;
            }
            
            // clamp to avoid negative values
            if (currentStake < 0)
            {
                currentStake = 0;
            }

            return CalculateRewardsWithHalving(currentStake, GetLastAction(stakeAddress).unclaimedPartials, lastClaim.timestamp, currentTime); ;
        }

        public void Claim(Address from, Address stakeAddress)
        {
            Runtime.Expect(IsWitness(from), "witness failed");

            var unclaimedAmount = GetUnclaimed(stakeAddress);
=======
                currentStake -= lastClaim.amount;
            }

            // clamp to avoid negative values
            if (currentStake < 0)
            {
                currentStake = 0;
            }

            return CalculateRewardsWithHalving(currentStake, lastClaim.timestamp, currentTime); ;
        }

        public void Claim(Address from, Address stakeAddress)
        {
            Runtime.Expect(IsWitness(from), "witness failed");

            var unclaimedAmount = GetUnclaimed(stakeAddress);

            Runtime.Expect(unclaimedAmount > 0, "nothing unclaimed");

            var stakeToken = Runtime.Nexus.StakingToken;
>>>>>>> 5a55c356

            Runtime.Expect(unclaimedAmount > 0, "nothing unclaimed");

            var stakeToken = Runtime.Nexus.StakingToken;
            
            var fuelToken = Runtime.Nexus.FuelToken;
            var fuelBalances = Runtime.Chain.GetTokenBalances(fuelToken);
            var fuelAmount = unclaimedAmount;

            // distribute to proxy list
            var list = _proxyStakersMap.Get<Address, StorageList>(stakeAddress);
            var count = list.Count();

            // if the transaction comes from someone other than the stake owner, must be registred in proxy list
            if (from != stakeAddress)
            {
                bool found = false;
                for (int i = 0; i < count; i++)
                {
                    var proxy = list.Get<EnergyProxy>(i);
                    if (proxy.address == from)
                    {
                        found = true;
                        break;
                    }
                }
                Runtime.Expect(found, "invalid permissions");
            }

            BigInteger sum = 0;
            BigInteger availableAmount = fuelAmount;
            var fuelSupplies = Runtime.Chain.GetTokenSupplies(fuelToken);
            for (int i = 0; i < count; i++)
            {
                var proxy = list.Get<EnergyProxy>(i);
                sum += proxy.percentage;

                var proxyAmount = (fuelAmount * proxy.percentage) / 100;
                if (proxyAmount > 0)
                {
                    Runtime.Expect(availableAmount >= proxyAmount, "unsuficient amount for proxy distribution");
                    Runtime.Expect(fuelToken.Mint(this.Storage, fuelBalances, fuelSupplies, proxy.address, proxyAmount), "proxy fuel minting failed");
                    availableAmount -= proxyAmount;
                }
            }

            Runtime.Expect(availableAmount >= 0, "unsuficient leftovers");
            Runtime.Expect(fuelToken.Mint(this.Storage, fuelBalances, fuelSupplies, stakeAddress, availableAmount), "fuel minting failed");
<<<<<<< HEAD

            // NOTE here we set the full staked amount instead of claimed amount, to avoid infinite claims loophole
            var stake = _stakes.Get<Address, EnergyAction>(stakeAddress);

            if (stake.totalAmount == 0 && GetLastAction(stakeAddress).unclaimedPartials == 0)
                _stakes.Remove(from);

            var action = new EnergyAction()
            {
                unclaimedPartials = 0,
                totalAmount = stake.totalAmount,
                timestamp = Runtime.Time
            };

            _claims.Set<Address, EnergyAction>(stakeAddress, action);

            Runtime.Notify(EventKind.TokenClaim, from, new TokenEventData() { chainAddress = Runtime.Chain.Address, symbol = stakeToken.Symbol, value = unclaimedAmount});
=======

            // NOTE here we set the full staked amount instead of claimed amount, to avoid infinite claims loophole
            var stake = _stakes.Get<Address, EnergyAction>(stakeAddress);
            Runtime.Expect(stake.amount > 0, "stake missing"); // failsafe, should never happen
            var action = new EnergyAction() { amount = stake.amount, timestamp = Runtime.Time };
            _claims.Set<Address, EnergyAction>(stakeAddress, action);

            Runtime.Notify(EventKind.TokenClaim, from, new TokenEventData() { chainAddress = Runtime.Chain.Address, symbol = stakeToken.Symbol, value = unclaimedAmount });
>>>>>>> 5a55c356
            Runtime.Notify(EventKind.TokenMint, stakeAddress, new TokenEventData() { chainAddress = Runtime.Chain.Address, symbol = fuelToken.Symbol, value = fuelAmount });
        }

        public BigInteger GetStake(Address address)
        {
            BigInteger stake = 0;

            if (_stakes.ContainsKey(address))
<<<<<<< HEAD
                stake = _stakes.Get<Address, EnergyAction>(address).totalAmount;
=======
                stake = _stakes.Get<Address, EnergyAction>(address).amount;
>>>>>>> 5a55c356

            return stake;
        }

        public EnergyProxy[] GetProxies(Address address)
        {
            var list = _proxyStakersMap.Get<Address, StorageList>(address);
            return list.All<EnergyProxy>();
        }

        //returns the list of staking addresses that give a share of their rewards to the specified address
        public Address[] GetProxyStakers(Address address)
        {
            var receiversList = _proxyReceiversMap.Get<Address, StorageList>(address);
            return receiversList.All<Address>();
        }

        public void ClearProxies(Address from)
        {
            Runtime.Expect(IsWitness(from), "invalid witness");

            var stakersList = _proxyStakersMap.Get<Address, StorageList>(from);
            var count = stakersList.Count();
            if (count > 0)
            {
                for (int i = 0; i < count; i++)
                {
                    var proxy = stakersList.Get<EnergyProxy>(i);
                    Runtime.Notify(EventKind.AddressRemove, from, proxy.address);

                    var receiversList = _proxyReceiversMap.Get<Address, StorageList>(proxy.address);
                    receiversList.Remove(from);
                }
                stakersList.Clear();
            }
        }

        public void AddProxy(Address from, Address to, BigInteger percentage)
        {
            Runtime.Expect(percentage > 0, "invalid percentage");
            Runtime.Expect(percentage <= 100, "invalid percentage");
            Runtime.Expect(from != to, "invalid proxy address");
            Runtime.Expect(IsWitness(from), "invalid witness");

            var stakersList = _proxyStakersMap.Get<Address, StorageList>(from);
            var receiversList = _proxyReceiversMap.Get<Address, StorageList>(to);

            BigInteger sum = percentage;
            int index = -1;
            var count = stakersList.Count();
            for (int i = 0; i < count; i++)
            {
                var proxy = stakersList.Get<EnergyProxy>(i);

                Runtime.Expect(proxy.address != to, "repeated proxy address");

                /*if (proxy.address == to)
                {
                    sum += percentage;
                    index = i;
                }
                else
                {*/
<<<<<<< HEAD
                    sum += proxy.percentage;
=======
                sum += proxy.percentage;
>>>>>>> 5a55c356
                //}
            }

            Runtime.Expect(sum <= 100, "invalid sum");

            var entry = new EnergyProxy() { percentage = (byte)percentage, address = to };
            //if (index < 0)
            //{
            stakersList.Add<EnergyProxy>(entry);
            receiversList.Add<Address>(from);
            /*}
            else
            {
                stakersList.Replace<EnergyProxy>(index, entry);
            }*/

            Runtime.Notify(EventKind.AddressAdd, from, to);
        }

        public void RemoveProxy(Address from, Address to)
        {
            Runtime.Expect(from != to, "invalid proxy address");
            Runtime.Expect(IsWitness(from), "invalid witness");

            var stakersList = _proxyStakersMap.Get<Address, StorageList>(from);
            var receiversList = _proxyReceiversMap.Get<Address, StorageList>(to);

            int index = -1;
            var count = stakersList.Count();
            for (int i = 0; i < count; i++)
            {
                var proxy = stakersList.Get<EnergyProxy>(i);
                if (proxy.address == to)
                {
                    index = i;
                    break;
                }
            }

<<<<<<< HEAD
=======
            Runtime.Expect(index >= 0, "proxy not found");

>>>>>>> 5a55c356
            stakersList.RemoveAt<EnergyProxy>(index);
            receiversList.Remove<Address>(from);
            Runtime.Notify(EventKind.AddressRemove, from, to);
        }

        public static BigInteger FuelToStake(BigInteger fuelAmount)
        {
            return UnitConversion.ConvertDecimals(fuelAmount * BaseEnergyRatioDivisor, Nexus.FuelTokenDecimals, Nexus.StakingTokenDecimals);
        }

        public static BigInteger StakeToFuel(BigInteger stakeAmount)
        {
            return UnitConversion.ConvertDecimals(stakeAmount, Nexus.StakingTokenDecimals, Nexus.FuelTokenDecimals) / BaseEnergyRatioDivisor;
        }

<<<<<<< HEAD
        public BigInteger GetAddressVotingPower(Address address)
        {
            var votingLogbook = _voteHistory.Get<Address, StorageList>(address);
            BigInteger power = 0;

            var listSize = votingLogbook.Count();
            var time = Runtime.Time;

            for (int i = 0; i < listSize; i++)
            {
                var entry = votingLogbook.Get<VotingLogEntry>(i);

                if (i > 0)
                    Runtime.Expect(votingLogbook.Get<VotingLogEntry>(i-1).timestamp <= entry.timestamp, "Voting list became unsorted!");

                power += CalculateEntryVotingPower(entry, time);
            }

            return power;
        }

        private BigInteger CalculateEntryVotingPower(VotingLogEntry entry, Timestamp currentTime)
        {
            BigInteger baseMultiplier = 100;

            BigInteger votingMultiplier = baseMultiplier;
            var diff = (currentTime - entry.timestamp)/86400;

            var votingBonus = diff < MaxVotingPowerBonus ? diff : MaxVotingPowerBonus;

            votingMultiplier += DailyVotingBonus * votingBonus;

            var votingPower = (entry.amount * votingMultiplier) / 100;

            return votingPower;
        }

        private BigInteger CalculateRewardsWithHalving(BigInteger totalStake, BigInteger unclaimedPartials, Timestamp startTime, Timestamp endTime)
=======
        private BigInteger CalculateRewardsWithHalving(BigInteger stake, Timestamp startTime, Timestamp endTime)
>>>>>>> 5a55c356
        {
            if (genesisTimestamp == 0)
            {
                var genesisBlock = Runtime.Nexus.RootChain.FindBlockByHeight(1);
                if (genesisBlock == null)   //special case for genesis block's creation
<<<<<<< HEAD
                    return StakeToFuel(totalStake);

                genesisTimestamp = genesisBlock.Timestamp;
            }
           
            if (StakeToFuel(totalStake + unclaimedPartials) <= 0)
=======
                    return StakeToFuel(stake);

                genesisTimestamp = genesisBlock.Timestamp;
            }

            if (StakeToFuel(stake) <= 0)
>>>>>>> 5a55c356
                return 0;

            DateTime genesisDate = genesisTimestamp;
            DateTime startDate = startTime;
            DateTime endDate = endTime;

            BigInteger reward = 0;
            uint halvingAmount = 1;
            var currentDate = startDate;
            var nextHalvingDate = genesisDate.AddYears(2);
<<<<<<< HEAD
            var partialRewardsFlag = true;
=======
>>>>>>> 5a55c356

            while (currentDate <= endDate)
            {
                if (startDate < nextHalvingDate)
                {
                    var daysInCurrentHalving = 0;
<<<<<<< HEAD

                    if (partialRewardsFlag)
                    {
                        partialRewardsFlag = false;
                        reward += StakeToFuel(unclaimedPartials) / halvingAmount;
                    }

=======
>>>>>>> 5a55c356
                    if (endDate > nextHalvingDate)
                    {
                        daysInCurrentHalving = (nextHalvingDate - currentDate).Days;
                        currentDate = nextHalvingDate;
                    }
                    else
                    {
                        daysInCurrentHalving = (endDate - currentDate).Days;

<<<<<<< HEAD
                        currentDate = endDate.AddDays(1);   //to force the while to break on next condition evaluation
                    }

                    reward += StakeToFuel(totalStake) * daysInCurrentHalving / halvingAmount ;
=======
                        if (currentDate == startDate && daysInCurrentHalving == 0)
                            daysInCurrentHalving = 1;

                        currentDate = endDate.AddDays(1);   //to force the while to break
                    }

                    reward += (StakeToFuel(stake) / halvingAmount) * daysInCurrentHalving;
>>>>>>> 5a55c356
                }

                nextHalvingDate = nextHalvingDate.AddYears(2);
                halvingAmount *= 2;
            }

            return reward;
        }

<<<<<<< HEAD
        private EnergyAction GetLastAction(Address address)
        {
            var lastClaim = _claims.Get<Address, EnergyAction>(address);
            var lastStake = _stakes.Get<Address, EnergyAction>(address);

            return lastClaim.timestamp > lastStake.timestamp ? lastClaim : lastStake;
        }
=======
>>>>>>> 5a55c356
    }
}<|MERGE_RESOLUTION|>--- conflicted
+++ resolved
@@ -1,8 +1,4 @@
-<<<<<<< HEAD
 using System;
-=======
-﻿using System;
->>>>>>> 5a55c356
 using Phantasma.Blockchain.Storage;
 using Phantasma.Core.Types;
 using Phantasma.Cryptography;
@@ -12,7 +8,6 @@
 {
     public struct EnergyAction
     {
-<<<<<<< HEAD
         public BigInteger unclaimedPartials;
         public BigInteger totalAmount;
         public Timestamp timestamp;
@@ -24,12 +19,6 @@
         public BigInteger amount;
     }
 
-=======
-        public BigInteger amount;
-        public Timestamp timestamp;
-    }
-
->>>>>>> 5a55c356
     public struct EnergyProxy
     {
         public Address address;
@@ -53,10 +42,7 @@
         private StorageList _mastersList; // <Address>
         private Timestamp _lastMasterClaim;
         private StorageMap _masterMemory; // <Address, Timestamp>
-<<<<<<< HEAD
         private StorageMap _voteHistory; // <Address, List<StakeLog>>
-=======
->>>>>>> 5a55c356
         private uint _masterClaimCount;
 
         private Timestamp genesisTimestamp = 0;
@@ -65,12 +51,9 @@
         public readonly static BigInteger MasterClaimGlobalAmount = UnitConversion.ToBigInteger(125000, Nexus.StakingTokenDecimals);
 
         public readonly static BigInteger BaseEnergyRatioDivisor = 500; // used as 1/500, will generate 0.002 per staked token
-<<<<<<< HEAD
 
         public readonly static BigInteger MaxVotingPowerBonus = 1000;
         public readonly static BigInteger DailyVotingBonus = 1;
-=======
->>>>>>> 5a55c356
 
         public EnergyContract() : base()
         {
@@ -88,11 +71,7 @@
                 }
             }
 
-<<<<<<< HEAD
             return new EnergyMaster{address=Address.Null};
-=======
-            return new EnergyMaster { address = Address.Null };
->>>>>>> 5a55c356
         }
 
         public bool IsMaster(Address address)
@@ -110,20 +89,12 @@
         {
             var count = GetCurrentMasterCount();
             var result = count;
-<<<<<<< HEAD
             DateTime requestedClaimDate = new DateTime(((DateTime) claimDate).Year, ((DateTime)claimDate).Month, 1);
-=======
-            DateTime requestedClaimDate = new DateTime(((DateTime)claimDate).Year, ((DateTime)claimDate).Month, 1);
->>>>>>> 5a55c356
 
             for (int i = 0; i < count; i++)
             {
                 DateTime currentMasterClaimDate = _mastersList.Get<EnergyMaster>(i).claimDate;
-<<<<<<< HEAD
                 if ( currentMasterClaimDate > requestedClaimDate)
-=======
-                if (currentMasterClaimDate > requestedClaimDate)
->>>>>>> 5a55c356
                     result--;
             }
 
@@ -145,13 +116,8 @@
             else
                 referenceDate = _lastMasterClaim;
 
-<<<<<<< HEAD
             var nextMasterClaim = (Timestamp)(new DateTime(referenceDate.Year, referenceDate.Month, 1, 0, 0, 0)).AddMonths((int) claimDistance);
             var dateTimeClaim = (DateTime) nextMasterClaim;
-=======
-            var nextMasterClaim = (Timestamp)(new DateTime(referenceDate.Year, referenceDate.Month, 1, 0, 0, 0)).AddMonths((int)claimDistance);
-            var dateTimeClaim = (DateTime)nextMasterClaim;
->>>>>>> 5a55c356
 
             if (dateTimeClaim.Hour == 23)
                 nextMasterClaim = dateTimeClaim.AddHours(1);
@@ -224,7 +190,6 @@
             var stakeBalances = Runtime.Chain.GetTokenBalances(stakeToken);
             var balance = stakeBalances.Get(this.Storage, from);
 
-<<<<<<< HEAD
             var currentStake = _stakes.Get<Address, EnergyAction>(from);
 
             var newStake = stakeAmount + currentStake.totalAmount;
@@ -256,39 +221,6 @@
                 var nextClaim = GetMasterClaimDate(2);
 
                 _mastersList.Add(new EnergyMaster() { address = from, claimDate = nextClaim});
-=======
-            var currentStake = _stakes.Get<Address, EnergyAction>(from).amount;
-            var newStake = stakeAmount + currentStake;
-
-            Runtime.Expect(balance >= stakeAmount, "not enough balance");
-
-            Runtime.Expect(stakeBalances.Subtract(this.Storage, from, stakeAmount), "balance subtract failed");
-            Runtime.Expect(stakeBalances.Add(this.Storage, Runtime.Chain.Address, stakeAmount), "balance add failed");
-
-            var entry = new EnergyAction()
-            {
-                amount = newStake,
-                timestamp = this.Runtime.Time,
-            };
-            _stakes.Set(from, entry);
-
-            if (Runtime.Nexus.GenesisAddress != from && newStake >= MasterAccountThreshold && !IsMaster(from))
-            {
-                var nextClaim = GetMasterClaimDate(2);
-
-                /*
-                // check for unstaking penalization
-                if (_masterMemory.ContainsKey<Address>(from))
-                {
-                    var lastClaim = _masterMemory.Get<Address, Timestamp>(from);
-                    if (lastClaim > nextClaim)
-                    {
-                        nextClaim = lastClaim;
-                    }
-                }*/
-
-                _mastersList.Add(new EnergyMaster() { address = from, claimDate = nextClaim });
->>>>>>> 5a55c356
                 Runtime.Notify(EventKind.MasterPromote, from, nextClaim);
             }
 
@@ -303,15 +235,9 @@
             {
                 return 0;
             }
-<<<<<<< HEAD
 
             var stake = _stakes.Get<Address, EnergyAction>(from);
 
-=======
-
-            var stake = _stakes.Get<Address, EnergyAction>(from);
-
->>>>>>> 5a55c356
             if (stake.timestamp.Value == 0) // failsafe, should never happen
             {
                 return 0;
@@ -327,16 +253,11 @@
             var balance = balances.Get(this.Storage, Runtime.Chain.Address);
             Runtime.Expect(balance >= amount, "not enough balance");
 
-<<<<<<< HEAD
             Runtime.Expect(stake.totalAmount >= amount, "tried to unstake more than what was staked");
-=======
-            Runtime.Expect(stake.amount >= amount, "tried to unstake more than what was staked");
->>>>>>> 5a55c356
 
             Runtime.Expect(balances.Subtract(this.Storage, Runtime.Chain.Address, amount), "balance subtract failed");
             Runtime.Expect(balances.Add(this.Storage, from, amount), "balance add failed");
 
-<<<<<<< HEAD
             stake.totalAmount -= amount;
 
             var unclaimedPartials = GetLastAction(from).unclaimedPartials;
@@ -366,28 +287,6 @@
                 var count = _mastersList.Count();
                 var index = -1;
                 for (int i=0; i<count; i++)
-=======
-            stake.amount -= amount;
-
-            if (stake.amount == 0)
-                _stakes.Remove(from);
-            else
-            {
-                var entry = new EnergyAction()
-                {
-                    amount = stake.amount,
-                    timestamp = this.Runtime.Time,
-                };
-
-                _stakes.Set(from, entry);
-            }
-
-            if (stake.amount < MasterAccountThreshold)
-            {
-                var count = _mastersList.Count();
-                var index = -1;
-                for (int i = 0; i < count; i++)
->>>>>>> 5a55c356
                 {
                     var master = _mastersList.Get<EnergyMaster>(i);
                     if (master.address == from)
@@ -411,7 +310,6 @@
             return amount;
         }
 
-<<<<<<< HEAD
         private void RemoveVotingPower(Address from, BigInteger amount)
         {
             var votingLogbook = _voteHistory.Get<Address, StorageList>(from);
@@ -437,8 +335,6 @@
             }
         }
 
-=======
->>>>>>> 5a55c356
         public BigInteger GetUnclaimed(Address stakeAddress)
         {
             if (!_stakes.ContainsKey<Address>(stakeAddress))
@@ -448,27 +344,14 @@
 
             var stake = _stakes.Get<Address, EnergyAction>(stakeAddress);
 
-<<<<<<< HEAD
             var currentStake = stake.totalAmount;
-=======
-            if (stake.timestamp.Value == 0) // failsafe, should never happen
-            {
-                return 0;
-            }
-
-            var currentStake = stake.amount;
->>>>>>> 5a55c356
 
             var lastClaim = _claims.Get<Address, EnergyAction>(stakeAddress);
 
             var currentTime = Runtime.Time;
 
             if (lastClaim.timestamp.Value == 0)
-<<<<<<< HEAD
                 lastClaim.timestamp = stake.timestamp;
-=======
-                lastClaim.timestamp = currentTime;
->>>>>>> 5a55c356
 
             var diff = currentTime - lastClaim.timestamp;
 
@@ -477,7 +360,6 @@
             // if not enough time has passed, deduct the last claim from the available amount
             if (days <= 0)
             {
-<<<<<<< HEAD
                 currentStake -= lastClaim.totalAmount;
             }
             
@@ -495,29 +377,6 @@
             Runtime.Expect(IsWitness(from), "witness failed");
 
             var unclaimedAmount = GetUnclaimed(stakeAddress);
-=======
-                currentStake -= lastClaim.amount;
-            }
-
-            // clamp to avoid negative values
-            if (currentStake < 0)
-            {
-                currentStake = 0;
-            }
-
-            return CalculateRewardsWithHalving(currentStake, lastClaim.timestamp, currentTime); ;
-        }
-
-        public void Claim(Address from, Address stakeAddress)
-        {
-            Runtime.Expect(IsWitness(from), "witness failed");
-
-            var unclaimedAmount = GetUnclaimed(stakeAddress);
-
-            Runtime.Expect(unclaimedAmount > 0, "nothing unclaimed");
-
-            var stakeToken = Runtime.Nexus.StakingToken;
->>>>>>> 5a55c356
 
             Runtime.Expect(unclaimedAmount > 0, "nothing unclaimed");
 
@@ -566,7 +425,6 @@
 
             Runtime.Expect(availableAmount >= 0, "unsuficient leftovers");
             Runtime.Expect(fuelToken.Mint(this.Storage, fuelBalances, fuelSupplies, stakeAddress, availableAmount), "fuel minting failed");
-<<<<<<< HEAD
 
             // NOTE here we set the full staked amount instead of claimed amount, to avoid infinite claims loophole
             var stake = _stakes.Get<Address, EnergyAction>(stakeAddress);
@@ -584,16 +442,6 @@
             _claims.Set<Address, EnergyAction>(stakeAddress, action);
 
             Runtime.Notify(EventKind.TokenClaim, from, new TokenEventData() { chainAddress = Runtime.Chain.Address, symbol = stakeToken.Symbol, value = unclaimedAmount});
-=======
-
-            // NOTE here we set the full staked amount instead of claimed amount, to avoid infinite claims loophole
-            var stake = _stakes.Get<Address, EnergyAction>(stakeAddress);
-            Runtime.Expect(stake.amount > 0, "stake missing"); // failsafe, should never happen
-            var action = new EnergyAction() { amount = stake.amount, timestamp = Runtime.Time };
-            _claims.Set<Address, EnergyAction>(stakeAddress, action);
-
-            Runtime.Notify(EventKind.TokenClaim, from, new TokenEventData() { chainAddress = Runtime.Chain.Address, symbol = stakeToken.Symbol, value = unclaimedAmount });
->>>>>>> 5a55c356
             Runtime.Notify(EventKind.TokenMint, stakeAddress, new TokenEventData() { chainAddress = Runtime.Chain.Address, symbol = fuelToken.Symbol, value = fuelAmount });
         }
 
@@ -602,11 +450,7 @@
             BigInteger stake = 0;
 
             if (_stakes.ContainsKey(address))
-<<<<<<< HEAD
                 stake = _stakes.Get<Address, EnergyAction>(address).totalAmount;
-=======
-                stake = _stakes.Get<Address, EnergyAction>(address).amount;
->>>>>>> 5a55c356
 
             return stake;
         }
@@ -670,11 +514,7 @@
                 }
                 else
                 {*/
-<<<<<<< HEAD
                     sum += proxy.percentage;
-=======
-                sum += proxy.percentage;
->>>>>>> 5a55c356
                 //}
             }
 
@@ -714,11 +554,6 @@
                 }
             }
 
-<<<<<<< HEAD
-=======
-            Runtime.Expect(index >= 0, "proxy not found");
-
->>>>>>> 5a55c356
             stakersList.RemoveAt<EnergyProxy>(index);
             receiversList.Remove<Address>(from);
             Runtime.Notify(EventKind.AddressRemove, from, to);
@@ -734,7 +569,6 @@
             return UnitConversion.ConvertDecimals(stakeAmount, Nexus.StakingTokenDecimals, Nexus.FuelTokenDecimals) / BaseEnergyRatioDivisor;
         }
 
-<<<<<<< HEAD
         public BigInteger GetAddressVotingPower(Address address)
         {
             var votingLogbook = _voteHistory.Get<Address, StorageList>(address);
@@ -773,29 +607,17 @@
         }
 
         private BigInteger CalculateRewardsWithHalving(BigInteger totalStake, BigInteger unclaimedPartials, Timestamp startTime, Timestamp endTime)
-=======
-        private BigInteger CalculateRewardsWithHalving(BigInteger stake, Timestamp startTime, Timestamp endTime)
->>>>>>> 5a55c356
         {
             if (genesisTimestamp == 0)
             {
                 var genesisBlock = Runtime.Nexus.RootChain.FindBlockByHeight(1);
                 if (genesisBlock == null)   //special case for genesis block's creation
-<<<<<<< HEAD
                     return StakeToFuel(totalStake);
 
                 genesisTimestamp = genesisBlock.Timestamp;
             }
            
             if (StakeToFuel(totalStake + unclaimedPartials) <= 0)
-=======
-                    return StakeToFuel(stake);
-
-                genesisTimestamp = genesisBlock.Timestamp;
-            }
-
-            if (StakeToFuel(stake) <= 0)
->>>>>>> 5a55c356
                 return 0;
 
             DateTime genesisDate = genesisTimestamp;
@@ -806,17 +628,13 @@
             uint halvingAmount = 1;
             var currentDate = startDate;
             var nextHalvingDate = genesisDate.AddYears(2);
-<<<<<<< HEAD
             var partialRewardsFlag = true;
-=======
->>>>>>> 5a55c356
 
             while (currentDate <= endDate)
             {
                 if (startDate < nextHalvingDate)
                 {
                     var daysInCurrentHalving = 0;
-<<<<<<< HEAD
 
                     if (partialRewardsFlag)
                     {
@@ -824,8 +642,6 @@
                         reward += StakeToFuel(unclaimedPartials) / halvingAmount;
                     }
 
-=======
->>>>>>> 5a55c356
                     if (endDate > nextHalvingDate)
                     {
                         daysInCurrentHalving = (nextHalvingDate - currentDate).Days;
@@ -835,20 +651,10 @@
                     {
                         daysInCurrentHalving = (endDate - currentDate).Days;
 
-<<<<<<< HEAD
                         currentDate = endDate.AddDays(1);   //to force the while to break on next condition evaluation
                     }
 
                     reward += StakeToFuel(totalStake) * daysInCurrentHalving / halvingAmount ;
-=======
-                        if (currentDate == startDate && daysInCurrentHalving == 0)
-                            daysInCurrentHalving = 1;
-
-                        currentDate = endDate.AddDays(1);   //to force the while to break
-                    }
-
-                    reward += (StakeToFuel(stake) / halvingAmount) * daysInCurrentHalving;
->>>>>>> 5a55c356
                 }
 
                 nextHalvingDate = nextHalvingDate.AddYears(2);
@@ -858,7 +664,6 @@
             return reward;
         }
 
-<<<<<<< HEAD
         private EnergyAction GetLastAction(Address address)
         {
             var lastClaim = _claims.Get<Address, EnergyAction>(address);
@@ -866,7 +671,5 @@
 
             return lastClaim.timestamp > lastStake.timestamp ? lastClaim : lastStake;
         }
-=======
->>>>>>> 5a55c356
     }
 }
﻿using Phantasma.Blockchain.Tokens;
using Phantasma.Core.Types;
using Phantasma.Cryptography;
using Phantasma.Numerics;
using Phantasma.Storage.Context;
using System;

namespace Phantasma.Blockchain.Contracts.Native
{
    public struct MarketEventData
    {
        public string BaseSymbol;
        public string QuoteSymbol;
        public BigInteger ID;
        public BigInteger Price;
    }

    public struct MarketAuction
    {
        public readonly Address Creator;
        public readonly Timestamp StartDate;
        public readonly Timestamp EndDate;
        public readonly string BaseSymbol;
        public readonly string QuoteSymbol;
        public readonly BigInteger TokenID;
        public readonly BigInteger Price;

        public MarketAuction(Address creator, Timestamp startDate, Timestamp endDate, string baseSymbol, string quoteSymbol, BigInteger tokenID, BigInteger price)
        {
            Creator = creator;
            StartDate = startDate;
            EndDate = endDate;
            BaseSymbol = baseSymbol;
            QuoteSymbol = quoteSymbol;
            TokenID = tokenID;
            Price = price;
        }
    }

    public sealed class MarketContract : SmartContract
    {
        public override string Name => "market";

        internal StorageMap _auctionMap; //<string, Collection<MarketAuction>>
        internal StorageList _auctionIDs;

        public MarketContract() : base()
        {
        }

        public void SellToken(Address from, string baseSymbol, string quoteSymbol, BigInteger tokenID, BigInteger price, Timestamp endDate)
        {
            Runtime.Expect(IsWitness(from), "invalid witness");
            Runtime.Expect(endDate > Runtime.Time, "invalid end date");

            var maxAllowedDate = Runtime.Time + TimeSpan.FromDays(30);
            Runtime.Expect(endDate <= maxAllowedDate, "end date is too distant");

            Runtime.Expect(Runtime.Nexus.TokenExists(quoteSymbol), "invalid quote token");
            var quoteToken = Runtime.Nexus.GetTokenInfo(quoteSymbol);
            Runtime.Expect(quoteToken.Flags.HasFlag(TokenFlags.Fungible), "quote token must be fungible");

            Runtime.Expect(Runtime.Nexus.TokenExists(baseSymbol), "invalid base token");
            var baseToken = Runtime.Nexus.GetTokenInfo(baseSymbol);
            Runtime.Expect(!baseToken.Flags.HasFlag(TokenFlags.Fungible), "base token must be non-fungible");

<<<<<<< HEAD
            var ownerships = Runtime.Chain.GetTokenOwnerships(baseSymbol);
            var owner = ownerships.GetOwner(this.Storage, tokenID);
            Runtime.Expect(owner == from, "invalid owner");

            Runtime.Expect(Runtime.Nexus.TransferToken(baseToken.Symbol, this.Storage, ownerships, from, Runtime.Chain.Address, tokenID), "transfer failed");
=======
            var ownerships = new OwnershipSheet(baseSymbol);
            var owner = ownerships.GetOwner(this.Storage, tokenID);
            Runtime.Expect(owner == from, "invalid owner");

            Runtime.Expect(Runtime.Nexus.TransferToken(baseToken.Symbol, this.Storage, Runtime.Chain, from, Runtime.Chain.Address, tokenID), "transfer failed");
>>>>>>> 3ed60c46

            var auction = new MarketAuction(from, Runtime.Time, endDate, baseSymbol, quoteSymbol, tokenID, price);
            var auctionID = baseSymbol + "." + tokenID;
            _auctionMap.Set(auctionID, auction);
            _auctionIDs.Add(auctionID);

<<<<<<< HEAD
            this.Runtime.Nexus.EditNFTLocation(baseSymbol, tokenID, Runtime.Chain.Address, Runtime.Chain.Address);

=======
>>>>>>> 3ed60c46
            Runtime.Notify(EventKind.AuctionCreated, from, new MarketEventData() { ID = tokenID, BaseSymbol = baseSymbol, QuoteSymbol = quoteSymbol, Price = price });
        }

        public void BuyToken(Address from, string symbol, BigInteger tokenID)
        {
            Runtime.Expect(IsWitness(from), "invalid witness");

            var auctionID = symbol + "." + tokenID;

            Runtime.Expect(_auctionMap.ContainsKey<string>(auctionID), "invalid auction");
            var auction = _auctionMap.Get<string, MarketAuction>(auctionID);

            Runtime.Expect(Runtime.Nexus.TokenExists(auction.BaseSymbol), "invalid base token");
            var baseToken = Runtime.Nexus.GetTokenInfo(auction.BaseSymbol);
            Runtime.Expect(!baseToken.Flags.HasFlag(TokenFlags.Fungible), "token must be non-fungible");

<<<<<<< HEAD
            var ownerships = Runtime.Chain.GetTokenOwnerships(baseToken.Symbol);
=======
            var ownerships = new OwnershipSheet(baseToken.Symbol);
>>>>>>> 3ed60c46
            var owner = ownerships.GetOwner(this.Storage, auction.TokenID);
            Runtime.Expect(owner == Runtime.Chain.Address, "invalid owner");

            if (auction.Creator != from)
            {
                Runtime.Expect(Runtime.Nexus.TokenExists(auction.QuoteSymbol), "invalid quote token");
                var quoteToken = Runtime.Nexus.GetTokenInfo(auction.QuoteSymbol);
                Runtime.Expect(quoteToken.Flags.HasFlag(TokenFlags.Fungible), "quote token must be fungible");

<<<<<<< HEAD
                var balances = Runtime.Chain.GetTokenBalances(quoteToken.Symbol);
                var balance = balances.Get(this.Storage, from);
                Runtime.Expect(balance >= auction.Price, "not enough balance");

                Runtime.Expect(Runtime.Nexus.TransferTokens(quoteToken.Symbol, this.Storage, balances, from, auction.Creator, auction.Price), "payment failed");
            }

            Runtime.Expect(Runtime.Nexus.TransferToken(baseToken.Symbol, this.Storage, ownerships, Runtime.Chain.Address, from, auction.TokenID), "transfer failed");
=======
                var balances = new BalanceSheet(quoteToken.Symbol);
                var balance = balances.Get(this.Storage, from);
                Runtime.Expect(balance >= auction.Price, "not enough balance");

                Runtime.Expect(Runtime.Nexus.TransferTokens(quoteToken.Symbol, this.Storage, Runtime.Chain, from, auction.Creator, auction.Price), "payment failed");
            }

            Runtime.Expect(Runtime.Nexus.TransferToken(baseToken.Symbol, this.Storage, Runtime.Chain, Runtime.Chain.Address, from, auction.TokenID), "transfer failed");
>>>>>>> 3ed60c46

            _auctionMap.Remove<string>(auctionID);
            _auctionIDs.Remove(auctionID);

<<<<<<< HEAD
            this.Runtime.Nexus.EditNFTLocation(baseToken.Symbol, tokenID, Runtime.Chain.Address, from);

=======
>>>>>>> 3ed60c46
            if (auction.Creator == from)
            {
                Runtime.Notify(EventKind.AuctionCancelled, from, new MarketEventData() { ID = auction.TokenID, BaseSymbol = auction.BaseSymbol, QuoteSymbol = auction.QuoteSymbol, Price = 0 });
            }
            else
            {
                Runtime.Notify(EventKind.AuctionFilled, from, new MarketEventData() { ID = auction.TokenID, BaseSymbol = auction.BaseSymbol, QuoteSymbol = auction.QuoteSymbol, Price = auction.Price });
            }
        }

        public MarketAuction[] GetAuctions()
        {
            var ids = _auctionIDs.All<string>();
            var auctions = new MarketAuction[ids.Length];
            for (int i = 0; i < auctions.Length; i++)
            {
                auctions[i] = _auctionMap.Get<string, MarketAuction>(ids[i]);
            }
            return auctions;
        }

        public bool HasAuction(BigInteger tokenID)
        {
            return _auctionMap.ContainsKey<BigInteger>(tokenID);
        }

        public MarketAuction GetAuction(BigInteger tokenID)
        {
            Runtime.Expect(_auctionMap.ContainsKey<BigInteger>(tokenID), "invalid auction");
            var auction = _auctionMap.Get<BigInteger, MarketAuction>(tokenID);
            return auction;
        }
    }
}<|MERGE_RESOLUTION|>--- conflicted
+++ resolved
@@ -64,30 +64,17 @@
             var baseToken = Runtime.Nexus.GetTokenInfo(baseSymbol);
             Runtime.Expect(!baseToken.Flags.HasFlag(TokenFlags.Fungible), "base token must be non-fungible");
 
-<<<<<<< HEAD
-            var ownerships = Runtime.Chain.GetTokenOwnerships(baseSymbol);
-            var owner = ownerships.GetOwner(this.Storage, tokenID);
-            Runtime.Expect(owner == from, "invalid owner");
-
-            Runtime.Expect(Runtime.Nexus.TransferToken(baseToken.Symbol, this.Storage, ownerships, from, Runtime.Chain.Address, tokenID), "transfer failed");
-=======
             var ownerships = new OwnershipSheet(baseSymbol);
             var owner = ownerships.GetOwner(this.Storage, tokenID);
             Runtime.Expect(owner == from, "invalid owner");
 
             Runtime.Expect(Runtime.Nexus.TransferToken(baseToken.Symbol, this.Storage, Runtime.Chain, from, Runtime.Chain.Address, tokenID), "transfer failed");
->>>>>>> 3ed60c46
 
             var auction = new MarketAuction(from, Runtime.Time, endDate, baseSymbol, quoteSymbol, tokenID, price);
             var auctionID = baseSymbol + "." + tokenID;
             _auctionMap.Set(auctionID, auction);
             _auctionIDs.Add(auctionID);
 
-<<<<<<< HEAD
-            this.Runtime.Nexus.EditNFTLocation(baseSymbol, tokenID, Runtime.Chain.Address, Runtime.Chain.Address);
-
-=======
->>>>>>> 3ed60c46
             Runtime.Notify(EventKind.AuctionCreated, from, new MarketEventData() { ID = tokenID, BaseSymbol = baseSymbol, QuoteSymbol = quoteSymbol, Price = price });
         }
 
@@ -104,11 +91,7 @@
             var baseToken = Runtime.Nexus.GetTokenInfo(auction.BaseSymbol);
             Runtime.Expect(!baseToken.Flags.HasFlag(TokenFlags.Fungible), "token must be non-fungible");
 
-<<<<<<< HEAD
-            var ownerships = Runtime.Chain.GetTokenOwnerships(baseToken.Symbol);
-=======
             var ownerships = new OwnershipSheet(baseToken.Symbol);
->>>>>>> 3ed60c46
             var owner = ownerships.GetOwner(this.Storage, auction.TokenID);
             Runtime.Expect(owner == Runtime.Chain.Address, "invalid owner");
 
@@ -118,16 +101,6 @@
                 var quoteToken = Runtime.Nexus.GetTokenInfo(auction.QuoteSymbol);
                 Runtime.Expect(quoteToken.Flags.HasFlag(TokenFlags.Fungible), "quote token must be fungible");
 
-<<<<<<< HEAD
-                var balances = Runtime.Chain.GetTokenBalances(quoteToken.Symbol);
-                var balance = balances.Get(this.Storage, from);
-                Runtime.Expect(balance >= auction.Price, "not enough balance");
-
-                Runtime.Expect(Runtime.Nexus.TransferTokens(quoteToken.Symbol, this.Storage, balances, from, auction.Creator, auction.Price), "payment failed");
-            }
-
-            Runtime.Expect(Runtime.Nexus.TransferToken(baseToken.Symbol, this.Storage, ownerships, Runtime.Chain.Address, from, auction.TokenID), "transfer failed");
-=======
                 var balances = new BalanceSheet(quoteToken.Symbol);
                 var balance = balances.Get(this.Storage, from);
                 Runtime.Expect(balance >= auction.Price, "not enough balance");
@@ -136,16 +109,10 @@
             }
 
             Runtime.Expect(Runtime.Nexus.TransferToken(baseToken.Symbol, this.Storage, Runtime.Chain, Runtime.Chain.Address, from, auction.TokenID), "transfer failed");
->>>>>>> 3ed60c46
 
             _auctionMap.Remove<string>(auctionID);
             _auctionIDs.Remove(auctionID);
 
-<<<<<<< HEAD
-            this.Runtime.Nexus.EditNFTLocation(baseToken.Symbol, tokenID, Runtime.Chain.Address, from);
-
-=======
->>>>>>> 3ed60c46
             if (auction.Creator == from)
             {
                 Runtime.Notify(EventKind.AuctionCancelled, from, new MarketEventData() { ID = auction.TokenID, BaseSymbol = auction.BaseSymbol, QuoteSymbol = auction.QuoteSymbol, Price = 0 });

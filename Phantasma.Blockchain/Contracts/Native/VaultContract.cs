--- conflicted
+++ resolved
@@ -33,12 +33,7 @@
             var tokenInfo = this.Runtime.Nexus.GetTokenInfo(symbol);
             Runtime.Expect(tokenInfo.Flags.HasFlag(TokenFlags.Fungible), "token must be fungible");
 
-<<<<<<< HEAD
-            var balances = this.Runtime.Chain.GetTokenBalances(symbol);
-            Runtime.Expect(Runtime.Nexus.TransferTokens(symbol, this.Storage, balances, from, Runtime.Chain.Address, amount), "transfer failed");
-=======
             Runtime.Expect(Runtime.Nexus.TransferTokens(symbol, this.Storage, Runtime.Chain, from, Runtime.Chain.Address, amount), "transfer failed");
->>>>>>> 3ed60c46
 
             List<VaultEntry> list;
 
@@ -93,12 +88,7 @@
                 _entries.Remove(from);
             }
 
-<<<<<<< HEAD
-            var balances = this.Runtime.Chain.GetTokenBalances(symbol);
-            Runtime.Expect(Runtime.Nexus.TransferTokens(symbol, this.Storage, balances, Runtime.Chain.Address, from, amount), "transfer failed");
-=======
             Runtime.Expect(Runtime.Nexus.TransferTokens(symbol, this.Storage, Runtime.Chain, Runtime.Chain.Address, from, amount), "transfer failed");
->>>>>>> 3ed60c46
         }
     }
 }
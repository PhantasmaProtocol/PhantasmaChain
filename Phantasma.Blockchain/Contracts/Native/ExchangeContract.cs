<<<<<<< HEAD
﻿using Phantasma.Blockchain.Tokens;
using Phantasma.Core.Types;
using Phantasma.Cryptography;
using Phantasma.Cryptography.EdDSA;
using Phantasma.Storage;
using Phantasma.Numerics;
using Phantasma.Storage.Context;
using System;
using static Phantasma.Blockchain.Contracts.Native.ExchangeOrderSide;

namespace Phantasma.Blockchain.Contracts.Native
{
    public enum ExchangeOrderSide
    {
        Buy,
        Sell
    }

    [Flags]
    public enum ExchangeOrderType
    {
        Limit = 0,              //normal limit order
        ImmediateOrCancel = 1,  //any unfulfilled part of the order gets cancelled if not immediately fulfilled
        Market = 2,             //an IoC order that has no boundaries 
        //TODO: FillOrKill = 4,         //Either gets 100% fulfillment or it gets cancelled , no partial fulfillments like in IoC order types
    }

    public struct ExchangeOrder
    {
        public readonly BigInteger Uid;
        public readonly Timestamp Timestamp;
        public readonly Address Creator;

        public readonly BigInteger Amount;
        public readonly string BaseSymbol;

        public readonly BigInteger Price;
        public readonly string QuoteSymbol;

        public readonly ExchangeOrderSide Side;

        public ExchangeOrder(BigInteger uid, Timestamp timestamp, Address creator, BigInteger amount, string baseSymbol, BigInteger price, string quoteSymbol, ExchangeOrderSide side)
        {
            Uid = uid;
            Timestamp = timestamp;
            Creator = creator;

            Amount = amount;
            BaseSymbol = baseSymbol;

            Price = price;
            QuoteSymbol = quoteSymbol;

            Side = side;
        }

        public ExchangeOrder(ExchangeOrder order, BigInteger newOrderSize, Timestamp newTimestamp)
        {
            Uid = order.Uid;
            Timestamp = newTimestamp;
            Creator = order.Creator;

            Amount = newOrderSize;
            BaseSymbol = order.BaseSymbol;

            Price = order.Price;
            QuoteSymbol = order.QuoteSymbol;

            Side = order.Side;
        }
    }

    public struct TokenSwap
    {
        public Address buyer;
        public Address seller;
        public string baseSymbol;
        public string quoteSymbol;
        public BigInteger value;
        public BigInteger price;
    }

    public sealed class ExchangeContract : SmartContract
    {
        public override string Name => "exchange";

        internal StorageList _availableBases; // string
        internal StorageList _availableQuotes; // string
        internal StorageMap _orders; //<string, List<Order>>
        internal StorageMap _orderMap; //<uid, string> // maps orders ids to pairs
        internal StorageMap _fills; //<uid, BigInteger>
        internal StorageMap _escrows; //<uid, BigInteger>

        public ExchangeContract() : base()
        {
        }

        private string BuildOrderKey(ExchangeOrderSide side, string baseSymbol, string quoteSymbol) => $"{side}_{baseSymbol}_{quoteSymbol}";

        public BigInteger GetMinimumSymbolQuantity(BigInteger tokenDecimals) => BigInteger.Pow(10, tokenDecimals / 2);
        private BigInteger GetMinimumSymbolQuantity(TokenInfo token) => GetMinimumSymbolQuantity(token.Decimals);

        public void OpenMarketOrder(Address from, string baseSymbol, string quoteSymbol, BigInteger orderSize, ExchangeOrderSide side)
        {
            //OpenLimitOrder(from, baseSymbol, quoteSymbol, orderSize, );
        }

        /// <summary>
        /// Creates a limit order on the exchange
        /// </summary>
        /// <param name="from"></param>
        /// <param name="baseSymbol">For SOUL/KCAL pair, SOUL would be the base symbol</param>
        /// <param name="quoteSymbol">For SOUL/KCAL pair, KCAL would be the quote symbol</param>
        /// <param name="orderSize">Amount of base symbol tokens the user wants to buy/sell</param>
        /// <param name="price">Amount of quote symbol tokens the user wants to pay/receive per unit of base symbol tokens</param>
        /// <param name="side">If the order is a buy or sell order</param>
        /// <param name="IoC">"Immediate or Cancel" flag: if true, requires any unfulfilled parts of the order to be cancelled immediately after a single attempt at fulfilling it.</param>
        public void OpenLimitOrder(Address from, string baseSymbol, string quoteSymbol, BigInteger orderSize, BigInteger price, ExchangeOrderSide side, bool IoC)
        {
            Runtime.Expect(IsWitness(from), "invalid witness");

            Runtime.Expect(baseSymbol != quoteSymbol, "invalid base/quote pair");

            Runtime.Expect(Runtime.Nexus.TokenExists(baseSymbol), "invalid base token");
            var baseToken = Runtime.Nexus.GetTokenInfo(baseSymbol);
            Runtime.Expect(baseToken.Flags.HasFlag(TokenFlags.Fungible), "token must be fungible");
            Runtime.Expect(orderSize >= GetMinimumSymbolQuantity(baseToken), "order size is not sufficient");

            Runtime.Expect(Runtime.Nexus.TokenExists(quoteSymbol), "invalid quote token");
            var quoteToken = Runtime.Nexus.GetTokenInfo(quoteSymbol);
            Runtime.Expect(quoteToken.Flags.HasFlag(TokenFlags.Fungible), "token must be fungible");
            Runtime.Expect(price >= GetMinimumSymbolQuantity(quoteToken), "order price is not sufficient");

            //var tokenABI = Chain.FindABI(NativeABI.Token);
            //Runtime.Expect(baseTokenContract.ABI.Implements(tokenABI));

            var uid = Runtime.Chain.GenerateUID(this.Storage);
            Runtime.Expect(uid >= 0, "Generated an invalid UID");

            //--------------
            //perform escrow
            string orderEscrowSymbol = CalculateEscrowSymbol(baseToken, quoteToken, side);
            BigInteger orderEscrowAmount = CalculateEscrowAmount(orderSize, price, baseToken, quoteToken, side);
            BigInteger orderEscrowUsage = 0;

            //BigInteger baseTokensUnfilled = orderSize;


            var balances = new BalanceSheet(orderEscrowSymbol);
            var balance = balances.Get(this.Storage, from);
            Runtime.Expect(balance >= orderEscrowAmount, "not enough balance");

            Runtime.Expect(Runtime.Nexus.TransferTokens(Runtime, orderEscrowSymbol, from, Runtime.Chain.Address, orderEscrowAmount), "transfer failed");
            //------------

            var order = new ExchangeOrder(uid, Runtime.Time, from, orderSize, baseSymbol, price, quoteSymbol, side);
            Runtime.Notify(EventKind.OrderCreated, from, uid);

            var key = BuildOrderKey(side, quoteSymbol, baseSymbol);
            StorageList orderList = _orders.Get<string, StorageList>(key);
            var orderIndex = orderList.Add<ExchangeOrder>(order);
            _orderMap.Set<BigInteger, string>(uid, key);

            
            var makerSide = side == Buy ? Sell : Buy;
            var makerKey = BuildOrderKey(makerSide, quoteSymbol, baseSymbol);
            var makerOrders = _orders.Get<string, StorageList>(makerKey);

            do
            {
                int bestIndex = -1;
                BigInteger bestPrice = 0;
                Timestamp bestPriceTimestamp = 0;

                var makerOrdersCount = makerOrders.Count();
                for (int i=0; i<makerOrdersCount; i++)
                {
                    var makerOrder = makerOrders.Get<ExchangeOrder>(i);

                    if (side == Buy)
                    {
                        if (makerOrder.Price > order.Price) // too expensive, we wont buy at this price
                        {
                            continue;
                        }

                        if (bestIndex == -1 || makerOrder.Price < bestPrice || (makerOrder.Price == bestPrice && makerOrder.Timestamp < bestPriceTimestamp))
                        {
                            bestIndex = i;
                            bestPrice = makerOrder.Price;
                            bestPriceTimestamp = makerOrder.Timestamp;
                        }
                    }
                    else
                    {
                        if (makerOrder.Price < order.Price) // too cheap, we wont sell at this price
                        {
                            continue;
                        }

                        if (bestIndex == -1 || makerOrder.Price > bestPrice || (makerOrder.Price == bestPrice && makerOrder.Timestamp < bestPriceTimestamp))
                        {
                            bestIndex = i;
                            bestPrice = makerOrder.Price;
                            bestPriceTimestamp = makerOrder.Timestamp;
                        }
                    }
                }

                if (bestIndex >= 0)
                {

                    /*
                    var other = otherOrders.Get<ExchangeOrder>(bestIndex);
                    var otherFilled = _fills.Get<BigInteger, BigInteger>(other.Uid);
                    var otherUnfilled = other.Amount - otherFilled;
                    
                    // pick the smallest of both unfilled amounts
                    BigInteger filledAmount = otherUnfilled < baseTokensUnfilled ? otherUnfilled : baseTokensUnfilled;

                    baseTokensUnfilled -= filledAmount;
                    otherFilled += filledAmount;

                    var quoteAmount = UnitConversion.ToBigInteger(UnitConversion.ToDecimal(filledAmount, baseToken.Decimals) * UnitConversion.ToDecimal(other.Price, quoteToken.Decimals), quoteToken.Decimals);

                    if (side == Sell)
                    {
                        Runtime.Nexus.TransferTokens(baseSymbol, this.Storage, this.Runtime.Chain, this.Runtime.Chain.Address, other.Creator, filledAmount);
                        Runtime.Nexus.TransferTokens(quoteSymbol, this.Storage, this.Runtime.Chain, this.Runtime.Chain.Address, order.Creator, quoteAmount);

                        Runtime.Notify(EventKind.TokenReceive, other.Creator, new TokenEventData() { chainAddress = Runtime.Chain.Address, symbol = baseSymbol, value = filledAmount });
                        Runtime.Notify(EventKind.TokenReceive, order.Creator, new TokenEventData() { chainAddress = Runtime.Chain.Address, symbol = quoteSymbol, value = quoteAmount });

                        escrowUsage += filledAmount;
                    }
                    else
                    {
                        Runtime.Nexus.TransferTokens(baseSymbol, this.Storage, this.Runtime.Chain, this.Runtime.Chain.Address, order.Creator, filledAmount);
                        Runtime.Nexus.TransferTokens(quoteSymbol, this.Storage, this.Runtime.Chain, this.Runtime.Chain.Address, other.Creator, quoteAmount);

                        Runtime.Notify(EventKind.TokenReceive, order.Creator, new TokenEventData() { chainAddress = Runtime.Chain.Address, symbol = baseSymbol, value = filledAmount });
                        Runtime.Notify(EventKind.TokenReceive, other.Creator, new TokenEventData() { chainAddress = Runtime.Chain.Address, symbol = quoteSymbol, value = quoteAmount });

                        escrowUsage += quoteAmount;
                    }

                    Runtime.Notify(EventKind.OrderFilled, order.Creator, uid);
                    Runtime.Notify(EventKind.OrderFilled, other.Creator, other.Uid);

                    if (otherFilled >= other.Amount)
                    {
                        otherOrders.RemoveAt<ExchangeOrder>(bestIndex);
                        _orderMap.Remove<BigInteger>(other.Uid);
                        _fills.Remove<BigInteger>(other.Uid);

                        Runtime.Expect(_escrows.ContainsKey<BigInteger>(other.Uid), "An orderbook entry must have registered escrow");

                        var otherEscrow = _escrows.Get<BigInteger, BigInteger>(other.Uid);
                        var otherEscrowSymbol = side == Sell ? quoteSymbol : baseSymbol;
                        Runtime.Nexus.TransferTokens(otherEscrowSymbol, this.Storage, this.Runtime.Chain, this.Runtime.Chain.Address, order.Creator, otherEscrow);
                        Runtime.Notify(EventKind.TokenReceive, other.Creator, new TokenEventData() { chainAddress = Runtime.Chain.Address, symbol = otherEscrowSymbol, value = otherEscrow});

                        Runtime.Notify(EventKind.OrderClosed, other.Creator, other.Uid);
                    }
                    else
                    {
                        _fills.Set<BigInteger, BigInteger>(other.Uid, otherFilled);

                        //TODO calculate how much escrow changed and update _escrows with other.uid as key

                        //TODO optimization, if filledAmount = orderUnfilled break here, would this be correct?
                    }
                    */
                    //since order "uid" has found a match, the creator of this order will be a taker as he will remove liquidity from the market
                    //and the creator of the "bestIndex" order is the maker as he is providing liquidity to the taker
                    var takerOrder = order;
                    var takerAvailableEscrow = orderEscrowAmount - orderEscrowUsage;
                    var takerEscrowUsage = BigInteger.Zero;
                    var takerEscrowSymbol = orderEscrowSymbol;

                    var makerOrder = makerOrders.Get<ExchangeOrder>(bestIndex);  
                    var makerEscrow = _escrows.Get<BigInteger, BigInteger>(makerOrder.Uid);
                    var makerEscrowUsage = BigInteger.Zero; ;
                    var makerEscrowSymbol = orderEscrowSymbol == baseSymbol ? quoteSymbol : baseSymbol;

                    //Get fulfilled order size in base tokens
                    //and then calculate the corresponding fulfilled order size in quote tokens
                    if (takerEscrowSymbol == baseSymbol)
                    {
                        var makerEscrowBaseEquivalent = ConvertQuoteToBase(makerEscrow, makerOrder.Price, baseToken, quoteToken);
                        takerEscrowUsage = takerAvailableEscrow < makerEscrowBaseEquivalent ? takerAvailableEscrow : makerEscrowBaseEquivalent;
                        
                        makerEscrowUsage = CalculateEscrowAmount(takerEscrowUsage, makerOrder.Price, baseToken, quoteToken, Buy);
                    }
                    else
                    {
                        var takerEscrowBaseEquivalent = ConvertQuoteToBase(takerAvailableEscrow, makerOrder.Price, baseToken, quoteToken);
                        makerEscrowUsage = makerEscrow < takerEscrowBaseEquivalent ? makerEscrow : takerEscrowBaseEquivalent;

                        takerEscrowUsage = CalculateEscrowAmount(makerEscrowUsage, makerOrder.Price, baseToken, quoteToken, Buy);
                    }

                    Runtime.Expect(takerEscrowUsage <= takerAvailableEscrow, "Tried to escrow more than available");
                    Runtime.Expect(makerEscrowUsage <= makerEscrow, "Tried to escrow more than available");

                    Runtime.Nexus.TransferTokens(Runtime, takerEscrowSymbol, this.Runtime.Chain.Address, makerOrder.Creator, takerEscrowUsage);
                    Runtime.Nexus.TransferTokens(Runtime, makerEscrowSymbol, this.Runtime.Chain.Address, takerOrder.Creator, makerEscrowUsage);

                    Runtime.Notify(EventKind.TokenReceive, makerOrder.Creator, new TokenEventData() { chainAddress = Runtime.Chain.Address, symbol = takerEscrowSymbol, value = takerEscrowUsage });
                    Runtime.Notify(EventKind.TokenReceive, takerOrder.Creator, new TokenEventData() { chainAddress = Runtime.Chain.Address, symbol = makerEscrowSymbol, value = makerEscrowUsage });

                    orderEscrowUsage += takerEscrowUsage;

                    Runtime.Notify(EventKind.OrderFilled, takerOrder.Creator, takerOrder.Uid);
                    Runtime.Notify(EventKind.OrderFilled, makerOrder.Creator, makerOrder.Uid);

                    if (makerEscrowUsage == makerEscrow)
                    {
                        makerOrders.RemoveAt<ExchangeOrder>(bestIndex);
                        _orderMap.Remove(makerOrder.Uid);

                        Runtime.Expect(_escrows.ContainsKey(makerOrder.Uid), "An orderbook entry must have registered escrow");
                        _escrows.Remove(makerOrder.Uid);

                        Runtime.Notify(EventKind.OrderClosed, makerOrder.Creator, makerOrder.Uid);
                    }
                    else
                        _escrows.Set(makerOrder.Uid, makerEscrow - makerEscrowUsage);
                }
                else
                {
                    break;
                }

            } while (orderEscrowUsage < orderEscrowAmount);

            var leftoverEscrow = orderEscrowAmount - orderEscrowUsage;

            if (leftoverEscrow == 0 || IoC)
            {
                orderList.RemoveAt<ExchangeOrder>(orderIndex);
                _orderMap.Remove(uid);
                _escrows.Remove(uid);

                if (leftoverEscrow > 0)
                {
                    Runtime.Nexus.TransferTokens(Runtime, orderEscrowSymbol, this.Runtime.Chain.Address, order.Creator, leftoverEscrow);
                    Runtime.Notify(EventKind.TokenReceive, order.Creator, new TokenEventData() { chainAddress = Runtime.Chain.Address, symbol = orderEscrowSymbol, value = leftoverEscrow });
                    Runtime.Notify(EventKind.OrderCancelled, order.Creator, order.Uid);
                }
                else
                    Runtime.Notify(EventKind.OrderClosed, order.Creator, order.Uid);
            }
            else
            {
                _escrows.Set(uid, leftoverEscrow);
            }

            //TODO: ADD FEES, SEND THEM TO Runtime.Chain.Address FOR NOW
        }

        public void CancelOrder(BigInteger uid)
        {
            Runtime.Expect(_orderMap.ContainsKey<BigInteger>(uid), "order not found");
            var key = _orderMap.Get<BigInteger, string>(uid);
            StorageList orderList = _orders.Get<string, StorageList>(key);

            var count = orderList.Count();
            for (int i=0; i<count; i++)
            {
                var order = orderList.Get<ExchangeOrder>(i);
                if (order.Uid == uid)
                {
                    Runtime.Expect(IsWitness(order.Creator), "invalid witness");

                    orderList.RemoveAt<ExchangeOrder>(i);
                    _orderMap.Remove<BigInteger>(uid);
                    _fills.Remove<BigInteger>(uid);

                    if (_escrows.ContainsKey<BigInteger>(uid))
                    {
                        var leftoverEscrow = _escrows.Get<BigInteger, BigInteger>(uid);
                        if (leftoverEscrow > 0)
                        {
                            var escrowSymbol = order.Side == ExchangeOrderSide.Sell ? order.QuoteSymbol : order.BaseSymbol;
                            Runtime.Nexus.TransferTokens(Runtime, escrowSymbol, this.Runtime.Chain.Address, order.Creator, leftoverEscrow);
                            Runtime.Notify(EventKind.TokenReceive, order.Creator, new TokenEventData() { chainAddress = Runtime.Chain.Address, symbol = escrowSymbol, value = leftoverEscrow });
                        }
                    }

                    return;
                }
            }

            // if it reaches here, it means it not found nothing in previous part
            throw new Exception("order not found");
        }

        /*
        TODO: implement methods that allow cleaning up the order history book.. make sure only the exchange that placed the orders can clear them
        */

        /*
         TODO: implement code for trail stops and a method to allow a 3rd party to update the trail stop, without revealing user or order info
         */

        public BigInteger CalculateEscrowAmount(BigInteger orderSize, BigInteger orderPrice, TokenInfo baseToken, TokenInfo quoteToken, ExchangeOrderSide side)
        {
            switch (side)
            {
                case Sell:
                    return orderSize;

                case Buy:
                    return UnitConversion.ToBigInteger(UnitConversion.ToDecimal(orderSize, baseToken.Decimals) * UnitConversion.ToDecimal(orderPrice, quoteToken.Decimals), quoteToken.Decimals);

                default: throw new ContractException("invalid order side");
            }
        }

        private BigInteger ConvertQuoteToBase(BigInteger quoteAmount, BigInteger orderPrice, TokenInfo baseToken, TokenInfo quoteToken)
        {
            return UnitConversion.ToBigInteger(UnitConversion.ToDecimal(quoteAmount, quoteToken.Decimals) / UnitConversion.ToDecimal(orderPrice, quoteToken.Decimals), baseToken.Decimals);
        }

        public string CalculateEscrowSymbol(TokenInfo baseToken, TokenInfo quoteToken, ExchangeOrderSide side) => side == Sell ? baseToken.Symbol : quoteToken.Symbol;

        public ExchangeOrder GetExchangeOrder(BigInteger uid)
        {
            Runtime.Expect(_orderMap.ContainsKey<BigInteger>(uid), "order not found");

            var key = _orderMap.Get<BigInteger, string>(uid);
            StorageList orderList = _orders.Get<string, StorageList>(key);

            var count = orderList.Count();
            var order = new ExchangeOrder();
            for (int i = 0; i < count; i++)
            {
                order = orderList.Get<ExchangeOrder>(i);
                if (order.Uid == uid)
                {
                    //Runtime.Expect(IsWitness(order.Creator), "invalid witness");
                    break;
                }
            }

            return order;
        }

        public BigInteger GetOrderLeftoverEscrow(BigInteger uid)
        {
            Runtime.Expect(_escrows.ContainsKey(uid), "order not found");

            return _escrows.Get<BigInteger, BigInteger>(uid);
        }

        public ExchangeOrder[] GetOrderBook(string baseSymbol, string quoteSymbol)
        {
            return GetOrderBook(baseSymbol, quoteSymbol, false);
        }

        public ExchangeOrder[] GetOrderBook(string baseSymbol, string quoteSymbol, ExchangeOrderSide side)
        {
            return GetOrderBook(baseSymbol, quoteSymbol, true, side);
        }

        private ExchangeOrder[] GetOrderBook(string baseSymbol, string quoteSymbol, bool oneSideFlag, ExchangeOrderSide side = Buy)
        {
            var buyKey = BuildOrderKey(Buy, quoteSymbol, baseSymbol);
            var sellKey = BuildOrderKey(Sell, quoteSymbol, baseSymbol);

            var buyOrders = ((oneSideFlag && side == Buy) || !oneSideFlag) ? _orders.Get<string, StorageList>(buyKey) : new StorageList();
            var sellOrders = ((oneSideFlag && side == Sell) || !oneSideFlag) ? _orders.Get<string, StorageList>(sellKey) : new StorageList();

            var buyCount = buyOrders.Context == null ? 0 : buyOrders.Count();
            var sellCount = sellOrders.Context == null ? 0 : sellOrders.Count();

            ExchangeOrder[] orderbook = new ExchangeOrder[(long) (buyCount + sellCount)];

            for (long i = 0; i < buyCount; i++)
            {
                orderbook[i] = buyOrders.Get<ExchangeOrder>(i);
            }

            for (long i = (long) buyCount; i < orderbook.Length; i++)
            {
                orderbook[i] = sellOrders.Get<ExchangeOrder>(i);
            }

            return orderbook;
        }


        #region OTC TRADES
        public void SwapTokens(Address buyer, Address seller, string baseSymbol, string quoteSymbol, BigInteger amount, BigInteger price, byte[] signature)
        {
            Runtime.Expect(IsWitness(buyer), "invalid witness");
            Runtime.Expect(seller != buyer, "invalid seller");

            Runtime.Expect(Runtime.Nexus.TokenExists(baseSymbol), "invalid base token");
            var baseToken = Runtime.Nexus.GetTokenInfo(baseSymbol);
            Runtime.Expect(baseToken.Flags.HasFlag(TokenFlags.Fungible), "token must be fungible");

            var baseBalances = new BalanceSheet(baseSymbol);
            var baseBalance = baseBalances.Get(this.Storage, seller);
            Runtime.Expect(baseBalance >= amount, "invalid amount");

            var swap = new TokenSwap()
            {
                baseSymbol = baseSymbol,
                quoteSymbol = quoteSymbol,
                buyer = buyer,
                seller = seller,
                price = price,
                value = amount,
            };

            var msg = Serialization.Serialize(swap);
            Runtime.Expect(Ed25519.Verify(signature, msg, seller.PublicKey), "invalid signature");

            Runtime.Expect(Runtime.Nexus.TokenExists(quoteSymbol), "invalid quote token");
            var quoteToken = Runtime.Nexus.GetTokenInfo(quoteSymbol);
            Runtime.Expect(quoteToken.Flags.HasFlag(TokenFlags.Fungible), "token must be fungible");

            var quoteBalances = new BalanceSheet(quoteSymbol);
            var quoteBalance = quoteBalances.Get(this.Storage, buyer);
            Runtime.Expect(quoteBalance >= price, "invalid balance");

            Runtime.Expect(Runtime.Nexus.TransferTokens(Runtime, quoteSymbol, buyer, seller, price), "payment failed");
            Runtime.Expect(Runtime.Nexus.TransferTokens(Runtime, baseSymbol, seller, buyer, amount), "transfer failed");

            Runtime.Notify(EventKind.TokenSend, seller, new TokenEventData() { chainAddress = Runtime.Chain.Address, symbol = baseSymbol, value = amount });
            Runtime.Notify(EventKind.TokenSend, buyer, new TokenEventData() { chainAddress = Runtime.Chain.Address, symbol = quoteSymbol, value = price });

            Runtime.Notify(EventKind.TokenReceive, seller, new TokenEventData() { chainAddress = Runtime.Chain.Address, symbol = quoteSymbol, value = price });
            Runtime.Notify(EventKind.TokenReceive, buyer, new TokenEventData() { chainAddress = Runtime.Chain.Address, symbol = baseSymbol, value = amount });
        }

        public void SwapToken(Address buyer, Address seller, string baseSymbol, string quoteSymbol, BigInteger tokenID, BigInteger price, byte[] signature)
        {
            Runtime.Expect(IsWitness(buyer), "invalid witness");
            Runtime.Expect(seller != buyer, "invalid seller");

            Runtime.Expect(Runtime.Nexus.TokenExists(baseSymbol), "invalid base token");
            var baseToken = Runtime.Nexus.GetTokenInfo(baseSymbol);
            Runtime.Expect(!baseToken.Flags.HasFlag(TokenFlags.Fungible), "token must be non-fungible");

            var ownerships = new OwnershipSheet(baseSymbol);
            var owner = ownerships.GetOwner(this.Storage, tokenID);
            Runtime.Expect(owner == seller, "invalid owner");

            var swap = new TokenSwap()
            {
                baseSymbol = baseSymbol,
                quoteSymbol = quoteSymbol,
                buyer = buyer,
                seller = seller,
                price = price,
                value = tokenID,
            };

            var msg = Serialization.Serialize(swap);
            Runtime.Expect(Ed25519.Verify(signature, msg, seller.PublicKey), "invalid signature");

            Runtime.Expect(Runtime.Nexus.TokenExists(quoteSymbol), "invalid quote token");
            var quoteToken = Runtime.Nexus.GetTokenInfo(quoteSymbol);
            Runtime.Expect(quoteToken.Flags.HasFlag(TokenFlags.Fungible), "token must be fungible");

            var balances = new BalanceSheet(quoteSymbol);
            var balance = balances.Get(this.Storage, buyer);
            Runtime.Expect(balance >= price, "invalid balance");

            Runtime.Expect(Runtime.Nexus.TransferTokens(Runtime, quoteSymbol, buyer, owner, price), "payment failed");
            Runtime.Expect(Runtime.Nexus.TransferToken(Runtime, baseSymbol, owner, buyer, tokenID), "transfer failed");

            Runtime.Notify(EventKind.TokenSend, seller, new TokenEventData() { chainAddress = Runtime.Chain.Address, symbol = baseSymbol, value = tokenID });
            Runtime.Notify(EventKind.TokenSend, buyer, new TokenEventData() { chainAddress = Runtime.Chain.Address, symbol = quoteSymbol, value = price });

            Runtime.Notify(EventKind.TokenReceive, seller, new TokenEventData() { chainAddress = Runtime.Chain.Address, symbol = quoteSymbol, value = price });
            Runtime.Notify(EventKind.TokenReceive, buyer, new TokenEventData() { chainAddress = Runtime.Chain.Address, symbol = baseSymbol, value = tokenID });
        }
        #endregion
    }
}
=======
using Phantasma.Blockchain.Tokens;
using Phantasma.Core.Types;
using Phantasma.Cryptography;
using Phantasma.Cryptography.EdDSA;
using Phantasma.Storage;
using Phantasma.Numerics;
using Phantasma.Storage.Context;
using System;
using static Phantasma.Blockchain.Contracts.Native.ExchangeOrderSide;
using static Phantasma.Blockchain.Contracts.Native.ExchangeOrderType;

namespace Phantasma.Blockchain.Contracts.Native
{
    public enum ExchangeOrderSide
    {
        Buy,
        Sell
    }

    public enum ExchangeOrderType
    {
        Limit,              //normal limit order
        ImmediateOrCancel,  //special limit order, any unfulfilled part of the order gets cancelled if not immediately fulfilled
        Market,             //normal market order
        //TODO: FillOrKill = 4,         //Either gets 100% fulfillment or it gets cancelled , no partial fulfillments like in IoC order types
    }

    public struct ExchangeOrder
    {
        public readonly BigInteger Uid;
        public readonly Timestamp Timestamp;
        public readonly Address Creator;

        public readonly BigInteger Amount;
        public readonly string BaseSymbol;

        public readonly BigInteger Price;
        public readonly string QuoteSymbol;

        public readonly ExchangeOrderSide Side;
        public readonly ExchangeOrderType Type;

        public ExchangeOrder(BigInteger uid, Timestamp timestamp, Address creator, BigInteger amount, string baseSymbol, BigInteger price, string quoteSymbol, ExchangeOrderSide side, ExchangeOrderType type)
        {
            Uid = uid;
            Timestamp = timestamp;
            Creator = creator;

            Amount = amount;
            BaseSymbol = baseSymbol;

            Price = price;
            QuoteSymbol = quoteSymbol;

            Side = side;
            Type = type;
        }

        public ExchangeOrder(ExchangeOrder order, BigInteger newPrice, BigInteger newOrderSize)
        {
            Uid = order.Uid;
            Timestamp = order.Timestamp;
            Creator = order.Creator;

            Amount = newOrderSize;
            BaseSymbol = order.BaseSymbol;

            Price = newOrderSize;
            QuoteSymbol = order.QuoteSymbol;

            Side = order.Side;
            Type = order.Type;

        }
    }

    public struct TokenSwap
    {
        public Address buyer;
        public Address seller;
        public string baseSymbol;
        public string quoteSymbol;
        public BigInteger value;
        public BigInteger price;
    }

    public sealed class ExchangeContract : SmartContract
    {
        public override string Name => "exchange";

        internal StorageList _availableBases; // string
        internal StorageList _availableQuotes; // string
        internal StorageMap _orders; //<string, List<Order>>
        internal StorageMap _orderMap; //<uid, string> // maps orders ids to pairs
        internal StorageMap _fills; //<uid, BigInteger>
        internal StorageMap _escrows; //<uid, BigInteger>

        public ExchangeContract() : base()
        {
        }

        private string BuildOrderKey(ExchangeOrderSide side, string baseSymbol, string quoteSymbol) => $"{side}_{baseSymbol}_{quoteSymbol}";

        public BigInteger GetMinimumQuantity(BigInteger tokenDecimals) => BigInteger.Pow(10, tokenDecimals / 2);
        public BigInteger GetMinimumTokenQuantity(TokenInfo token) => GetMinimumQuantity(token.Decimals);

        public BigInteger GetMinimumSymbolQuantity(string symbol)
        {
            var token = Runtime.Nexus.GetTokenInfo(symbol);
            return GetMinimumQuantity(token.Decimals);
        }

        private void OpenOrder(Address from, string baseSymbol, string quoteSymbol, ExchangeOrderSide side, ExchangeOrderType orderType, BigInteger orderSize, BigInteger price)
        {
            Runtime.Expect(IsWitness(from), "invalid witness");

            Runtime.Expect(baseSymbol != quoteSymbol, "invalid base/quote pair");

            Runtime.Expect(Runtime.Nexus.TokenExists(baseSymbol), "invalid base token");
            var baseToken = Runtime.Nexus.GetTokenInfo(baseSymbol);
            Runtime.Expect(baseToken.Flags.HasFlag(TokenFlags.Fungible), "token must be fungible");
            
            Runtime.Expect(Runtime.Nexus.TokenExists(quoteSymbol), "invalid quote token");
            var quoteToken = Runtime.Nexus.GetTokenInfo(quoteSymbol);
            Runtime.Expect(quoteToken.Flags.HasFlag(TokenFlags.Fungible), "token must be fungible");

            if (orderType != Market)
            {
                Runtime.Expect(orderSize >= GetMinimumTokenQuantity(baseToken), "order size is not sufficient");
                Runtime.Expect(price >= GetMinimumTokenQuantity(quoteToken), "order price is not sufficient");
            }

            var uid = Runtime.Chain.GenerateUID(this.Storage);

            //--------------
            //perform escrow for non-market orders
            string orderEscrowSymbol = CalculateEscrowSymbol(baseToken, quoteToken, side);
            TokenInfo orderEscrowToken = orderEscrowSymbol == baseSymbol ? baseToken : quoteToken;
            BigInteger orderEscrowAmount;
            BigInteger orderEscrowUsage = 0;

            if (orderType == Market)
            {
                orderEscrowAmount = orderSize;
                Runtime.Expect(orderEscrowAmount >= GetMinimumTokenQuantity(orderEscrowToken), "market order size is not sufficient");
            }
            else
            {
                orderEscrowAmount = CalculateEscrowAmount(orderSize, price, baseToken, quoteToken, side);
            }

            //BigInteger baseTokensUnfilled = orderSize;

            var balances = new BalanceSheet(orderEscrowSymbol);
            var balance = balances.Get(this.Storage, from);
            Runtime.Expect(balance >= orderEscrowAmount, "not enough balance");

            Runtime.Expect(Runtime.Nexus.TransferTokens(orderEscrowSymbol, this.Storage, Runtime.Chain, from, Runtime.Chain.Address, orderEscrowAmount), "transfer failed");
            //------------

            var thisOrder = new ExchangeOrder();
            StorageList orderList;
            BigInteger orderIndex = 0;

            thisOrder = new ExchangeOrder(uid, Runtime.Time, from, orderSize, baseSymbol, price, quoteSymbol, side, orderType);
            Runtime.Notify(EventKind.OrderCreated, from, uid);

            var key = BuildOrderKey(side, quoteSymbol, baseSymbol);
            
            orderList = _orders.Get<string, StorageList>(key);
            orderIndex = orderList.Add<ExchangeOrder>(thisOrder);
            _orderMap.Set<BigInteger, string>(uid, key);

            var makerSide = side == Buy ? Sell : Buy;
            var makerKey = BuildOrderKey(makerSide, quoteSymbol, baseSymbol);
            var makerOrders = _orders.Get<string, StorageList>(makerKey);

            do
            {
                int bestIndex = -1;
                BigInteger bestPrice = 0;
                Timestamp bestPriceTimestamp = 0;

                ExchangeOrder takerOrder = thisOrder;

                var makerOrdersCount = makerOrders.Count();
                for (int i = 0; i < makerOrdersCount; i++)
                {
                    var makerOrder = makerOrders.Get<ExchangeOrder>(i);

                    if (side == Buy)
                    {
                        if (makerOrder.Price > takerOrder.Price && orderType != Market) // too expensive, we wont buy at this price
                        {
                            continue;
                        }

                        if (bestIndex == -1 || makerOrder.Price < bestPrice || (makerOrder.Price == bestPrice && makerOrder.Timestamp < bestPriceTimestamp))
                        {
                            bestIndex = i;
                            bestPrice = makerOrder.Price;
                            bestPriceTimestamp = makerOrder.Timestamp;
                        }
                    }
                    else
                    {
                        if (makerOrder.Price < takerOrder.Price && orderType != Market) // too cheap, we wont sell at this price
                        {
                            continue;
                        }

                        if (bestIndex == -1 || makerOrder.Price > bestPrice || (makerOrder.Price == bestPrice && makerOrder.Timestamp < bestPriceTimestamp))
                        {
                            bestIndex = i;
                            bestPrice = makerOrder.Price;
                            bestPriceTimestamp = makerOrder.Timestamp;
                        }
                    }
                }

                if (bestIndex >= 0)
                {
                    //since order "uid" has found a match, the creator of this order will be a taker as he will remove liquidity from the market
                    //and the creator of the "bestIndex" order is the maker as he is providing liquidity to the taker
                    var takerAvailableEscrow = orderEscrowAmount - orderEscrowUsage;
                    var takerEscrowUsage = BigInteger.Zero;
                    var takerEscrowSymbol = orderEscrowSymbol;

                    var makerOrder = makerOrders.Get<ExchangeOrder>(bestIndex);
                    var makerEscrow = _escrows.Get<BigInteger, BigInteger>(makerOrder.Uid);
                    var makerEscrowUsage = BigInteger.Zero; ;
                    var makerEscrowSymbol = orderEscrowSymbol == baseSymbol ? quoteSymbol : baseSymbol;

                    //Get fulfilled order size in base tokens
                    //and then calculate the corresponding fulfilled order size in quote tokens
                    if (takerEscrowSymbol == baseSymbol)
                    {
                        var makerEscrowBaseEquivalent = ConvertQuoteToBase(makerEscrow, makerOrder.Price, baseToken, quoteToken);
                        takerEscrowUsage = takerAvailableEscrow < makerEscrowBaseEquivalent ? takerAvailableEscrow : makerEscrowBaseEquivalent;

                        makerEscrowUsage = CalculateEscrowAmount(takerEscrowUsage, makerOrder.Price, baseToken, quoteToken, Buy);
                    }
                    else
                    {
                        var takerEscrowBaseEquivalent = ConvertQuoteToBase(takerAvailableEscrow, makerOrder.Price, baseToken, quoteToken);
                        makerEscrowUsage = makerEscrow < takerEscrowBaseEquivalent ? makerEscrow : takerEscrowBaseEquivalent;

                        takerEscrowUsage = CalculateEscrowAmount(makerEscrowUsage, makerOrder.Price, baseToken, quoteToken, Buy);
                    }

                    Runtime.Expect(takerEscrowUsage <= takerAvailableEscrow, "Taker tried to use more escrow than available");
                    Runtime.Expect(makerEscrowUsage <= makerEscrow, "Maker tried to use more escrow than available");

                    if (takerEscrowUsage < GetMinimumSymbolQuantity(takerEscrowSymbol) ||
                        makerEscrowUsage < GetMinimumSymbolQuantity(makerEscrowSymbol))
                    {

                        break;
                    }

                    Runtime.Nexus.TransferTokens(takerEscrowSymbol, this.Storage, this.Runtime.Chain, this.Runtime.Chain.Address, makerOrder.Creator, takerEscrowUsage);
                    Runtime.Nexus.TransferTokens(makerEscrowSymbol, this.Storage, this.Runtime.Chain, this.Runtime.Chain.Address, takerOrder.Creator, makerEscrowUsage);

                    Runtime.Notify(EventKind.TokenReceive, makerOrder.Creator, new TokenEventData() { chainAddress = Runtime.Chain.Address, symbol = takerEscrowSymbol, value = takerEscrowUsage });
                    Runtime.Notify(EventKind.TokenReceive, takerOrder.Creator, new TokenEventData() { chainAddress = Runtime.Chain.Address, symbol = makerEscrowSymbol, value = makerEscrowUsage });

                    orderEscrowUsage += takerEscrowUsage;

                    Runtime.Notify(EventKind.OrderFilled, takerOrder.Creator, takerOrder.Uid);
                    Runtime.Notify(EventKind.OrderFilled, makerOrder.Creator, makerOrder.Uid);

                    if (makerEscrowUsage == makerEscrow)
                    {
                        makerOrders.RemoveAt<ExchangeOrder>(bestIndex);
                        _orderMap.Remove(makerOrder.Uid);

                        Runtime.Expect(_escrows.ContainsKey(makerOrder.Uid), "An orderbook entry must have registered escrow");
                        _escrows.Remove(makerOrder.Uid);

                        Runtime.Notify(EventKind.OrderClosed, makerOrder.Creator, makerOrder.Uid);
                    }
                    else
                        _escrows.Set(makerOrder.Uid, makerEscrow - makerEscrowUsage);

                }
                else
                    break;

            } while (orderEscrowUsage < orderEscrowAmount);

            var leftoverEscrow = orderEscrowAmount - orderEscrowUsage;

            if (leftoverEscrow == 0 || orderType != Limit)
            {
                orderList.RemoveAt<ExchangeOrder>(orderIndex);
                _orderMap.Remove(thisOrder.Uid);
                _escrows.Remove(thisOrder.Uid);

                if (leftoverEscrow > 0)
                {
                    Runtime.Nexus.TransferTokens(orderEscrowSymbol, this.Storage, this.Runtime.Chain, this.Runtime.Chain.Address, thisOrder.Creator, leftoverEscrow);
                    Runtime.Notify(EventKind.TokenReceive, thisOrder.Creator, new TokenEventData() { chainAddress = Runtime.Chain.Address, symbol = orderEscrowSymbol, value = leftoverEscrow });
                    Runtime.Notify(EventKind.OrderCancelled, thisOrder.Creator, thisOrder.Uid);
                }
                else
                    Runtime.Notify(EventKind.OrderClosed, thisOrder.Creator, thisOrder.Uid);
            }
            else
            {
                _escrows.Set(uid, leftoverEscrow);
            }

            //TODO: ADD FEES, SEND THEM TO Runtime.Chain.Address FOR NOW
        }

        public void OpenMarketOrder(Address from, string baseSymbol, string quoteSymbol, BigInteger orderSize, ExchangeOrderSide side)
        {
            OpenOrder(from, baseSymbol, quoteSymbol, side, Market, orderSize, 0);
        }

        /// <summary>
        /// Creates a limit order on the exchange
        /// </summary>
        /// <param name="from"></param>
        /// <param name="baseSymbol">For SOUL/KCAL pair, SOUL would be the base symbol</param>
        /// <param name="quoteSymbol">For SOUL/KCAL pair, KCAL would be the quote symbol</param>
        /// <param name="orderSize">Amount of base symbol tokens the user wants to buy/sell</param>
        /// <param name="price">Amount of quote symbol tokens the user wants to pay/receive per unit of base symbol tokens</param>
        /// <param name="side">If the order is a buy or sell order</param>
        /// <param name="IoC">"Immediate or Cancel" flag: if true, requires any unfulfilled parts of the order to be cancelled immediately after a single attempt at fulfilling it.</param>
        public void OpenLimitOrder(Address from, string baseSymbol, string quoteSymbol, BigInteger orderSize, BigInteger price, ExchangeOrderSide side, bool IoC)
        {
            OpenOrder(from, baseSymbol, quoteSymbol, side, IoC ? ImmediateOrCancel : Limit, orderSize, price);
        }

        public void CancelOrder(BigInteger uid)
        {
            Runtime.Expect(_orderMap.ContainsKey<BigInteger>(uid), "order not found");
            var key = _orderMap.Get<BigInteger, string>(uid);
            StorageList orderList = _orders.Get<string, StorageList>(key);

            var count = orderList.Count();
            for (int i=0; i<count; i++)
            {
                var order = orderList.Get<ExchangeOrder>(i);
                if (order.Uid == uid)
                {
                    Runtime.Expect(IsWitness(order.Creator), "invalid witness");

                    orderList.RemoveAt<ExchangeOrder>(i);
                    _orderMap.Remove<BigInteger>(uid);
                    _fills.Remove<BigInteger>(uid);

                    if (_escrows.ContainsKey<BigInteger>(uid))
                    {
                        var leftoverEscrow = _escrows.Get<BigInteger, BigInteger>(uid);
                        if (leftoverEscrow > 0)
                        {
                            var escrowSymbol = order.Side == ExchangeOrderSide.Sell ? order.QuoteSymbol : order.BaseSymbol;
                            Runtime.Nexus.TransferTokens(escrowSymbol, this.Storage, this.Runtime.Chain, this.Runtime.Chain.Address, order.Creator, leftoverEscrow);
                            Runtime.Notify(EventKind.TokenReceive, order.Creator, new TokenEventData() { chainAddress = Runtime.Chain.Address, symbol = escrowSymbol, value = leftoverEscrow });
                        }
                    }

                    return;
                }
            }

            // if it reaches here, it means it not found nothing in previous part
            throw new Exception("order not found");
        }

        /*
        TODO: implement methods that allow cleaning up the order history book.. make sure only the exchange that placed the orders can clear them
        */

        /*
         TODO: implement code for trail stops and a method to allow a 3rd party to update the trail stop, without revealing user or order info
         */

        public BigInteger CalculateEscrowAmount(BigInteger orderSize, BigInteger orderPrice, TokenInfo baseToken, TokenInfo quoteToken, ExchangeOrderSide side)
        {
            switch (side)
            {
                case Sell:
                    return orderSize;

                case Buy:
                    return UnitConversion.ToBigInteger(UnitConversion.ToDecimal(orderSize, baseToken.Decimals) * UnitConversion.ToDecimal(orderPrice, quoteToken.Decimals), quoteToken.Decimals);

                default: throw new ContractException("invalid order side");
            }
        }

        private BigInteger ConvertQuoteToBase(BigInteger quoteAmount, BigInteger orderPrice, TokenInfo baseToken, TokenInfo quoteToken)
        {
            return UnitConversion.ToBigInteger(UnitConversion.ToDecimal(quoteAmount, quoteToken.Decimals) / UnitConversion.ToDecimal(orderPrice, quoteToken.Decimals), baseToken.Decimals);
        }

        public string CalculateEscrowSymbol(TokenInfo baseToken, TokenInfo quoteToken, ExchangeOrderSide side) => side == Sell ? baseToken.Symbol : quoteToken.Symbol;

        public ExchangeOrder GetExchangeOrder(BigInteger uid)
        {
            Runtime.Expect(_orderMap.ContainsKey<BigInteger>(uid), "order not found");

            var key = _orderMap.Get<BigInteger, string>(uid);
            StorageList orderList = _orders.Get<string, StorageList>(key);

            var count = orderList.Count();
            var order = new ExchangeOrder();
            for (int i = 0; i < count; i++)
            {
                order = orderList.Get<ExchangeOrder>(i);
                if (order.Uid == uid)
                {
                    //Runtime.Expect(IsWitness(order.Creator), "invalid witness");
                    break;
                }
            }

            return order;
        }

        public BigInteger GetOrderLeftoverEscrow(BigInteger uid)
        {
            Runtime.Expect(_escrows.ContainsKey(uid), "order not found");

            return _escrows.Get<BigInteger, BigInteger>(uid);
        }

        public ExchangeOrder[] GetOrderBook(string baseSymbol, string quoteSymbol)
        {
            return GetOrderBook(baseSymbol, quoteSymbol, false);
        }

        public ExchangeOrder[] GetOrderBook(string baseSymbol, string quoteSymbol, ExchangeOrderSide side)
        {
            return GetOrderBook(baseSymbol, quoteSymbol, true, side);
        }

        private ExchangeOrder[] GetOrderBook(string baseSymbol, string quoteSymbol, bool oneSideFlag, ExchangeOrderSide side = Buy)
        {
            var buyKey = BuildOrderKey(Buy, quoteSymbol, baseSymbol);
            var sellKey = BuildOrderKey(Sell, quoteSymbol, baseSymbol);

            var buyOrders = ((oneSideFlag && side == Buy) || !oneSideFlag) ? _orders.Get<string, StorageList>(buyKey) : new StorageList();
            var sellOrders = ((oneSideFlag && side == Sell) || !oneSideFlag) ? _orders.Get<string, StorageList>(sellKey) : new StorageList();

            var buyCount = buyOrders.Context == null ? 0 : buyOrders.Count();
            var sellCount = sellOrders.Context == null ? 0 : sellOrders.Count();

            ExchangeOrder[] orderbook = new ExchangeOrder[(long) (buyCount + sellCount)];

            for (long i = 0; i < buyCount; i++)
            {
                orderbook[i] = buyOrders.Get<ExchangeOrder>(i);
            }

            for (long i = (long) buyCount; i < orderbook.Length; i++)
            {
                orderbook[i] = sellOrders.Get<ExchangeOrder>(i);
            }

            return orderbook;
        }


        #region OTC TRADES
        public void SwapTokens(Address buyer, Address seller, string baseSymbol, string quoteSymbol, BigInteger amount, BigInteger price, byte[] signature)
        {
            Runtime.Expect(IsWitness(buyer), "invalid witness");
            Runtime.Expect(seller != buyer, "invalid seller");

            Runtime.Expect(Runtime.Nexus.TokenExists(baseSymbol), "invalid base token");
            var baseToken = Runtime.Nexus.GetTokenInfo(baseSymbol);
            Runtime.Expect(baseToken.Flags.HasFlag(TokenFlags.Fungible), "token must be fungible");

            var baseBalances = new BalanceSheet(baseSymbol);
            var baseBalance = baseBalances.Get(this.Storage, seller);
            Runtime.Expect(baseBalance >= amount, "invalid amount");

            var swap = new TokenSwap()
            {
                baseSymbol = baseSymbol,
                quoteSymbol = quoteSymbol,
                buyer = buyer,
                seller = seller,
                price = price,
                value = amount,
            };

            var msg = Serialization.Serialize(swap);
            Runtime.Expect(Ed25519.Verify(signature, msg, seller.PublicKey), "invalid signature");

            Runtime.Expect(Runtime.Nexus.TokenExists(quoteSymbol), "invalid quote token");
            var quoteToken = Runtime.Nexus.GetTokenInfo(quoteSymbol);
            Runtime.Expect(quoteToken.Flags.HasFlag(TokenFlags.Fungible), "token must be fungible");

            var quoteBalances = new BalanceSheet(quoteSymbol);
            var quoteBalance = quoteBalances.Get(this.Storage, buyer);
            Runtime.Expect(quoteBalance >= price, "invalid balance");

            Runtime.Expect(Runtime.Nexus.TransferTokens(quoteSymbol, this.Storage, Runtime.Chain, buyer, seller, price), "payment failed");
            Runtime.Expect(Runtime.Nexus.TransferTokens(baseSymbol, this.Storage, Runtime.Chain, seller, buyer, amount), "transfer failed");

            Runtime.Notify(EventKind.TokenSend, seller, new TokenEventData() { chainAddress = Runtime.Chain.Address, symbol = baseSymbol, value = amount });
            Runtime.Notify(EventKind.TokenSend, buyer, new TokenEventData() { chainAddress = Runtime.Chain.Address, symbol = quoteSymbol, value = price });

            Runtime.Notify(EventKind.TokenReceive, seller, new TokenEventData() { chainAddress = Runtime.Chain.Address, symbol = quoteSymbol, value = price });
            Runtime.Notify(EventKind.TokenReceive, buyer, new TokenEventData() { chainAddress = Runtime.Chain.Address, symbol = baseSymbol, value = amount });
        }

        public void SwapToken(Address buyer, Address seller, string baseSymbol, string quoteSymbol, BigInteger tokenID, BigInteger price, byte[] signature)
        {
            Runtime.Expect(IsWitness(buyer), "invalid witness");
            Runtime.Expect(seller != buyer, "invalid seller");

            Runtime.Expect(Runtime.Nexus.TokenExists(baseSymbol), "invalid base token");
            var baseToken = Runtime.Nexus.GetTokenInfo(baseSymbol);
            Runtime.Expect(!baseToken.Flags.HasFlag(TokenFlags.Fungible), "token must be non-fungible");

            var ownerships = new OwnershipSheet(baseSymbol);
            var owner = ownerships.GetOwner(this.Storage, tokenID);
            Runtime.Expect(owner == seller, "invalid owner");

            var swap = new TokenSwap()
            {
                baseSymbol = baseSymbol,
                quoteSymbol = quoteSymbol,
                buyer = buyer,
                seller = seller,
                price = price,
                value = tokenID,
            };

            var msg = Serialization.Serialize(swap);
            Runtime.Expect(Ed25519.Verify(signature, msg, seller.PublicKey), "invalid signature");

            Runtime.Expect(Runtime.Nexus.TokenExists(quoteSymbol), "invalid quote token");
            var quoteToken = Runtime.Nexus.GetTokenInfo(quoteSymbol);
            Runtime.Expect(quoteToken.Flags.HasFlag(TokenFlags.Fungible), "token must be fungible");

            var balances = new BalanceSheet(quoteSymbol);
            var balance = balances.Get(this.Storage, buyer);
            Runtime.Expect(balance >= price, "invalid balance");

            Runtime.Expect(Runtime.Nexus.TransferTokens(quoteSymbol, this.Storage, Runtime.Chain, buyer, owner, price), "payment failed");
            Runtime.Expect(Runtime.Nexus.TransferToken(baseSymbol, this.Storage, Runtime.Chain, owner, buyer, tokenID), "transfer failed");

            Runtime.Notify(EventKind.TokenSend, seller, new TokenEventData() { chainAddress = Runtime.Chain.Address, symbol = baseSymbol, value = tokenID });
            Runtime.Notify(EventKind.TokenSend, buyer, new TokenEventData() { chainAddress = Runtime.Chain.Address, symbol = quoteSymbol, value = price });

            Runtime.Notify(EventKind.TokenReceive, seller, new TokenEventData() { chainAddress = Runtime.Chain.Address, symbol = quoteSymbol, value = price });
            Runtime.Notify(EventKind.TokenReceive, buyer, new TokenEventData() { chainAddress = Runtime.Chain.Address, symbol = baseSymbol, value = tokenID });
        }
        #endregion
    }
}
>>>>>>> 6f9b9870
<|MERGE_RESOLUTION|>--- conflicted
+++ resolved
@@ -1,1145 +1,558 @@
-<<<<<<< HEAD
-﻿using Phantasma.Blockchain.Tokens;
-using Phantasma.Core.Types;
-using Phantasma.Cryptography;
-using Phantasma.Cryptography.EdDSA;
-using Phantasma.Storage;
-using Phantasma.Numerics;
-using Phantasma.Storage.Context;
-using System;
-using static Phantasma.Blockchain.Contracts.Native.ExchangeOrderSide;
-
-namespace Phantasma.Blockchain.Contracts.Native
-{
-    public enum ExchangeOrderSide
-    {
-        Buy,
-        Sell
-    }
-
-    [Flags]
-    public enum ExchangeOrderType
-    {
-        Limit = 0,              //normal limit order
-        ImmediateOrCancel = 1,  //any unfulfilled part of the order gets cancelled if not immediately fulfilled
-        Market = 2,             //an IoC order that has no boundaries 
-        //TODO: FillOrKill = 4,         //Either gets 100% fulfillment or it gets cancelled , no partial fulfillments like in IoC order types
-    }
-
-    public struct ExchangeOrder
-    {
-        public readonly BigInteger Uid;
-        public readonly Timestamp Timestamp;
-        public readonly Address Creator;
-
-        public readonly BigInteger Amount;
-        public readonly string BaseSymbol;
-
-        public readonly BigInteger Price;
-        public readonly string QuoteSymbol;
-
-        public readonly ExchangeOrderSide Side;
-
-        public ExchangeOrder(BigInteger uid, Timestamp timestamp, Address creator, BigInteger amount, string baseSymbol, BigInteger price, string quoteSymbol, ExchangeOrderSide side)
-        {
-            Uid = uid;
-            Timestamp = timestamp;
-            Creator = creator;
-
-            Amount = amount;
-            BaseSymbol = baseSymbol;
-
-            Price = price;
-            QuoteSymbol = quoteSymbol;
-
-            Side = side;
-        }
-
-        public ExchangeOrder(ExchangeOrder order, BigInteger newOrderSize, Timestamp newTimestamp)
-        {
-            Uid = order.Uid;
-            Timestamp = newTimestamp;
-            Creator = order.Creator;
-
-            Amount = newOrderSize;
-            BaseSymbol = order.BaseSymbol;
-
-            Price = order.Price;
-            QuoteSymbol = order.QuoteSymbol;
-
-            Side = order.Side;
-        }
-    }
-
-    public struct TokenSwap
-    {
-        public Address buyer;
-        public Address seller;
-        public string baseSymbol;
-        public string quoteSymbol;
-        public BigInteger value;
-        public BigInteger price;
-    }
-
-    public sealed class ExchangeContract : SmartContract
-    {
-        public override string Name => "exchange";
-
-        internal StorageList _availableBases; // string
-        internal StorageList _availableQuotes; // string
-        internal StorageMap _orders; //<string, List<Order>>
-        internal StorageMap _orderMap; //<uid, string> // maps orders ids to pairs
-        internal StorageMap _fills; //<uid, BigInteger>
-        internal StorageMap _escrows; //<uid, BigInteger>
-
-        public ExchangeContract() : base()
-        {
-        }
-
-        private string BuildOrderKey(ExchangeOrderSide side, string baseSymbol, string quoteSymbol) => $"{side}_{baseSymbol}_{quoteSymbol}";
-
-        public BigInteger GetMinimumSymbolQuantity(BigInteger tokenDecimals) => BigInteger.Pow(10, tokenDecimals / 2);
-        private BigInteger GetMinimumSymbolQuantity(TokenInfo token) => GetMinimumSymbolQuantity(token.Decimals);
-
-        public void OpenMarketOrder(Address from, string baseSymbol, string quoteSymbol, BigInteger orderSize, ExchangeOrderSide side)
-        {
-            //OpenLimitOrder(from, baseSymbol, quoteSymbol, orderSize, );
-        }
-
-        /// <summary>
-        /// Creates a limit order on the exchange
-        /// </summary>
-        /// <param name="from"></param>
-        /// <param name="baseSymbol">For SOUL/KCAL pair, SOUL would be the base symbol</param>
-        /// <param name="quoteSymbol">For SOUL/KCAL pair, KCAL would be the quote symbol</param>
-        /// <param name="orderSize">Amount of base symbol tokens the user wants to buy/sell</param>
-        /// <param name="price">Amount of quote symbol tokens the user wants to pay/receive per unit of base symbol tokens</param>
-        /// <param name="side">If the order is a buy or sell order</param>
-        /// <param name="IoC">"Immediate or Cancel" flag: if true, requires any unfulfilled parts of the order to be cancelled immediately after a single attempt at fulfilling it.</param>
-        public void OpenLimitOrder(Address from, string baseSymbol, string quoteSymbol, BigInteger orderSize, BigInteger price, ExchangeOrderSide side, bool IoC)
-        {
-            Runtime.Expect(IsWitness(from), "invalid witness");
-
-            Runtime.Expect(baseSymbol != quoteSymbol, "invalid base/quote pair");
-
-            Runtime.Expect(Runtime.Nexus.TokenExists(baseSymbol), "invalid base token");
-            var baseToken = Runtime.Nexus.GetTokenInfo(baseSymbol);
-            Runtime.Expect(baseToken.Flags.HasFlag(TokenFlags.Fungible), "token must be fungible");
-            Runtime.Expect(orderSize >= GetMinimumSymbolQuantity(baseToken), "order size is not sufficient");
-
-            Runtime.Expect(Runtime.Nexus.TokenExists(quoteSymbol), "invalid quote token");
-            var quoteToken = Runtime.Nexus.GetTokenInfo(quoteSymbol);
-            Runtime.Expect(quoteToken.Flags.HasFlag(TokenFlags.Fungible), "token must be fungible");
-            Runtime.Expect(price >= GetMinimumSymbolQuantity(quoteToken), "order price is not sufficient");
-
-            //var tokenABI = Chain.FindABI(NativeABI.Token);
-            //Runtime.Expect(baseTokenContract.ABI.Implements(tokenABI));
-
-            var uid = Runtime.Chain.GenerateUID(this.Storage);
-            Runtime.Expect(uid >= 0, "Generated an invalid UID");
-
-            //--------------
-            //perform escrow
-            string orderEscrowSymbol = CalculateEscrowSymbol(baseToken, quoteToken, side);
-            BigInteger orderEscrowAmount = CalculateEscrowAmount(orderSize, price, baseToken, quoteToken, side);
-            BigInteger orderEscrowUsage = 0;
-
-            //BigInteger baseTokensUnfilled = orderSize;
-
-
-            var balances = new BalanceSheet(orderEscrowSymbol);
-            var balance = balances.Get(this.Storage, from);
-            Runtime.Expect(balance >= orderEscrowAmount, "not enough balance");
-
-            Runtime.Expect(Runtime.Nexus.TransferTokens(Runtime, orderEscrowSymbol, from, Runtime.Chain.Address, orderEscrowAmount), "transfer failed");
-            //------------
-
-            var order = new ExchangeOrder(uid, Runtime.Time, from, orderSize, baseSymbol, price, quoteSymbol, side);
-            Runtime.Notify(EventKind.OrderCreated, from, uid);
-
-            var key = BuildOrderKey(side, quoteSymbol, baseSymbol);
-            StorageList orderList = _orders.Get<string, StorageList>(key);
-            var orderIndex = orderList.Add<ExchangeOrder>(order);
-            _orderMap.Set<BigInteger, string>(uid, key);
-
-            
-            var makerSide = side == Buy ? Sell : Buy;
-            var makerKey = BuildOrderKey(makerSide, quoteSymbol, baseSymbol);
-            var makerOrders = _orders.Get<string, StorageList>(makerKey);
-
-            do
-            {
-                int bestIndex = -1;
-                BigInteger bestPrice = 0;
-                Timestamp bestPriceTimestamp = 0;
-
-                var makerOrdersCount = makerOrders.Count();
-                for (int i=0; i<makerOrdersCount; i++)
-                {
-                    var makerOrder = makerOrders.Get<ExchangeOrder>(i);
-
-                    if (side == Buy)
-                    {
-                        if (makerOrder.Price > order.Price) // too expensive, we wont buy at this price
-                        {
-                            continue;
-                        }
-
-                        if (bestIndex == -1 || makerOrder.Price < bestPrice || (makerOrder.Price == bestPrice && makerOrder.Timestamp < bestPriceTimestamp))
-                        {
-                            bestIndex = i;
-                            bestPrice = makerOrder.Price;
-                            bestPriceTimestamp = makerOrder.Timestamp;
-                        }
-                    }
-                    else
-                    {
-                        if (makerOrder.Price < order.Price) // too cheap, we wont sell at this price
-                        {
-                            continue;
-                        }
-
-                        if (bestIndex == -1 || makerOrder.Price > bestPrice || (makerOrder.Price == bestPrice && makerOrder.Timestamp < bestPriceTimestamp))
-                        {
-                            bestIndex = i;
-                            bestPrice = makerOrder.Price;
-                            bestPriceTimestamp = makerOrder.Timestamp;
-                        }
-                    }
-                }
-
-                if (bestIndex >= 0)
-                {
-
-                    /*
-                    var other = otherOrders.Get<ExchangeOrder>(bestIndex);
-                    var otherFilled = _fills.Get<BigInteger, BigInteger>(other.Uid);
-                    var otherUnfilled = other.Amount - otherFilled;
-                    
-                    // pick the smallest of both unfilled amounts
-                    BigInteger filledAmount = otherUnfilled < baseTokensUnfilled ? otherUnfilled : baseTokensUnfilled;
-
-                    baseTokensUnfilled -= filledAmount;
-                    otherFilled += filledAmount;
-
-                    var quoteAmount = UnitConversion.ToBigInteger(UnitConversion.ToDecimal(filledAmount, baseToken.Decimals) * UnitConversion.ToDecimal(other.Price, quoteToken.Decimals), quoteToken.Decimals);
-
-                    if (side == Sell)
-                    {
-                        Runtime.Nexus.TransferTokens(baseSymbol, this.Storage, this.Runtime.Chain, this.Runtime.Chain.Address, other.Creator, filledAmount);
-                        Runtime.Nexus.TransferTokens(quoteSymbol, this.Storage, this.Runtime.Chain, this.Runtime.Chain.Address, order.Creator, quoteAmount);
-
-                        Runtime.Notify(EventKind.TokenReceive, other.Creator, new TokenEventData() { chainAddress = Runtime.Chain.Address, symbol = baseSymbol, value = filledAmount });
-                        Runtime.Notify(EventKind.TokenReceive, order.Creator, new TokenEventData() { chainAddress = Runtime.Chain.Address, symbol = quoteSymbol, value = quoteAmount });
-
-                        escrowUsage += filledAmount;
-                    }
-                    else
-                    {
-                        Runtime.Nexus.TransferTokens(baseSymbol, this.Storage, this.Runtime.Chain, this.Runtime.Chain.Address, order.Creator, filledAmount);
-                        Runtime.Nexus.TransferTokens(quoteSymbol, this.Storage, this.Runtime.Chain, this.Runtime.Chain.Address, other.Creator, quoteAmount);
-
-                        Runtime.Notify(EventKind.TokenReceive, order.Creator, new TokenEventData() { chainAddress = Runtime.Chain.Address, symbol = baseSymbol, value = filledAmount });
-                        Runtime.Notify(EventKind.TokenReceive, other.Creator, new TokenEventData() { chainAddress = Runtime.Chain.Address, symbol = quoteSymbol, value = quoteAmount });
-
-                        escrowUsage += quoteAmount;
-                    }
-
-                    Runtime.Notify(EventKind.OrderFilled, order.Creator, uid);
-                    Runtime.Notify(EventKind.OrderFilled, other.Creator, other.Uid);
-
-                    if (otherFilled >= other.Amount)
-                    {
-                        otherOrders.RemoveAt<ExchangeOrder>(bestIndex);
-                        _orderMap.Remove<BigInteger>(other.Uid);
-                        _fills.Remove<BigInteger>(other.Uid);
-
-                        Runtime.Expect(_escrows.ContainsKey<BigInteger>(other.Uid), "An orderbook entry must have registered escrow");
-
-                        var otherEscrow = _escrows.Get<BigInteger, BigInteger>(other.Uid);
-                        var otherEscrowSymbol = side == Sell ? quoteSymbol : baseSymbol;
-                        Runtime.Nexus.TransferTokens(otherEscrowSymbol, this.Storage, this.Runtime.Chain, this.Runtime.Chain.Address, order.Creator, otherEscrow);
-                        Runtime.Notify(EventKind.TokenReceive, other.Creator, new TokenEventData() { chainAddress = Runtime.Chain.Address, symbol = otherEscrowSymbol, value = otherEscrow});
-
-                        Runtime.Notify(EventKind.OrderClosed, other.Creator, other.Uid);
-                    }
-                    else
-                    {
-                        _fills.Set<BigInteger, BigInteger>(other.Uid, otherFilled);
-
-                        //TODO calculate how much escrow changed and update _escrows with other.uid as key
-
-                        //TODO optimization, if filledAmount = orderUnfilled break here, would this be correct?
-                    }
-                    */
-                    //since order "uid" has found a match, the creator of this order will be a taker as he will remove liquidity from the market
-                    //and the creator of the "bestIndex" order is the maker as he is providing liquidity to the taker
-                    var takerOrder = order;
-                    var takerAvailableEscrow = orderEscrowAmount - orderEscrowUsage;
-                    var takerEscrowUsage = BigInteger.Zero;
-                    var takerEscrowSymbol = orderEscrowSymbol;
-
-                    var makerOrder = makerOrders.Get<ExchangeOrder>(bestIndex);  
-                    var makerEscrow = _escrows.Get<BigInteger, BigInteger>(makerOrder.Uid);
-                    var makerEscrowUsage = BigInteger.Zero; ;
-                    var makerEscrowSymbol = orderEscrowSymbol == baseSymbol ? quoteSymbol : baseSymbol;
-
-                    //Get fulfilled order size in base tokens
-                    //and then calculate the corresponding fulfilled order size in quote tokens
-                    if (takerEscrowSymbol == baseSymbol)
-                    {
-                        var makerEscrowBaseEquivalent = ConvertQuoteToBase(makerEscrow, makerOrder.Price, baseToken, quoteToken);
-                        takerEscrowUsage = takerAvailableEscrow < makerEscrowBaseEquivalent ? takerAvailableEscrow : makerEscrowBaseEquivalent;
-                        
-                        makerEscrowUsage = CalculateEscrowAmount(takerEscrowUsage, makerOrder.Price, baseToken, quoteToken, Buy);
-                    }
-                    else
-                    {
-                        var takerEscrowBaseEquivalent = ConvertQuoteToBase(takerAvailableEscrow, makerOrder.Price, baseToken, quoteToken);
-                        makerEscrowUsage = makerEscrow < takerEscrowBaseEquivalent ? makerEscrow : takerEscrowBaseEquivalent;
-
-                        takerEscrowUsage = CalculateEscrowAmount(makerEscrowUsage, makerOrder.Price, baseToken, quoteToken, Buy);
-                    }
-
-                    Runtime.Expect(takerEscrowUsage <= takerAvailableEscrow, "Tried to escrow more than available");
-                    Runtime.Expect(makerEscrowUsage <= makerEscrow, "Tried to escrow more than available");
-
-                    Runtime.Nexus.TransferTokens(Runtime, takerEscrowSymbol, this.Runtime.Chain.Address, makerOrder.Creator, takerEscrowUsage);
-                    Runtime.Nexus.TransferTokens(Runtime, makerEscrowSymbol, this.Runtime.Chain.Address, takerOrder.Creator, makerEscrowUsage);
-
-                    Runtime.Notify(EventKind.TokenReceive, makerOrder.Creator, new TokenEventData() { chainAddress = Runtime.Chain.Address, symbol = takerEscrowSymbol, value = takerEscrowUsage });
-                    Runtime.Notify(EventKind.TokenReceive, takerOrder.Creator, new TokenEventData() { chainAddress = Runtime.Chain.Address, symbol = makerEscrowSymbol, value = makerEscrowUsage });
-
-                    orderEscrowUsage += takerEscrowUsage;
-
-                    Runtime.Notify(EventKind.OrderFilled, takerOrder.Creator, takerOrder.Uid);
-                    Runtime.Notify(EventKind.OrderFilled, makerOrder.Creator, makerOrder.Uid);
-
-                    if (makerEscrowUsage == makerEscrow)
-                    {
-                        makerOrders.RemoveAt<ExchangeOrder>(bestIndex);
-                        _orderMap.Remove(makerOrder.Uid);
-
-                        Runtime.Expect(_escrows.ContainsKey(makerOrder.Uid), "An orderbook entry must have registered escrow");
-                        _escrows.Remove(makerOrder.Uid);
-
-                        Runtime.Notify(EventKind.OrderClosed, makerOrder.Creator, makerOrder.Uid);
-                    }
-                    else
-                        _escrows.Set(makerOrder.Uid, makerEscrow - makerEscrowUsage);
-                }
-                else
-                {
-                    break;
-                }
-
-            } while (orderEscrowUsage < orderEscrowAmount);
-
-            var leftoverEscrow = orderEscrowAmount - orderEscrowUsage;
-
-            if (leftoverEscrow == 0 || IoC)
-            {
-                orderList.RemoveAt<ExchangeOrder>(orderIndex);
-                _orderMap.Remove(uid);
-                _escrows.Remove(uid);
-
-                if (leftoverEscrow > 0)
-                {
-                    Runtime.Nexus.TransferTokens(Runtime, orderEscrowSymbol, this.Runtime.Chain.Address, order.Creator, leftoverEscrow);
-                    Runtime.Notify(EventKind.TokenReceive, order.Creator, new TokenEventData() { chainAddress = Runtime.Chain.Address, symbol = orderEscrowSymbol, value = leftoverEscrow });
-                    Runtime.Notify(EventKind.OrderCancelled, order.Creator, order.Uid);
-                }
-                else
-                    Runtime.Notify(EventKind.OrderClosed, order.Creator, order.Uid);
-            }
-            else
-            {
-                _escrows.Set(uid, leftoverEscrow);
-            }
-
-            //TODO: ADD FEES, SEND THEM TO Runtime.Chain.Address FOR NOW
-        }
-
-        public void CancelOrder(BigInteger uid)
-        {
-            Runtime.Expect(_orderMap.ContainsKey<BigInteger>(uid), "order not found");
-            var key = _orderMap.Get<BigInteger, string>(uid);
-            StorageList orderList = _orders.Get<string, StorageList>(key);
-
-            var count = orderList.Count();
-            for (int i=0; i<count; i++)
-            {
-                var order = orderList.Get<ExchangeOrder>(i);
-                if (order.Uid == uid)
-                {
-                    Runtime.Expect(IsWitness(order.Creator), "invalid witness");
-
-                    orderList.RemoveAt<ExchangeOrder>(i);
-                    _orderMap.Remove<BigInteger>(uid);
-                    _fills.Remove<BigInteger>(uid);
-
-                    if (_escrows.ContainsKey<BigInteger>(uid))
-                    {
-                        var leftoverEscrow = _escrows.Get<BigInteger, BigInteger>(uid);
-                        if (leftoverEscrow > 0)
-                        {
-                            var escrowSymbol = order.Side == ExchangeOrderSide.Sell ? order.QuoteSymbol : order.BaseSymbol;
-                            Runtime.Nexus.TransferTokens(Runtime, escrowSymbol, this.Runtime.Chain.Address, order.Creator, leftoverEscrow);
-                            Runtime.Notify(EventKind.TokenReceive, order.Creator, new TokenEventData() { chainAddress = Runtime.Chain.Address, symbol = escrowSymbol, value = leftoverEscrow });
-                        }
-                    }
-
-                    return;
-                }
-            }
-
-            // if it reaches here, it means it not found nothing in previous part
-            throw new Exception("order not found");
-        }
-
-        /*
-        TODO: implement methods that allow cleaning up the order history book.. make sure only the exchange that placed the orders can clear them
-        */
-
-        /*
-         TODO: implement code for trail stops and a method to allow a 3rd party to update the trail stop, without revealing user or order info
-         */
-
-        public BigInteger CalculateEscrowAmount(BigInteger orderSize, BigInteger orderPrice, TokenInfo baseToken, TokenInfo quoteToken, ExchangeOrderSide side)
-        {
-            switch (side)
-            {
-                case Sell:
-                    return orderSize;
-
-                case Buy:
-                    return UnitConversion.ToBigInteger(UnitConversion.ToDecimal(orderSize, baseToken.Decimals) * UnitConversion.ToDecimal(orderPrice, quoteToken.Decimals), quoteToken.Decimals);
-
-                default: throw new ContractException("invalid order side");
-            }
-        }
-
-        private BigInteger ConvertQuoteToBase(BigInteger quoteAmount, BigInteger orderPrice, TokenInfo baseToken, TokenInfo quoteToken)
-        {
-            return UnitConversion.ToBigInteger(UnitConversion.ToDecimal(quoteAmount, quoteToken.Decimals) / UnitConversion.ToDecimal(orderPrice, quoteToken.Decimals), baseToken.Decimals);
-        }
-
-        public string CalculateEscrowSymbol(TokenInfo baseToken, TokenInfo quoteToken, ExchangeOrderSide side) => side == Sell ? baseToken.Symbol : quoteToken.Symbol;
-
-        public ExchangeOrder GetExchangeOrder(BigInteger uid)
-        {
-            Runtime.Expect(_orderMap.ContainsKey<BigInteger>(uid), "order not found");
-
-            var key = _orderMap.Get<BigInteger, string>(uid);
-            StorageList orderList = _orders.Get<string, StorageList>(key);
-
-            var count = orderList.Count();
-            var order = new ExchangeOrder();
-            for (int i = 0; i < count; i++)
-            {
-                order = orderList.Get<ExchangeOrder>(i);
-                if (order.Uid == uid)
-                {
-                    //Runtime.Expect(IsWitness(order.Creator), "invalid witness");
-                    break;
-                }
-            }
-
-            return order;
-        }
-
-        public BigInteger GetOrderLeftoverEscrow(BigInteger uid)
-        {
-            Runtime.Expect(_escrows.ContainsKey(uid), "order not found");
-
-            return _escrows.Get<BigInteger, BigInteger>(uid);
-        }
-
-        public ExchangeOrder[] GetOrderBook(string baseSymbol, string quoteSymbol)
-        {
-            return GetOrderBook(baseSymbol, quoteSymbol, false);
-        }
-
-        public ExchangeOrder[] GetOrderBook(string baseSymbol, string quoteSymbol, ExchangeOrderSide side)
-        {
-            return GetOrderBook(baseSymbol, quoteSymbol, true, side);
-        }
-
-        private ExchangeOrder[] GetOrderBook(string baseSymbol, string quoteSymbol, bool oneSideFlag, ExchangeOrderSide side = Buy)
-        {
-            var buyKey = BuildOrderKey(Buy, quoteSymbol, baseSymbol);
-            var sellKey = BuildOrderKey(Sell, quoteSymbol, baseSymbol);
-
-            var buyOrders = ((oneSideFlag && side == Buy) || !oneSideFlag) ? _orders.Get<string, StorageList>(buyKey) : new StorageList();
-            var sellOrders = ((oneSideFlag && side == Sell) || !oneSideFlag) ? _orders.Get<string, StorageList>(sellKey) : new StorageList();
-
-            var buyCount = buyOrders.Context == null ? 0 : buyOrders.Count();
-            var sellCount = sellOrders.Context == null ? 0 : sellOrders.Count();
-
-            ExchangeOrder[] orderbook = new ExchangeOrder[(long) (buyCount + sellCount)];
-
-            for (long i = 0; i < buyCount; i++)
-            {
-                orderbook[i] = buyOrders.Get<ExchangeOrder>(i);
-            }
-
-            for (long i = (long) buyCount; i < orderbook.Length; i++)
-            {
-                orderbook[i] = sellOrders.Get<ExchangeOrder>(i);
-            }
-
-            return orderbook;
-        }
-
-
-        #region OTC TRADES
-        public void SwapTokens(Address buyer, Address seller, string baseSymbol, string quoteSymbol, BigInteger amount, BigInteger price, byte[] signature)
-        {
-            Runtime.Expect(IsWitness(buyer), "invalid witness");
-            Runtime.Expect(seller != buyer, "invalid seller");
-
-            Runtime.Expect(Runtime.Nexus.TokenExists(baseSymbol), "invalid base token");
-            var baseToken = Runtime.Nexus.GetTokenInfo(baseSymbol);
-            Runtime.Expect(baseToken.Flags.HasFlag(TokenFlags.Fungible), "token must be fungible");
-
-            var baseBalances = new BalanceSheet(baseSymbol);
-            var baseBalance = baseBalances.Get(this.Storage, seller);
-            Runtime.Expect(baseBalance >= amount, "invalid amount");
-
-            var swap = new TokenSwap()
-            {
-                baseSymbol = baseSymbol,
-                quoteSymbol = quoteSymbol,
-                buyer = buyer,
-                seller = seller,
-                price = price,
-                value = amount,
-            };
-
-            var msg = Serialization.Serialize(swap);
-            Runtime.Expect(Ed25519.Verify(signature, msg, seller.PublicKey), "invalid signature");
-
-            Runtime.Expect(Runtime.Nexus.TokenExists(quoteSymbol), "invalid quote token");
-            var quoteToken = Runtime.Nexus.GetTokenInfo(quoteSymbol);
-            Runtime.Expect(quoteToken.Flags.HasFlag(TokenFlags.Fungible), "token must be fungible");
-
-            var quoteBalances = new BalanceSheet(quoteSymbol);
-            var quoteBalance = quoteBalances.Get(this.Storage, buyer);
-            Runtime.Expect(quoteBalance >= price, "invalid balance");
-
-            Runtime.Expect(Runtime.Nexus.TransferTokens(Runtime, quoteSymbol, buyer, seller, price), "payment failed");
-            Runtime.Expect(Runtime.Nexus.TransferTokens(Runtime, baseSymbol, seller, buyer, amount), "transfer failed");
-
-            Runtime.Notify(EventKind.TokenSend, seller, new TokenEventData() { chainAddress = Runtime.Chain.Address, symbol = baseSymbol, value = amount });
-            Runtime.Notify(EventKind.TokenSend, buyer, new TokenEventData() { chainAddress = Runtime.Chain.Address, symbol = quoteSymbol, value = price });
-
-            Runtime.Notify(EventKind.TokenReceive, seller, new TokenEventData() { chainAddress = Runtime.Chain.Address, symbol = quoteSymbol, value = price });
-            Runtime.Notify(EventKind.TokenReceive, buyer, new TokenEventData() { chainAddress = Runtime.Chain.Address, symbol = baseSymbol, value = amount });
-        }
-
-        public void SwapToken(Address buyer, Address seller, string baseSymbol, string quoteSymbol, BigInteger tokenID, BigInteger price, byte[] signature)
-        {
-            Runtime.Expect(IsWitness(buyer), "invalid witness");
-            Runtime.Expect(seller != buyer, "invalid seller");
-
-            Runtime.Expect(Runtime.Nexus.TokenExists(baseSymbol), "invalid base token");
-            var baseToken = Runtime.Nexus.GetTokenInfo(baseSymbol);
-            Runtime.Expect(!baseToken.Flags.HasFlag(TokenFlags.Fungible), "token must be non-fungible");
-
-            var ownerships = new OwnershipSheet(baseSymbol);
-            var owner = ownerships.GetOwner(this.Storage, tokenID);
-            Runtime.Expect(owner == seller, "invalid owner");
-
-            var swap = new TokenSwap()
-            {
-                baseSymbol = baseSymbol,
-                quoteSymbol = quoteSymbol,
-                buyer = buyer,
-                seller = seller,
-                price = price,
-                value = tokenID,
-            };
-
-            var msg = Serialization.Serialize(swap);
-            Runtime.Expect(Ed25519.Verify(signature, msg, seller.PublicKey), "invalid signature");
-
-            Runtime.Expect(Runtime.Nexus.TokenExists(quoteSymbol), "invalid quote token");
-            var quoteToken = Runtime.Nexus.GetTokenInfo(quoteSymbol);
-            Runtime.Expect(quoteToken.Flags.HasFlag(TokenFlags.Fungible), "token must be fungible");
-
-            var balances = new BalanceSheet(quoteSymbol);
-            var balance = balances.Get(this.Storage, buyer);
-            Runtime.Expect(balance >= price, "invalid balance");
-
-            Runtime.Expect(Runtime.Nexus.TransferTokens(Runtime, quoteSymbol, buyer, owner, price), "payment failed");
-            Runtime.Expect(Runtime.Nexus.TransferToken(Runtime, baseSymbol, owner, buyer, tokenID), "transfer failed");
-
-            Runtime.Notify(EventKind.TokenSend, seller, new TokenEventData() { chainAddress = Runtime.Chain.Address, symbol = baseSymbol, value = tokenID });
-            Runtime.Notify(EventKind.TokenSend, buyer, new TokenEventData() { chainAddress = Runtime.Chain.Address, symbol = quoteSymbol, value = price });
-
-            Runtime.Notify(EventKind.TokenReceive, seller, new TokenEventData() { chainAddress = Runtime.Chain.Address, symbol = quoteSymbol, value = price });
-            Runtime.Notify(EventKind.TokenReceive, buyer, new TokenEventData() { chainAddress = Runtime.Chain.Address, symbol = baseSymbol, value = tokenID });
-        }
-        #endregion
-    }
-}
-=======
-using Phantasma.Blockchain.Tokens;
-using Phantasma.Core.Types;
-using Phantasma.Cryptography;
-using Phantasma.Cryptography.EdDSA;
-using Phantasma.Storage;
-using Phantasma.Numerics;
-using Phantasma.Storage.Context;
-using System;
-using static Phantasma.Blockchain.Contracts.Native.ExchangeOrderSide;
-using static Phantasma.Blockchain.Contracts.Native.ExchangeOrderType;
-
-namespace Phantasma.Blockchain.Contracts.Native
-{
-    public enum ExchangeOrderSide
-    {
-        Buy,
-        Sell
-    }
-
-    public enum ExchangeOrderType
-    {
-        Limit,              //normal limit order
-        ImmediateOrCancel,  //special limit order, any unfulfilled part of the order gets cancelled if not immediately fulfilled
-        Market,             //normal market order
-        //TODO: FillOrKill = 4,         //Either gets 100% fulfillment or it gets cancelled , no partial fulfillments like in IoC order types
-    }
-
-    public struct ExchangeOrder
-    {
-        public readonly BigInteger Uid;
-        public readonly Timestamp Timestamp;
-        public readonly Address Creator;
-
-        public readonly BigInteger Amount;
-        public readonly string BaseSymbol;
-
-        public readonly BigInteger Price;
-        public readonly string QuoteSymbol;
-
-        public readonly ExchangeOrderSide Side;
-        public readonly ExchangeOrderType Type;
-
-        public ExchangeOrder(BigInteger uid, Timestamp timestamp, Address creator, BigInteger amount, string baseSymbol, BigInteger price, string quoteSymbol, ExchangeOrderSide side, ExchangeOrderType type)
-        {
-            Uid = uid;
-            Timestamp = timestamp;
-            Creator = creator;
-
-            Amount = amount;
-            BaseSymbol = baseSymbol;
-
-            Price = price;
-            QuoteSymbol = quoteSymbol;
-
-            Side = side;
-            Type = type;
-        }
-
-        public ExchangeOrder(ExchangeOrder order, BigInteger newPrice, BigInteger newOrderSize)
-        {
-            Uid = order.Uid;
-            Timestamp = order.Timestamp;
-            Creator = order.Creator;
-
-            Amount = newOrderSize;
-            BaseSymbol = order.BaseSymbol;
-
-            Price = newOrderSize;
-            QuoteSymbol = order.QuoteSymbol;
-
-            Side = order.Side;
-            Type = order.Type;
-
-        }
-    }
-
-    public struct TokenSwap
-    {
-        public Address buyer;
-        public Address seller;
-        public string baseSymbol;
-        public string quoteSymbol;
-        public BigInteger value;
-        public BigInteger price;
-    }
-
-    public sealed class ExchangeContract : SmartContract
-    {
-        public override string Name => "exchange";
-
-        internal StorageList _availableBases; // string
-        internal StorageList _availableQuotes; // string
-        internal StorageMap _orders; //<string, List<Order>>
-        internal StorageMap _orderMap; //<uid, string> // maps orders ids to pairs
-        internal StorageMap _fills; //<uid, BigInteger>
-        internal StorageMap _escrows; //<uid, BigInteger>
-
-        public ExchangeContract() : base()
-        {
-        }
-
-        private string BuildOrderKey(ExchangeOrderSide side, string baseSymbol, string quoteSymbol) => $"{side}_{baseSymbol}_{quoteSymbol}";
-
-        public BigInteger GetMinimumQuantity(BigInteger tokenDecimals) => BigInteger.Pow(10, tokenDecimals / 2);
-        public BigInteger GetMinimumTokenQuantity(TokenInfo token) => GetMinimumQuantity(token.Decimals);
-
-        public BigInteger GetMinimumSymbolQuantity(string symbol)
-        {
-            var token = Runtime.Nexus.GetTokenInfo(symbol);
-            return GetMinimumQuantity(token.Decimals);
-        }
-
-        private void OpenOrder(Address from, string baseSymbol, string quoteSymbol, ExchangeOrderSide side, ExchangeOrderType orderType, BigInteger orderSize, BigInteger price)
-        {
-            Runtime.Expect(IsWitness(from), "invalid witness");
-
-            Runtime.Expect(baseSymbol != quoteSymbol, "invalid base/quote pair");
-
-            Runtime.Expect(Runtime.Nexus.TokenExists(baseSymbol), "invalid base token");
-            var baseToken = Runtime.Nexus.GetTokenInfo(baseSymbol);
-            Runtime.Expect(baseToken.Flags.HasFlag(TokenFlags.Fungible), "token must be fungible");
-            
-            Runtime.Expect(Runtime.Nexus.TokenExists(quoteSymbol), "invalid quote token");
-            var quoteToken = Runtime.Nexus.GetTokenInfo(quoteSymbol);
-            Runtime.Expect(quoteToken.Flags.HasFlag(TokenFlags.Fungible), "token must be fungible");
-
-            if (orderType != Market)
-            {
-                Runtime.Expect(orderSize >= GetMinimumTokenQuantity(baseToken), "order size is not sufficient");
-                Runtime.Expect(price >= GetMinimumTokenQuantity(quoteToken), "order price is not sufficient");
-            }
-
-            var uid = Runtime.Chain.GenerateUID(this.Storage);
-
-            //--------------
-            //perform escrow for non-market orders
-            string orderEscrowSymbol = CalculateEscrowSymbol(baseToken, quoteToken, side);
-            TokenInfo orderEscrowToken = orderEscrowSymbol == baseSymbol ? baseToken : quoteToken;
-            BigInteger orderEscrowAmount;
-            BigInteger orderEscrowUsage = 0;
-
-            if (orderType == Market)
-            {
-                orderEscrowAmount = orderSize;
-                Runtime.Expect(orderEscrowAmount >= GetMinimumTokenQuantity(orderEscrowToken), "market order size is not sufficient");
-            }
-            else
-            {
-                orderEscrowAmount = CalculateEscrowAmount(orderSize, price, baseToken, quoteToken, side);
-            }
-
-            //BigInteger baseTokensUnfilled = orderSize;
-
-            var balances = new BalanceSheet(orderEscrowSymbol);
-            var balance = balances.Get(this.Storage, from);
-            Runtime.Expect(balance >= orderEscrowAmount, "not enough balance");
-
-            Runtime.Expect(Runtime.Nexus.TransferTokens(orderEscrowSymbol, this.Storage, Runtime.Chain, from, Runtime.Chain.Address, orderEscrowAmount), "transfer failed");
-            //------------
-
-            var thisOrder = new ExchangeOrder();
-            StorageList orderList;
-            BigInteger orderIndex = 0;
-
-            thisOrder = new ExchangeOrder(uid, Runtime.Time, from, orderSize, baseSymbol, price, quoteSymbol, side, orderType);
-            Runtime.Notify(EventKind.OrderCreated, from, uid);
-
-            var key = BuildOrderKey(side, quoteSymbol, baseSymbol);
-            
-            orderList = _orders.Get<string, StorageList>(key);
-            orderIndex = orderList.Add<ExchangeOrder>(thisOrder);
-            _orderMap.Set<BigInteger, string>(uid, key);
-
-            var makerSide = side == Buy ? Sell : Buy;
-            var makerKey = BuildOrderKey(makerSide, quoteSymbol, baseSymbol);
-            var makerOrders = _orders.Get<string, StorageList>(makerKey);
-
-            do
-            {
-                int bestIndex = -1;
-                BigInteger bestPrice = 0;
-                Timestamp bestPriceTimestamp = 0;
-
-                ExchangeOrder takerOrder = thisOrder;
-
-                var makerOrdersCount = makerOrders.Count();
-                for (int i = 0; i < makerOrdersCount; i++)
-                {
-                    var makerOrder = makerOrders.Get<ExchangeOrder>(i);
-
-                    if (side == Buy)
-                    {
-                        if (makerOrder.Price > takerOrder.Price && orderType != Market) // too expensive, we wont buy at this price
-                        {
-                            continue;
-                        }
-
-                        if (bestIndex == -1 || makerOrder.Price < bestPrice || (makerOrder.Price == bestPrice && makerOrder.Timestamp < bestPriceTimestamp))
-                        {
-                            bestIndex = i;
-                            bestPrice = makerOrder.Price;
-                            bestPriceTimestamp = makerOrder.Timestamp;
-                        }
-                    }
-                    else
-                    {
-                        if (makerOrder.Price < takerOrder.Price && orderType != Market) // too cheap, we wont sell at this price
-                        {
-                            continue;
-                        }
-
-                        if (bestIndex == -1 || makerOrder.Price > bestPrice || (makerOrder.Price == bestPrice && makerOrder.Timestamp < bestPriceTimestamp))
-                        {
-                            bestIndex = i;
-                            bestPrice = makerOrder.Price;
-                            bestPriceTimestamp = makerOrder.Timestamp;
-                        }
-                    }
-                }
-
-                if (bestIndex >= 0)
-                {
-                    //since order "uid" has found a match, the creator of this order will be a taker as he will remove liquidity from the market
-                    //and the creator of the "bestIndex" order is the maker as he is providing liquidity to the taker
-                    var takerAvailableEscrow = orderEscrowAmount - orderEscrowUsage;
-                    var takerEscrowUsage = BigInteger.Zero;
-                    var takerEscrowSymbol = orderEscrowSymbol;
-
-                    var makerOrder = makerOrders.Get<ExchangeOrder>(bestIndex);
-                    var makerEscrow = _escrows.Get<BigInteger, BigInteger>(makerOrder.Uid);
-                    var makerEscrowUsage = BigInteger.Zero; ;
-                    var makerEscrowSymbol = orderEscrowSymbol == baseSymbol ? quoteSymbol : baseSymbol;
-
-                    //Get fulfilled order size in base tokens
-                    //and then calculate the corresponding fulfilled order size in quote tokens
-                    if (takerEscrowSymbol == baseSymbol)
-                    {
-                        var makerEscrowBaseEquivalent = ConvertQuoteToBase(makerEscrow, makerOrder.Price, baseToken, quoteToken);
-                        takerEscrowUsage = takerAvailableEscrow < makerEscrowBaseEquivalent ? takerAvailableEscrow : makerEscrowBaseEquivalent;
-
-                        makerEscrowUsage = CalculateEscrowAmount(takerEscrowUsage, makerOrder.Price, baseToken, quoteToken, Buy);
-                    }
-                    else
-                    {
-                        var takerEscrowBaseEquivalent = ConvertQuoteToBase(takerAvailableEscrow, makerOrder.Price, baseToken, quoteToken);
-                        makerEscrowUsage = makerEscrow < takerEscrowBaseEquivalent ? makerEscrow : takerEscrowBaseEquivalent;
-
-                        takerEscrowUsage = CalculateEscrowAmount(makerEscrowUsage, makerOrder.Price, baseToken, quoteToken, Buy);
-                    }
-
-                    Runtime.Expect(takerEscrowUsage <= takerAvailableEscrow, "Taker tried to use more escrow than available");
-                    Runtime.Expect(makerEscrowUsage <= makerEscrow, "Maker tried to use more escrow than available");
-
-                    if (takerEscrowUsage < GetMinimumSymbolQuantity(takerEscrowSymbol) ||
-                        makerEscrowUsage < GetMinimumSymbolQuantity(makerEscrowSymbol))
-                    {
-
-                        break;
-                    }
-
-                    Runtime.Nexus.TransferTokens(takerEscrowSymbol, this.Storage, this.Runtime.Chain, this.Runtime.Chain.Address, makerOrder.Creator, takerEscrowUsage);
-                    Runtime.Nexus.TransferTokens(makerEscrowSymbol, this.Storage, this.Runtime.Chain, this.Runtime.Chain.Address, takerOrder.Creator, makerEscrowUsage);
-
-                    Runtime.Notify(EventKind.TokenReceive, makerOrder.Creator, new TokenEventData() { chainAddress = Runtime.Chain.Address, symbol = takerEscrowSymbol, value = takerEscrowUsage });
-                    Runtime.Notify(EventKind.TokenReceive, takerOrder.Creator, new TokenEventData() { chainAddress = Runtime.Chain.Address, symbol = makerEscrowSymbol, value = makerEscrowUsage });
-
-                    orderEscrowUsage += takerEscrowUsage;
-
-                    Runtime.Notify(EventKind.OrderFilled, takerOrder.Creator, takerOrder.Uid);
-                    Runtime.Notify(EventKind.OrderFilled, makerOrder.Creator, makerOrder.Uid);
-
-                    if (makerEscrowUsage == makerEscrow)
-                    {
-                        makerOrders.RemoveAt<ExchangeOrder>(bestIndex);
-                        _orderMap.Remove(makerOrder.Uid);
-
-                        Runtime.Expect(_escrows.ContainsKey(makerOrder.Uid), "An orderbook entry must have registered escrow");
-                        _escrows.Remove(makerOrder.Uid);
-
-                        Runtime.Notify(EventKind.OrderClosed, makerOrder.Creator, makerOrder.Uid);
-                    }
-                    else
-                        _escrows.Set(makerOrder.Uid, makerEscrow - makerEscrowUsage);
-
-                }
-                else
-                    break;
-
-            } while (orderEscrowUsage < orderEscrowAmount);
-
-            var leftoverEscrow = orderEscrowAmount - orderEscrowUsage;
-
-            if (leftoverEscrow == 0 || orderType != Limit)
-            {
-                orderList.RemoveAt<ExchangeOrder>(orderIndex);
-                _orderMap.Remove(thisOrder.Uid);
-                _escrows.Remove(thisOrder.Uid);
-
-                if (leftoverEscrow > 0)
-                {
-                    Runtime.Nexus.TransferTokens(orderEscrowSymbol, this.Storage, this.Runtime.Chain, this.Runtime.Chain.Address, thisOrder.Creator, leftoverEscrow);
-                    Runtime.Notify(EventKind.TokenReceive, thisOrder.Creator, new TokenEventData() { chainAddress = Runtime.Chain.Address, symbol = orderEscrowSymbol, value = leftoverEscrow });
-                    Runtime.Notify(EventKind.OrderCancelled, thisOrder.Creator, thisOrder.Uid);
-                }
-                else
-                    Runtime.Notify(EventKind.OrderClosed, thisOrder.Creator, thisOrder.Uid);
-            }
-            else
-            {
-                _escrows.Set(uid, leftoverEscrow);
-            }
-
-            //TODO: ADD FEES, SEND THEM TO Runtime.Chain.Address FOR NOW
-        }
-
-        public void OpenMarketOrder(Address from, string baseSymbol, string quoteSymbol, BigInteger orderSize, ExchangeOrderSide side)
-        {
-            OpenOrder(from, baseSymbol, quoteSymbol, side, Market, orderSize, 0);
-        }
-
-        /// <summary>
-        /// Creates a limit order on the exchange
-        /// </summary>
-        /// <param name="from"></param>
-        /// <param name="baseSymbol">For SOUL/KCAL pair, SOUL would be the base symbol</param>
-        /// <param name="quoteSymbol">For SOUL/KCAL pair, KCAL would be the quote symbol</param>
-        /// <param name="orderSize">Amount of base symbol tokens the user wants to buy/sell</param>
-        /// <param name="price">Amount of quote symbol tokens the user wants to pay/receive per unit of base symbol tokens</param>
-        /// <param name="side">If the order is a buy or sell order</param>
-        /// <param name="IoC">"Immediate or Cancel" flag: if true, requires any unfulfilled parts of the order to be cancelled immediately after a single attempt at fulfilling it.</param>
-        public void OpenLimitOrder(Address from, string baseSymbol, string quoteSymbol, BigInteger orderSize, BigInteger price, ExchangeOrderSide side, bool IoC)
-        {
-            OpenOrder(from, baseSymbol, quoteSymbol, side, IoC ? ImmediateOrCancel : Limit, orderSize, price);
-        }
-
-        public void CancelOrder(BigInteger uid)
-        {
-            Runtime.Expect(_orderMap.ContainsKey<BigInteger>(uid), "order not found");
-            var key = _orderMap.Get<BigInteger, string>(uid);
-            StorageList orderList = _orders.Get<string, StorageList>(key);
-
-            var count = orderList.Count();
-            for (int i=0; i<count; i++)
-            {
-                var order = orderList.Get<ExchangeOrder>(i);
-                if (order.Uid == uid)
-                {
-                    Runtime.Expect(IsWitness(order.Creator), "invalid witness");
-
-                    orderList.RemoveAt<ExchangeOrder>(i);
-                    _orderMap.Remove<BigInteger>(uid);
-                    _fills.Remove<BigInteger>(uid);
-
-                    if (_escrows.ContainsKey<BigInteger>(uid))
-                    {
-                        var leftoverEscrow = _escrows.Get<BigInteger, BigInteger>(uid);
-                        if (leftoverEscrow > 0)
-                        {
-                            var escrowSymbol = order.Side == ExchangeOrderSide.Sell ? order.QuoteSymbol : order.BaseSymbol;
-                            Runtime.Nexus.TransferTokens(escrowSymbol, this.Storage, this.Runtime.Chain, this.Runtime.Chain.Address, order.Creator, leftoverEscrow);
-                            Runtime.Notify(EventKind.TokenReceive, order.Creator, new TokenEventData() { chainAddress = Runtime.Chain.Address, symbol = escrowSymbol, value = leftoverEscrow });
-                        }
-                    }
-
-                    return;
-                }
-            }
-
-            // if it reaches here, it means it not found nothing in previous part
-            throw new Exception("order not found");
-        }
-
-        /*
-        TODO: implement methods that allow cleaning up the order history book.. make sure only the exchange that placed the orders can clear them
-        */
-
-        /*
-         TODO: implement code for trail stops and a method to allow a 3rd party to update the trail stop, without revealing user or order info
-         */
-
-        public BigInteger CalculateEscrowAmount(BigInteger orderSize, BigInteger orderPrice, TokenInfo baseToken, TokenInfo quoteToken, ExchangeOrderSide side)
-        {
-            switch (side)
-            {
-                case Sell:
-                    return orderSize;
-
-                case Buy:
-                    return UnitConversion.ToBigInteger(UnitConversion.ToDecimal(orderSize, baseToken.Decimals) * UnitConversion.ToDecimal(orderPrice, quoteToken.Decimals), quoteToken.Decimals);
-
-                default: throw new ContractException("invalid order side");
-            }
-        }
-
-        private BigInteger ConvertQuoteToBase(BigInteger quoteAmount, BigInteger orderPrice, TokenInfo baseToken, TokenInfo quoteToken)
-        {
-            return UnitConversion.ToBigInteger(UnitConversion.ToDecimal(quoteAmount, quoteToken.Decimals) / UnitConversion.ToDecimal(orderPrice, quoteToken.Decimals), baseToken.Decimals);
-        }
-
-        public string CalculateEscrowSymbol(TokenInfo baseToken, TokenInfo quoteToken, ExchangeOrderSide side) => side == Sell ? baseToken.Symbol : quoteToken.Symbol;
-
-        public ExchangeOrder GetExchangeOrder(BigInteger uid)
-        {
-            Runtime.Expect(_orderMap.ContainsKey<BigInteger>(uid), "order not found");
-
-            var key = _orderMap.Get<BigInteger, string>(uid);
-            StorageList orderList = _orders.Get<string, StorageList>(key);
-
-            var count = orderList.Count();
-            var order = new ExchangeOrder();
-            for (int i = 0; i < count; i++)
-            {
-                order = orderList.Get<ExchangeOrder>(i);
-                if (order.Uid == uid)
-                {
-                    //Runtime.Expect(IsWitness(order.Creator), "invalid witness");
-                    break;
-                }
-            }
-
-            return order;
-        }
-
-        public BigInteger GetOrderLeftoverEscrow(BigInteger uid)
-        {
-            Runtime.Expect(_escrows.ContainsKey(uid), "order not found");
-
-            return _escrows.Get<BigInteger, BigInteger>(uid);
-        }
-
-        public ExchangeOrder[] GetOrderBook(string baseSymbol, string quoteSymbol)
-        {
-            return GetOrderBook(baseSymbol, quoteSymbol, false);
-        }
-
-        public ExchangeOrder[] GetOrderBook(string baseSymbol, string quoteSymbol, ExchangeOrderSide side)
-        {
-            return GetOrderBook(baseSymbol, quoteSymbol, true, side);
-        }
-
-        private ExchangeOrder[] GetOrderBook(string baseSymbol, string quoteSymbol, bool oneSideFlag, ExchangeOrderSide side = Buy)
-        {
-            var buyKey = BuildOrderKey(Buy, quoteSymbol, baseSymbol);
-            var sellKey = BuildOrderKey(Sell, quoteSymbol, baseSymbol);
-
-            var buyOrders = ((oneSideFlag && side == Buy) || !oneSideFlag) ? _orders.Get<string, StorageList>(buyKey) : new StorageList();
-            var sellOrders = ((oneSideFlag && side == Sell) || !oneSideFlag) ? _orders.Get<string, StorageList>(sellKey) : new StorageList();
-
-            var buyCount = buyOrders.Context == null ? 0 : buyOrders.Count();
-            var sellCount = sellOrders.Context == null ? 0 : sellOrders.Count();
-
-            ExchangeOrder[] orderbook = new ExchangeOrder[(long) (buyCount + sellCount)];
-
-            for (long i = 0; i < buyCount; i++)
-            {
-                orderbook[i] = buyOrders.Get<ExchangeOrder>(i);
-            }
-
-            for (long i = (long) buyCount; i < orderbook.Length; i++)
-            {
-                orderbook[i] = sellOrders.Get<ExchangeOrder>(i);
-            }
-
-            return orderbook;
-        }
-
-
-        #region OTC TRADES
-        public void SwapTokens(Address buyer, Address seller, string baseSymbol, string quoteSymbol, BigInteger amount, BigInteger price, byte[] signature)
-        {
-            Runtime.Expect(IsWitness(buyer), "invalid witness");
-            Runtime.Expect(seller != buyer, "invalid seller");
-
-            Runtime.Expect(Runtime.Nexus.TokenExists(baseSymbol), "invalid base token");
-            var baseToken = Runtime.Nexus.GetTokenInfo(baseSymbol);
-            Runtime.Expect(baseToken.Flags.HasFlag(TokenFlags.Fungible), "token must be fungible");
-
-            var baseBalances = new BalanceSheet(baseSymbol);
-            var baseBalance = baseBalances.Get(this.Storage, seller);
-            Runtime.Expect(baseBalance >= amount, "invalid amount");
-
-            var swap = new TokenSwap()
-            {
-                baseSymbol = baseSymbol,
-                quoteSymbol = quoteSymbol,
-                buyer = buyer,
-                seller = seller,
-                price = price,
-                value = amount,
-            };
-
-            var msg = Serialization.Serialize(swap);
-            Runtime.Expect(Ed25519.Verify(signature, msg, seller.PublicKey), "invalid signature");
-
-            Runtime.Expect(Runtime.Nexus.TokenExists(quoteSymbol), "invalid quote token");
-            var quoteToken = Runtime.Nexus.GetTokenInfo(quoteSymbol);
-            Runtime.Expect(quoteToken.Flags.HasFlag(TokenFlags.Fungible), "token must be fungible");
-
-            var quoteBalances = new BalanceSheet(quoteSymbol);
-            var quoteBalance = quoteBalances.Get(this.Storage, buyer);
-            Runtime.Expect(quoteBalance >= price, "invalid balance");
-
-            Runtime.Expect(Runtime.Nexus.TransferTokens(quoteSymbol, this.Storage, Runtime.Chain, buyer, seller, price), "payment failed");
-            Runtime.Expect(Runtime.Nexus.TransferTokens(baseSymbol, this.Storage, Runtime.Chain, seller, buyer, amount), "transfer failed");
-
-            Runtime.Notify(EventKind.TokenSend, seller, new TokenEventData() { chainAddress = Runtime.Chain.Address, symbol = baseSymbol, value = amount });
-            Runtime.Notify(EventKind.TokenSend, buyer, new TokenEventData() { chainAddress = Runtime.Chain.Address, symbol = quoteSymbol, value = price });
-
-            Runtime.Notify(EventKind.TokenReceive, seller, new TokenEventData() { chainAddress = Runtime.Chain.Address, symbol = quoteSymbol, value = price });
-            Runtime.Notify(EventKind.TokenReceive, buyer, new TokenEventData() { chainAddress = Runtime.Chain.Address, symbol = baseSymbol, value = amount });
-        }
-
-        public void SwapToken(Address buyer, Address seller, string baseSymbol, string quoteSymbol, BigInteger tokenID, BigInteger price, byte[] signature)
-        {
-            Runtime.Expect(IsWitness(buyer), "invalid witness");
-            Runtime.Expect(seller != buyer, "invalid seller");
-
-            Runtime.Expect(Runtime.Nexus.TokenExists(baseSymbol), "invalid base token");
-            var baseToken = Runtime.Nexus.GetTokenInfo(baseSymbol);
-            Runtime.Expect(!baseToken.Flags.HasFlag(TokenFlags.Fungible), "token must be non-fungible");
-
-            var ownerships = new OwnershipSheet(baseSymbol);
-            var owner = ownerships.GetOwner(this.Storage, tokenID);
-            Runtime.Expect(owner == seller, "invalid owner");
-
-            var swap = new TokenSwap()
-            {
-                baseSymbol = baseSymbol,
-                quoteSymbol = quoteSymbol,
-                buyer = buyer,
-                seller = seller,
-                price = price,
-                value = tokenID,
-            };
-
-            var msg = Serialization.Serialize(swap);
-            Runtime.Expect(Ed25519.Verify(signature, msg, seller.PublicKey), "invalid signature");
-
-            Runtime.Expect(Runtime.Nexus.TokenExists(quoteSymbol), "invalid quote token");
-            var quoteToken = Runtime.Nexus.GetTokenInfo(quoteSymbol);
-            Runtime.Expect(quoteToken.Flags.HasFlag(TokenFlags.Fungible), "token must be fungible");
-
-            var balances = new BalanceSheet(quoteSymbol);
-            var balance = balances.Get(this.Storage, buyer);
-            Runtime.Expect(balance >= price, "invalid balance");
-
-            Runtime.Expect(Runtime.Nexus.TransferTokens(quoteSymbol, this.Storage, Runtime.Chain, buyer, owner, price), "payment failed");
-            Runtime.Expect(Runtime.Nexus.TransferToken(baseSymbol, this.Storage, Runtime.Chain, owner, buyer, tokenID), "transfer failed");
-
-            Runtime.Notify(EventKind.TokenSend, seller, new TokenEventData() { chainAddress = Runtime.Chain.Address, symbol = baseSymbol, value = tokenID });
-            Runtime.Notify(EventKind.TokenSend, buyer, new TokenEventData() { chainAddress = Runtime.Chain.Address, symbol = quoteSymbol, value = price });
-
-            Runtime.Notify(EventKind.TokenReceive, seller, new TokenEventData() { chainAddress = Runtime.Chain.Address, symbol = quoteSymbol, value = price });
-            Runtime.Notify(EventKind.TokenReceive, buyer, new TokenEventData() { chainAddress = Runtime.Chain.Address, symbol = baseSymbol, value = tokenID });
-        }
-        #endregion
-    }
-}
->>>>>>> 6f9b9870
+using Phantasma.Blockchain.Tokens;
+using Phantasma.Core.Types;
+using Phantasma.Cryptography;
+using Phantasma.Cryptography.EdDSA;
+using Phantasma.Storage;
+using Phantasma.Numerics;
+using Phantasma.Storage.Context;
+using System;
+using static Phantasma.Blockchain.Contracts.Native.ExchangeOrderSide;
+using static Phantasma.Blockchain.Contracts.Native.ExchangeOrderType;
+
+namespace Phantasma.Blockchain.Contracts.Native
+{
+    public enum ExchangeOrderSide
+    {
+        Buy,
+        Sell
+    }
+
+    public enum ExchangeOrderType
+    {
+        Limit,              //normal limit order
+        ImmediateOrCancel,  //special limit order, any unfulfilled part of the order gets cancelled if not immediately fulfilled
+        Market,             //normal market order
+        //TODO: FillOrKill = 4,         //Either gets 100% fulfillment or it gets cancelled , no partial fulfillments like in IoC order types
+    }
+
+    public struct ExchangeOrder
+    {
+        public readonly BigInteger Uid;
+        public readonly Timestamp Timestamp;
+        public readonly Address Creator;
+
+        public readonly BigInteger Amount;
+        public readonly string BaseSymbol;
+
+        public readonly BigInteger Price;
+        public readonly string QuoteSymbol;
+
+        public readonly ExchangeOrderSide Side;
+        public readonly ExchangeOrderType Type;
+
+        public ExchangeOrder(BigInteger uid, Timestamp timestamp, Address creator, BigInteger amount, string baseSymbol, BigInteger price, string quoteSymbol, ExchangeOrderSide side, ExchangeOrderType type)
+        {
+            Uid = uid;
+            Timestamp = timestamp;
+            Creator = creator;
+
+            Amount = amount;
+            BaseSymbol = baseSymbol;
+
+            Price = price;
+            QuoteSymbol = quoteSymbol;
+
+            Side = side;
+            Type = type;
+        }
+
+        public ExchangeOrder(ExchangeOrder order, BigInteger newPrice, BigInteger newOrderSize)
+        {
+            Uid = order.Uid;
+            Timestamp = order.Timestamp;
+            Creator = order.Creator;
+
+            Amount = newOrderSize;
+            BaseSymbol = order.BaseSymbol;
+
+            Price = newOrderSize;
+            QuoteSymbol = order.QuoteSymbol;
+
+            Side = order.Side;
+            Type = order.Type;
+
+        }
+    }
+
+    public struct TokenSwap
+    {
+        public Address buyer;
+        public Address seller;
+        public string baseSymbol;
+        public string quoteSymbol;
+        public BigInteger value;
+        public BigInteger price;
+    }
+
+    public sealed class ExchangeContract : SmartContract
+    {
+        public override string Name => "exchange";
+
+        internal StorageList _availableBases; // string
+        internal StorageList _availableQuotes; // string
+        internal StorageMap _orders; //<string, List<Order>>
+        internal StorageMap _orderMap; //<uid, string> // maps orders ids to pairs
+        internal StorageMap _fills; //<uid, BigInteger>
+        internal StorageMap _escrows; //<uid, BigInteger>
+
+        public ExchangeContract() : base()
+        {
+        }
+
+        private string BuildOrderKey(ExchangeOrderSide side, string baseSymbol, string quoteSymbol) => $"{side}_{baseSymbol}_{quoteSymbol}";
+
+        public BigInteger GetMinimumQuantity(BigInteger tokenDecimals) => BigInteger.Pow(10, tokenDecimals / 2);
+        public BigInteger GetMinimumTokenQuantity(TokenInfo token) => GetMinimumQuantity(token.Decimals);
+
+        public BigInteger GetMinimumSymbolQuantity(string symbol)
+        {
+            var token = Runtime.Nexus.GetTokenInfo(symbol);
+            return GetMinimumQuantity(token.Decimals);
+        }
+
+        private void OpenOrder(Address from, string baseSymbol, string quoteSymbol, ExchangeOrderSide side, ExchangeOrderType orderType, BigInteger orderSize, BigInteger price)
+        {
+            Runtime.Expect(IsWitness(from), "invalid witness");
+
+            Runtime.Expect(baseSymbol != quoteSymbol, "invalid base/quote pair");
+
+            Runtime.Expect(Runtime.Nexus.TokenExists(baseSymbol), "invalid base token");
+            var baseToken = Runtime.Nexus.GetTokenInfo(baseSymbol);
+            Runtime.Expect(baseToken.Flags.HasFlag(TokenFlags.Fungible), "token must be fungible");
+
+            Runtime.Expect(Runtime.Nexus.TokenExists(quoteSymbol), "invalid quote token");
+            var quoteToken = Runtime.Nexus.GetTokenInfo(quoteSymbol);
+            Runtime.Expect(quoteToken.Flags.HasFlag(TokenFlags.Fungible), "token must be fungible");
+
+            if (orderType != Market)
+            {
+                Runtime.Expect(orderSize >= GetMinimumTokenQuantity(baseToken), "order size is not sufficient");
+                Runtime.Expect(price >= GetMinimumTokenQuantity(quoteToken), "order price is not sufficient");
+            }
+
+            var uid = Runtime.Chain.GenerateUID(this.Storage);
+
+            //--------------
+            //perform escrow for non-market orders
+            string orderEscrowSymbol = CalculateEscrowSymbol(baseToken, quoteToken, side);
+            TokenInfo orderEscrowToken = orderEscrowSymbol == baseSymbol ? baseToken : quoteToken;
+            BigInteger orderEscrowAmount;
+            BigInteger orderEscrowUsage = 0;
+
+            if (orderType == Market)
+            {
+                orderEscrowAmount = orderSize;
+                Runtime.Expect(orderEscrowAmount >= GetMinimumTokenQuantity(orderEscrowToken), "market order size is not sufficient");
+            }
+            else
+            {
+                orderEscrowAmount = CalculateEscrowAmount(orderSize, price, baseToken, quoteToken, side);
+            }
+
+            //BigInteger baseTokensUnfilled = orderSize;
+
+            var balances = new BalanceSheet(orderEscrowSymbol);
+            var balance = balances.Get(this.Storage, from);
+            Runtime.Expect(balance >= orderEscrowAmount, "not enough balance");
+
+            Runtime.Expect(Runtime.Nexus.TransferTokens(Runtime, orderEscrowSymbol, from, Runtime.Chain.Address, orderEscrowAmount), "transfer failed");
+            //------------
+
+            var thisOrder = new ExchangeOrder();
+            StorageList orderList;
+            BigInteger orderIndex = 0;
+
+            thisOrder = new ExchangeOrder(uid, Runtime.Time, from, orderSize, baseSymbol, price, quoteSymbol, side, orderType);
+            Runtime.Notify(EventKind.OrderCreated, from, uid);
+
+            var key = BuildOrderKey(side, quoteSymbol, baseSymbol);
+
+            orderList = _orders.Get<string, StorageList>(key);
+            orderIndex = orderList.Add<ExchangeOrder>(thisOrder);
+            _orderMap.Set<BigInteger, string>(uid, key);
+
+            var makerSide = side == Buy ? Sell : Buy;
+            var makerKey = BuildOrderKey(makerSide, quoteSymbol, baseSymbol);
+            var makerOrders = _orders.Get<string, StorageList>(makerKey);
+
+            do
+            {
+                int bestIndex = -1;
+                BigInteger bestPrice = 0;
+                Timestamp bestPriceTimestamp = 0;
+
+                ExchangeOrder takerOrder = thisOrder;
+
+                var makerOrdersCount = makerOrders.Count();
+                for (int i = 0; i < makerOrdersCount; i++)
+                {
+                    var makerOrder = makerOrders.Get<ExchangeOrder>(i);
+
+                    if (side == Buy)
+                    {
+                        if (makerOrder.Price > takerOrder.Price && orderType != Market) // too expensive, we wont buy at this price
+                        {
+                            continue;
+                        }
+
+                        if (bestIndex == -1 || makerOrder.Price < bestPrice || (makerOrder.Price == bestPrice && makerOrder.Timestamp < bestPriceTimestamp))
+                        {
+                            bestIndex = i;
+                            bestPrice = makerOrder.Price;
+                            bestPriceTimestamp = makerOrder.Timestamp;
+                        }
+                    }
+                    else
+                    {
+                        if (makerOrder.Price < takerOrder.Price && orderType != Market) // too cheap, we wont sell at this price
+                        {
+                            continue;
+                        }
+
+                        if (bestIndex == -1 || makerOrder.Price > bestPrice || (makerOrder.Price == bestPrice && makerOrder.Timestamp < bestPriceTimestamp))
+                        {
+                            bestIndex = i;
+                            bestPrice = makerOrder.Price;
+                            bestPriceTimestamp = makerOrder.Timestamp;
+                        }
+                    }
+                }
+
+                if (bestIndex >= 0)
+                {
+                    //since order "uid" has found a match, the creator of this order will be a taker as he will remove liquidity from the market
+                    //and the creator of the "bestIndex" order is the maker as he is providing liquidity to the taker
+                    var takerAvailableEscrow = orderEscrowAmount - orderEscrowUsage;
+                    var takerEscrowUsage = BigInteger.Zero;
+                    var takerEscrowSymbol = orderEscrowSymbol;
+
+                    var makerOrder = makerOrders.Get<ExchangeOrder>(bestIndex);
+                    var makerEscrow = _escrows.Get<BigInteger, BigInteger>(makerOrder.Uid);
+                    var makerEscrowUsage = BigInteger.Zero; ;
+                    var makerEscrowSymbol = orderEscrowSymbol == baseSymbol ? quoteSymbol : baseSymbol;
+
+                    //Get fulfilled order size in base tokens
+                    //and then calculate the corresponding fulfilled order size in quote tokens
+                    if (takerEscrowSymbol == baseSymbol)
+                    {
+                        var makerEscrowBaseEquivalent = ConvertQuoteToBase(makerEscrow, makerOrder.Price, baseToken, quoteToken);
+                        takerEscrowUsage = takerAvailableEscrow < makerEscrowBaseEquivalent ? takerAvailableEscrow : makerEscrowBaseEquivalent;
+
+                        makerEscrowUsage = CalculateEscrowAmount(takerEscrowUsage, makerOrder.Price, baseToken, quoteToken, Buy);
+                    }
+                    else
+                    {
+                        var takerEscrowBaseEquivalent = ConvertQuoteToBase(takerAvailableEscrow, makerOrder.Price, baseToken, quoteToken);
+                        makerEscrowUsage = makerEscrow < takerEscrowBaseEquivalent ? makerEscrow : takerEscrowBaseEquivalent;
+
+                        takerEscrowUsage = CalculateEscrowAmount(makerEscrowUsage, makerOrder.Price, baseToken, quoteToken, Buy);
+                    }
+
+                    Runtime.Expect(takerEscrowUsage <= takerAvailableEscrow, "Taker tried to use more escrow than available");
+                    Runtime.Expect(makerEscrowUsage <= makerEscrow, "Maker tried to use more escrow than available");
+
+                    if (takerEscrowUsage < GetMinimumSymbolQuantity(takerEscrowSymbol) ||
+                        makerEscrowUsage < GetMinimumSymbolQuantity(makerEscrowSymbol))
+                    {
+
+                        break;
+                    }
+
+                    Runtime.Nexus.TransferTokens(Runtime, takerEscrowSymbol, this.Runtime.Chain.Address, makerOrder.Creator, takerEscrowUsage);
+                    Runtime.Nexus.TransferTokens(Runtime, makerEscrowSymbol, this.Runtime.Chain.Address, takerOrder.Creator, makerEscrowUsage);
+
+                    Runtime.Notify(EventKind.TokenReceive, makerOrder.Creator, new TokenEventData() { chainAddress = Runtime.Chain.Address, symbol = takerEscrowSymbol, value = takerEscrowUsage });
+                    Runtime.Notify(EventKind.TokenReceive, takerOrder.Creator, new TokenEventData() { chainAddress = Runtime.Chain.Address, symbol = makerEscrowSymbol, value = makerEscrowUsage });
+
+                    orderEscrowUsage += takerEscrowUsage;
+
+                    Runtime.Notify(EventKind.OrderFilled, takerOrder.Creator, takerOrder.Uid);
+                    Runtime.Notify(EventKind.OrderFilled, makerOrder.Creator, makerOrder.Uid);
+
+                    if (makerEscrowUsage == makerEscrow)
+                    {
+                        makerOrders.RemoveAt<ExchangeOrder>(bestIndex);
+                        _orderMap.Remove(makerOrder.Uid);
+
+                        Runtime.Expect(_escrows.ContainsKey(makerOrder.Uid), "An orderbook entry must have registered escrow");
+                        _escrows.Remove(makerOrder.Uid);
+
+                        Runtime.Notify(EventKind.OrderClosed, makerOrder.Creator, makerOrder.Uid);
+                    }
+                    else
+                        _escrows.Set(makerOrder.Uid, makerEscrow - makerEscrowUsage);
+
+                }
+                else
+                    break;
+
+            } while (orderEscrowUsage < orderEscrowAmount);
+
+            var leftoverEscrow = orderEscrowAmount - orderEscrowUsage;
+
+            if (leftoverEscrow == 0 || orderType != Limit)
+            {
+                orderList.RemoveAt<ExchangeOrder>(orderIndex);
+                _orderMap.Remove(thisOrder.Uid);
+                _escrows.Remove(thisOrder.Uid);
+
+                if (leftoverEscrow > 0)
+                {
+                    Runtime.Nexus.TransferTokens(Runtime, orderEscrowSymbol, this.Runtime.Chain.Address, thisOrder.Creator, leftoverEscrow);
+                    Runtime.Notify(EventKind.TokenReceive, thisOrder.Creator, new TokenEventData() { chainAddress = Runtime.Chain.Address, symbol = orderEscrowSymbol, value = leftoverEscrow });
+                    Runtime.Notify(EventKind.OrderCancelled, thisOrder.Creator, thisOrder.Uid);
+                }
+                else
+                    Runtime.Notify(EventKind.OrderClosed, thisOrder.Creator, thisOrder.Uid);
+            }
+            else
+            {
+                _escrows.Set(uid, leftoverEscrow);
+            }
+
+            //TODO: ADD FEES, SEND THEM TO Runtime.Chain.Address FOR NOW
+        }
+
+        public void OpenMarketOrder(Address from, string baseSymbol, string quoteSymbol, BigInteger orderSize, ExchangeOrderSide side)
+        {
+            OpenOrder(from, baseSymbol, quoteSymbol, side, Market, orderSize, 0);
+        }
+
+        /// <summary>
+        /// Creates a limit order on the exchange
+        /// </summary>
+        /// <param name="from"></param>
+        /// <param name="baseSymbol">For SOUL/KCAL pair, SOUL would be the base symbol</param>
+        /// <param name="quoteSymbol">For SOUL/KCAL pair, KCAL would be the quote symbol</param>
+        /// <param name="orderSize">Amount of base symbol tokens the user wants to buy/sell</param>
+        /// <param name="price">Amount of quote symbol tokens the user wants to pay/receive per unit of base symbol tokens</param>
+        /// <param name="side">If the order is a buy or sell order</param>
+        /// <param name="IoC">"Immediate or Cancel" flag: if true, requires any unfulfilled parts of the order to be cancelled immediately after a single attempt at fulfilling it.</param>
+        public void OpenLimitOrder(Address from, string baseSymbol, string quoteSymbol, BigInteger orderSize, BigInteger price, ExchangeOrderSide side, bool IoC)
+        {
+            OpenOrder(from, baseSymbol, quoteSymbol, side, IoC ? ImmediateOrCancel : Limit, orderSize, price);
+        }
+
+        public void CancelOrder(BigInteger uid)
+        {
+            Runtime.Expect(_orderMap.ContainsKey<BigInteger>(uid), "order not found");
+            var key = _orderMap.Get<BigInteger, string>(uid);
+            StorageList orderList = _orders.Get<string, StorageList>(key);
+
+            var count = orderList.Count();
+            for (int i = 0; i < count; i++)
+            {
+                var order = orderList.Get<ExchangeOrder>(i);
+                if (order.Uid == uid)
+                {
+                    Runtime.Expect(IsWitness(order.Creator), "invalid witness");
+
+                    orderList.RemoveAt<ExchangeOrder>(i);
+                    _orderMap.Remove<BigInteger>(uid);
+                    _fills.Remove<BigInteger>(uid);
+
+                    if (_escrows.ContainsKey<BigInteger>(uid))
+                    {
+                        var leftoverEscrow = _escrows.Get<BigInteger, BigInteger>(uid);
+                        if (leftoverEscrow > 0)
+                        {
+                            var escrowSymbol = order.Side == ExchangeOrderSide.Sell ? order.QuoteSymbol : order.BaseSymbol;
+                            Runtime.Nexus.TransferTokens(Runtime, escrowSymbol, this.Runtime.Chain.Address, order.Creator, leftoverEscrow);
+                            Runtime.Notify(EventKind.TokenReceive, order.Creator, new TokenEventData() { chainAddress = Runtime.Chain.Address, symbol = escrowSymbol, value = leftoverEscrow });
+                        }
+                    }
+
+                    return;
+                }
+            }
+
+            // if it reaches here, it means it not found nothing in previous part
+            throw new Exception("order not found");
+        }
+
+        /*
+        TODO: implement methods that allow cleaning up the order history book.. make sure only the exchange that placed the orders can clear them
+        */
+
+        /*
+         TODO: implement code for trail stops and a method to allow a 3rd party to update the trail stop, without revealing user or order info
+         */
+
+        public BigInteger CalculateEscrowAmount(BigInteger orderSize, BigInteger orderPrice, TokenInfo baseToken, TokenInfo quoteToken, ExchangeOrderSide side)
+        {
+            switch (side)
+            {
+                case Sell:
+                    return orderSize;
+
+                case Buy:
+                    return UnitConversion.ToBigInteger(UnitConversion.ToDecimal(orderSize, baseToken.Decimals) * UnitConversion.ToDecimal(orderPrice, quoteToken.Decimals), quoteToken.Decimals);
+
+                default: throw new ContractException("invalid order side");
+            }
+        }
+
+        private BigInteger ConvertQuoteToBase(BigInteger quoteAmount, BigInteger orderPrice, TokenInfo baseToken, TokenInfo quoteToken)
+        {
+            return UnitConversion.ToBigInteger(UnitConversion.ToDecimal(quoteAmount, quoteToken.Decimals) / UnitConversion.ToDecimal(orderPrice, quoteToken.Decimals), baseToken.Decimals);
+        }
+
+        public string CalculateEscrowSymbol(TokenInfo baseToken, TokenInfo quoteToken, ExchangeOrderSide side) => side == Sell ? baseToken.Symbol : quoteToken.Symbol;
+
+        public ExchangeOrder GetExchangeOrder(BigInteger uid)
+        {
+            Runtime.Expect(_orderMap.ContainsKey<BigInteger>(uid), "order not found");
+
+            var key = _orderMap.Get<BigInteger, string>(uid);
+            StorageList orderList = _orders.Get<string, StorageList>(key);
+
+            var count = orderList.Count();
+            var order = new ExchangeOrder();
+            for (int i = 0; i < count; i++)
+            {
+                order = orderList.Get<ExchangeOrder>(i);
+                if (order.Uid == uid)
+                {
+                    //Runtime.Expect(IsWitness(order.Creator), "invalid witness");
+                    break;
+                }
+            }
+
+            return order;
+        }
+
+        public BigInteger GetOrderLeftoverEscrow(BigInteger uid)
+        {
+            Runtime.Expect(_escrows.ContainsKey(uid), "order not found");
+
+            return _escrows.Get<BigInteger, BigInteger>(uid);
+        }
+
+        public ExchangeOrder[] GetOrderBook(string baseSymbol, string quoteSymbol)
+        {
+            return GetOrderBook(baseSymbol, quoteSymbol, false);
+        }
+
+        public ExchangeOrder[] GetOrderBook(string baseSymbol, string quoteSymbol, ExchangeOrderSide side)
+        {
+            return GetOrderBook(baseSymbol, quoteSymbol, true, side);
+        }
+
+        private ExchangeOrder[] GetOrderBook(string baseSymbol, string quoteSymbol, bool oneSideFlag, ExchangeOrderSide side = Buy)
+        {
+            var buyKey = BuildOrderKey(Buy, quoteSymbol, baseSymbol);
+            var sellKey = BuildOrderKey(Sell, quoteSymbol, baseSymbol);
+
+            var buyOrders = ((oneSideFlag && side == Buy) || !oneSideFlag) ? _orders.Get<string, StorageList>(buyKey) : new StorageList();
+            var sellOrders = ((oneSideFlag && side == Sell) || !oneSideFlag) ? _orders.Get<string, StorageList>(sellKey) : new StorageList();
+
+            var buyCount = buyOrders.Context == null ? 0 : buyOrders.Count();
+            var sellCount = sellOrders.Context == null ? 0 : sellOrders.Count();
+
+            ExchangeOrder[] orderbook = new ExchangeOrder[(long)(buyCount + sellCount)];
+
+            for (long i = 0; i < buyCount; i++)
+            {
+                orderbook[i] = buyOrders.Get<ExchangeOrder>(i);
+            }
+
+            for (long i = (long)buyCount; i < orderbook.Length; i++)
+            {
+                orderbook[i] = sellOrders.Get<ExchangeOrder>(i);
+            }
+
+            return orderbook;
+        }
+
+
+        #region OTC TRADES
+        public void SwapTokens(Address buyer, Address seller, string baseSymbol, string quoteSymbol, BigInteger amount, BigInteger price, byte[] signature)
+        {
+            Runtime.Expect(IsWitness(buyer), "invalid witness");
+            Runtime.Expect(seller != buyer, "invalid seller");
+
+            Runtime.Expect(Runtime.Nexus.TokenExists(baseSymbol), "invalid base token");
+            var baseToken = Runtime.Nexus.GetTokenInfo(baseSymbol);
+            Runtime.Expect(baseToken.Flags.HasFlag(TokenFlags.Fungible), "token must be fungible");
+
+            var baseBalances = new BalanceSheet(baseSymbol);
+            var baseBalance = baseBalances.Get(this.Storage, seller);
+            Runtime.Expect(baseBalance >= amount, "invalid amount");
+
+            var swap = new TokenSwap()
+            {
+                baseSymbol = baseSymbol,
+                quoteSymbol = quoteSymbol,
+                buyer = buyer,
+                seller = seller,
+                price = price,
+                value = amount,
+            };
+
+            var msg = Serialization.Serialize(swap);
+            Runtime.Expect(Ed25519.Verify(signature, msg, seller.PublicKey), "invalid signature");
+
+            Runtime.Expect(Runtime.Nexus.TokenExists(quoteSymbol), "invalid quote token");
+            var quoteToken = Runtime.Nexus.GetTokenInfo(quoteSymbol);
+            Runtime.Expect(quoteToken.Flags.HasFlag(TokenFlags.Fungible), "token must be fungible");
+
+            var quoteBalances = new BalanceSheet(quoteSymbol);
+            var quoteBalance = quoteBalances.Get(this.Storage, buyer);
+            Runtime.Expect(quoteBalance >= price, "invalid balance");
+
+            Runtime.Expect(Runtime.Nexus.TransferTokens(Runtime, quoteSymbol, buyer, seller, price), "payment failed");
+            Runtime.Expect(Runtime.Nexus.TransferTokens(Runtime, baseSymbol, seller, buyer, amount), "transfer failed");
+
+            Runtime.Notify(EventKind.TokenSend, seller, new TokenEventData() { chainAddress = Runtime.Chain.Address, symbol = baseSymbol, value = amount });
+            Runtime.Notify(EventKind.TokenSend, buyer, new TokenEventData() { chainAddress = Runtime.Chain.Address, symbol = quoteSymbol, value = price });
+
+            Runtime.Notify(EventKind.TokenReceive, seller, new TokenEventData() { chainAddress = Runtime.Chain.Address, symbol = quoteSymbol, value = price });
+            Runtime.Notify(EventKind.TokenReceive, buyer, new TokenEventData() { chainAddress = Runtime.Chain.Address, symbol = baseSymbol, value = amount });
+        }
+
+        public void SwapToken(Address buyer, Address seller, string baseSymbol, string quoteSymbol, BigInteger tokenID, BigInteger price, byte[] signature)
+        {
+            Runtime.Expect(IsWitness(buyer), "invalid witness");
+            Runtime.Expect(seller != buyer, "invalid seller");
+
+            Runtime.Expect(Runtime.Nexus.TokenExists(baseSymbol), "invalid base token");
+            var baseToken = Runtime.Nexus.GetTokenInfo(baseSymbol);
+            Runtime.Expect(!baseToken.Flags.HasFlag(TokenFlags.Fungible), "token must be non-fungible");
+
+            var ownerships = new OwnershipSheet(baseSymbol);
+            var owner = ownerships.GetOwner(this.Storage, tokenID);
+            Runtime.Expect(owner == seller, "invalid owner");
+
+            var swap = new TokenSwap()
+            {
+                baseSymbol = baseSymbol,
+                quoteSymbol = quoteSymbol,
+                buyer = buyer,
+                seller = seller,
+                price = price,
+                value = tokenID,
+            };
+
+            var msg = Serialization.Serialize(swap);
+            Runtime.Expect(Ed25519.Verify(signature, msg, seller.PublicKey), "invalid signature");
+
+            Runtime.Expect(Runtime.Nexus.TokenExists(quoteSymbol), "invalid quote token");
+            var quoteToken = Runtime.Nexus.GetTokenInfo(quoteSymbol);
+            Runtime.Expect(quoteToken.Flags.HasFlag(TokenFlags.Fungible), "token must be fungible");
+
+            var balances = new BalanceSheet(quoteSymbol);
+            var balance = balances.Get(this.Storage, buyer);
+            Runtime.Expect(balance >= price, "invalid balance");
+
+            Runtime.Expect(Runtime.Nexus.TransferTokens(Runtime, quoteSymbol, buyer, owner, price), "payment failed");
+            Runtime.Expect(Runtime.Nexus.TransferToken(Runtime, baseSymbol, owner, buyer, tokenID), "transfer failed");
+
+            Runtime.Notify(EventKind.TokenSend, seller, new TokenEventData() { chainAddress = Runtime.Chain.Address, symbol = baseSymbol, value = tokenID });
+            Runtime.Notify(EventKind.TokenSend, buyer, new TokenEventData() { chainAddress = Runtime.Chain.Address, symbol = quoteSymbol, value = price });
+
+            Runtime.Notify(EventKind.TokenReceive, seller, new TokenEventData() { chainAddress = Runtime.Chain.Address, symbol = quoteSymbol, value = price });
+            Runtime.Notify(EventKind.TokenReceive, buyer, new TokenEventData() { chainAddress = Runtime.Chain.Address, symbol = baseSymbol, value = tokenID });
+        }
+        #endregion
+    }
+}
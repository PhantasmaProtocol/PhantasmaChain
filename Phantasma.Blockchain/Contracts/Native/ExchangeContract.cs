--- conflicted
+++ resolved
@@ -74,41 +74,25 @@
             {
                 case ExchangeOrderSide.Sell:
                     {
-<<<<<<< HEAD
-                        var balances = Runtime.Chain.GetTokenBalances(baseSymbol);
-                        var balance = balances.Get(this.Storage, from);
-                        Runtime.Expect(balance >= quantity, "not enought balance");
-
-                        Runtime.Expect(Runtime.Nexus.TransferTokens(baseSymbol, this.Storage, balances, from, Runtime.Chain.Address, quantity), "transfer failed");
-=======
                         var balances = new BalanceSheet(baseSymbol);
                         var balance = balances.Get(this.Storage, from);
                         Runtime.Expect(balance >= quantity, "not enought balance");
 
                         Runtime.Expect(Runtime.Nexus.TransferTokens(baseSymbol, this.Storage, Runtime.Chain, from, Runtime.Chain.Address, quantity), "transfer failed");
->>>>>>> 3ed60c46
 
                         break;
                     }
 
                 case ExchangeOrderSide.Buy:
                     {
-<<<<<<< HEAD
-                        var balances = Runtime.Chain.GetTokenBalances(quoteSymbol);
-=======
                         var balances = new BalanceSheet(quoteSymbol);
->>>>>>> 3ed60c46
                         var balance = balances.Get(this.Storage, from);
 
                         var expectedAmount = quantity / rate;
                         Runtime.Expect(balance >= expectedAmount, "not enought balance");
 
                         // TODO check this
-<<<<<<< HEAD
-                        Runtime.Expect(Runtime.Nexus.TransferTokens(quoteSymbol, this.Storage, balances, from, Runtime.Chain.Address, expectedAmount), "transfer failed");
-=======
                         Runtime.Expect(Runtime.Nexus.TransferTokens(quoteSymbol, this.Storage, Runtime.Chain, from, Runtime.Chain.Address, expectedAmount), "transfer failed");
->>>>>>> 3ed60c46
                         break;
                     }
 
@@ -130,11 +114,7 @@
             var baseToken = Runtime.Nexus.GetTokenInfo(baseSymbol);
             Runtime.Expect(baseToken.Flags.HasFlag(TokenFlags.Fungible), "token must be fungible");
 
-<<<<<<< HEAD
-            var baseBalances = Runtime.Chain.GetTokenBalances(baseSymbol);
-=======
             var baseBalances = new BalanceSheet(baseSymbol);
->>>>>>> 3ed60c46
             var baseBalance = baseBalances.Get(this.Storage, seller);
             Runtime.Expect(baseBalance >= amount, "invalid amount");
 
@@ -155,21 +135,12 @@
             var quoteToken = Runtime.Nexus.GetTokenInfo(quoteSymbol);
             Runtime.Expect(quoteToken.Flags.HasFlag(TokenFlags.Fungible), "token must be fungible");
 
-<<<<<<< HEAD
-            var quoteBalances = Runtime.Chain.GetTokenBalances(quoteSymbol);
-            var quoteBalance = quoteBalances.Get(this.Storage, buyer);
-            Runtime.Expect(quoteBalance >= price, "invalid balance");
-
-            Runtime.Expect(Runtime.Nexus.TransferTokens(quoteSymbol, this.Storage, quoteBalances, buyer, seller, price), "payment failed");
-            Runtime.Expect(Runtime.Nexus.TransferTokens(baseSymbol, this.Storage, baseBalances, seller, buyer, amount), "transfer failed");
-=======
             var quoteBalances = new BalanceSheet(quoteSymbol);
             var quoteBalance = quoteBalances.Get(this.Storage, buyer);
             Runtime.Expect(quoteBalance >= price, "invalid balance");
 
             Runtime.Expect(Runtime.Nexus.TransferTokens(quoteSymbol, this.Storage, Runtime.Chain, buyer, seller, price), "payment failed");
             Runtime.Expect(Runtime.Nexus.TransferTokens(baseSymbol, this.Storage, Runtime.Chain, seller, buyer, amount), "transfer failed");
->>>>>>> 3ed60c46
 
             Runtime.Notify(EventKind.TokenSend, seller, new TokenEventData() { chainAddress = Runtime.Chain.Address, symbol = baseSymbol, value = amount });
             Runtime.Notify(EventKind.TokenSend, buyer, new TokenEventData() { chainAddress = Runtime.Chain.Address, symbol = quoteSymbol, value = price });
@@ -187,11 +158,7 @@
             var baseToken = Runtime.Nexus.GetTokenInfo(baseSymbol);
             Runtime.Expect(!baseToken.Flags.HasFlag(TokenFlags.Fungible), "token must be non-fungible");
 
-<<<<<<< HEAD
-            var ownerships = Runtime.Chain.GetTokenOwnerships(baseSymbol);
-=======
             var ownerships = new OwnershipSheet(baseSymbol);
->>>>>>> 3ed60c46
             var owner = ownerships.GetOwner(this.Storage, tokenID);
             Runtime.Expect(owner == seller, "invalid owner");
 
@@ -212,21 +179,12 @@
             var quoteToken = Runtime.Nexus.GetTokenInfo(quoteSymbol);
             Runtime.Expect(quoteToken.Flags.HasFlag(TokenFlags.Fungible), "token must be fungible");
 
-<<<<<<< HEAD
-            var balances = Runtime.Chain.GetTokenBalances(quoteSymbol);
-            var balance = balances.Get(this.Storage, buyer);
-            Runtime.Expect(balance >= price, "invalid balance");
-
-            Runtime.Expect(Runtime.Nexus.TransferTokens(quoteSymbol, this.Storage, balances, buyer, owner, price), "payment failed");
-            Runtime.Expect(Runtime.Nexus.TransferToken(baseSymbol, this.Storage, ownerships, owner, buyer, tokenID), "transfer failed");
-=======
             var balances = new BalanceSheet(quoteSymbol);
             var balance = balances.Get(this.Storage, buyer);
             Runtime.Expect(balance >= price, "invalid balance");
 
             Runtime.Expect(Runtime.Nexus.TransferTokens(quoteSymbol, this.Storage, Runtime.Chain, buyer, owner, price), "payment failed");
             Runtime.Expect(Runtime.Nexus.TransferToken(baseSymbol, this.Storage, Runtime.Chain, owner, buyer, tokenID), "transfer failed");
->>>>>>> 3ed60c46
 
             Runtime.Notify(EventKind.TokenSend, seller, new TokenEventData() { chainAddress = Runtime.Chain.Address, symbol = baseSymbol, value = tokenID });
             Runtime.Notify(EventKind.TokenSend, buyer, new TokenEventData() { chainAddress = Runtime.Chain.Address, symbol = quoteSymbol, value = price });

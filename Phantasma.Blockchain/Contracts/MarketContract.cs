--- conflicted
+++ resolved
@@ -15,7 +15,7 @@
         Schedule = 1,
         Reserve = 2,
         Dutch = 3,
-    }           
+    }
     public struct MarketEventData
     {
         public string BaseSymbol;
@@ -100,28 +100,28 @@
                 Runtime.Expect(auction.StartDate > Runtime.Time, "EditAuction can only be used before listing start");
             }
 
-            if (price == 0) 
+            if (price == 0)
             {
                 price = auction.Price;
             }
 
-            if (endPrice == 0) 
+            if (endPrice == 0)
             {
                 endPrice = auction.EndPrice;
             }
 
-            if (startDate == 0 || startDate == null) 
+            if (startDate == 0 || startDate == null)
             {
                 startDate = auction.StartDate;
             }
 
-            if (endDate == 0 || endDate == null) 
+            if (endDate == 0 || endDate == null)
             {
                 endDate = auction.EndDate;
             }
             Runtime.Expect(endDate > startDate, "invalid end date");
 
-            if (extensionPeriod == 0 || auction.Type == TypeAuction.Fixed) 
+            if (extensionPeriod == 0 || auction.Type == TypeAuction.Fixed)
             {
                 extensionPeriod = auction.ExtensionPeriod;
             }
@@ -233,7 +233,7 @@
                 }
                 else
                 {
-                    Runtime.Notify(EventKind.OrderFilled, auction.Creator, new MarketEventData() { ID = auction.TokenID, BaseSymbol = auction.BaseSymbol, QuoteSymbol = auction.QuoteSymbol, Price = auction.EndPrice, Type = auction.Type }); 
+                    Runtime.Notify(EventKind.OrderFilled, auction.Creator, new MarketEventData() { ID = auction.TokenID, BaseSymbol = auction.BaseSymbol, QuoteSymbol = auction.QuoteSymbol, Price = auction.EndPrice, Type = auction.Type });
                 }
             }
             else
@@ -260,12 +260,12 @@
                     Runtime.Expect(from != auction.CurrentBidWinner, "you can not outbid yourself");
 
                     Timestamp endDateNew;
-                    
+
                     if ((auction.EndDate - Runtime.Time) < oneHour) // extend timer if < 1 hour left
                     {
                         endDateNew = Runtime.Time + TimeSpan.FromSeconds((double) auction.ExtensionPeriod);
                     }
-                    else 
+                    else
                     {
                         endDateNew = auction.EndDate;
                     }
@@ -356,7 +356,7 @@
                         {
                             endDateNew = Runtime.Time + TimeSpan.FromSeconds((double) auction.ExtensionPeriod);
                         }
-                        else 
+                        else
                         {
                             endDateNew = auction.EndDate;
                         }
@@ -386,7 +386,7 @@
                         combinedFees += buyFee;
                     }
                     combinedFees += price;
-                    
+
                     Runtime.TransferTokens(auction.QuoteSymbol, from, this.Address, combinedFees);
 
                     // refund old bid amount to previous current winner if any
@@ -439,7 +439,7 @@
                         combinedFees += buyFee;
                     }
                     combinedFees += currentPrice;
-                    
+
                     Runtime.TransferTokens(auction.QuoteSymbol, from, this.Address, combinedFees);
 
                     auctionNew = new MarketAuction(auction.Creator, auction.StartDate, auction.EndDate, auction.BaseSymbol, auction.QuoteSymbol, auction.TokenID, auction.Price, currentPrice, auction.ExtensionPeriod, auction.Type, auction.ListingFee, auction.ListingFeeAddress, buyingFee, buyingFeeAddress, from);
@@ -501,24 +501,16 @@
             Runtime.Expect(_auctionMap.ContainsKey<string>(auctionID), "invalid auction");
             var auction = _auctionMap.Get<string, MarketAuction>(auctionID);
 
-<<<<<<< HEAD
             Runtime.Expect(auction.Type == TypeAuction.Fixed, "BuyToken only supports fixed price listings"); // differ from original
 
             if (auction.Creator == from) // dev branch changes
-=======
-            if (auction.Creator == from)
->>>>>>> 5be4607a
             {
                 Runtime.Expect(Runtime.ProtocolVersion < 5, "seller and buyer are the same, use CancelSale instead");
                 CancelSale(symbol, tokenID);
                 return;
             }
 
-<<<<<<< HEAD
             EndSaleInternal(from, symbol, tokenID, auction, 0, Address.Null, 0, Address.Null); // differ from original
-=======
-            EndSaleInternal(from, symbol, tokenID, auction);
->>>>>>> 5be4607a
 
             Runtime.Notify(EventKind.OrderFilled, from, new MarketEventData() { ID = auction.TokenID, BaseSymbol = auction.BaseSymbol, QuoteSymbol = auction.QuoteSymbol, Price = auction.Price, Type = auction.Type }); // differ from original
         }
@@ -630,7 +622,7 @@
                         combinedFees += buyFee;
                     }
                     combinedFees += auction.Price;
-                    
+
                     Runtime.TransferTokens(auction.QuoteSymbol, from, this.Address, combinedFees);
                 }
 

--- conflicted
+++ resolved
@@ -1,9 +1,6 @@
-<<<<<<< HEAD
 using System;
 using System.Numerics;
-=======
 using Phantasma.Blockchain.Tokens;
->>>>>>> 7eb4e84e
 using Phantasma.Core.Types;
 using Phantasma.Cryptography;
 using Phantasma.Domain;
@@ -301,7 +298,7 @@
                     var priceDiff = auction.Price - auction.EndPrice;
                     var timeDiff = auction.EndDate - auction.StartDate;
                     var timeSinceStart = Runtime.Time - auction.StartDate;
-                    var priceDiffSinceStart = new BigInteger(timeSinceStart * priceDiff / timeDiff);
+                    var priceDiffSinceStart = timeSinceStart * priceDiff / timeDiff;
                     var currentPrice = auction.Price - priceDiffSinceStart;
 
                     if (currentPrice < auction.EndPrice)

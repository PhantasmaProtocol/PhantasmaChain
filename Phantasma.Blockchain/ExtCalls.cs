--- conflicted
+++ resolved
@@ -393,20 +393,7 @@
         private static BigInteger PopNumber(RuntimeVM vm, string ArgumentName)
         {
             var temp = vm.Stack.Pop();
-<<<<<<< HEAD
-
-            if (temp.Type == VMType.String)
-            {
-                vm.Expect(BigInteger.IsParsable(temp.AsString()), $"expected number for {ArgumentName}");
-            }
-            else
-            {
-                vm.Expect(temp.Type == VMType.Number, $"expected number for {ArgumentName}");
-            }
-
-=======
             vm.Expect(temp.Type == VMType.Number || temp.Type == VMType.String, $"expected number for {ArgumentName}");
->>>>>>> 655bda70
             return temp.AsNumber();
         }
 
@@ -629,8 +616,8 @@
             Runtime.Stack.Push(result);
 
             return ExecutionState.Running;
-        }
-        
+        }
+        
         private static ExecutionState Runtime_ReadTokenROM(RuntimeVM Runtime)
         {
             var content = Runtime_ReadTokenInternal(Runtime);

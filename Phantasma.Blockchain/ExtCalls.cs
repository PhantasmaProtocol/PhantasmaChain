--- conflicted
+++ resolved
@@ -1,1008 +1,936 @@
-﻿using System;
-using System.IO;
-using Phantasma.Blockchain.Contracts;
-using Phantasma.Cryptography;
-using Phantasma.Core;
-using Phantasma.VM;
-using Phantasma.Core.Types;
-using Phantasma.Numerics;
-using Phantasma.Domain;
-using Phantasma.Storage;
-using Phantasma.Contracts;
-using System.Diagnostics;
-<<<<<<< HEAD
-=======
-using System.Linq;
->>>>>>> dc86b558
-
-namespace Phantasma.Blockchain
-{
-    public static class ExtCalls
-    {
-        // naming scheme should be "namespace.methodName" for methods, and "type()" for constructors
-        internal static void RegisterWithRuntime(RuntimeVM vm)
-        {
-            vm.RegisterMethod("Runtime.Log", Runtime_Log);
-            vm.RegisterMethod("Runtime.Event", Runtime_Event);
-            vm.RegisterMethod("Runtime.IsWitness", Runtime_IsWitness);
-            vm.RegisterMethod("Runtime.IsTrigger", Runtime_IsTrigger);
-            vm.RegisterMethod("Runtime.DeployContract", Runtime_DeployContract);
-            vm.RegisterMethod("Runtime.TransferTokens", Runtime_TransferTokens);
-            vm.RegisterMethod("Runtime.TransferBalance", Runtime_TransferBalance);
-            vm.RegisterMethod("Runtime.MintTokens", Runtime_MintTokens);
-            vm.RegisterMethod("Runtime.BurnTokens", Runtime_BurnTokens);
-            vm.RegisterMethod("Runtime.SwapTokens", Runtime_SwapTokens);
-            vm.RegisterMethod("Runtime.TransferToken", Runtime_TransferToken);
-            vm.RegisterMethod("Runtime.MintToken", Runtime_MintToken);
-            vm.RegisterMethod("Runtime.BurnToken", Runtime_BurnToken);
-            vm.RegisterMethod("Runtime.ReadTokenROM", Runtime_ReadTokenROM);
-            vm.RegisterMethod("Runtime.ReadToken", Runtime_ReadToken);
-            vm.RegisterMethod("Runtime.WriteToken", Runtime_WriteToken);
-
-<<<<<<< HEAD
-=======
-            vm.RegisterMethod("Nexus.Init", Runtime_NexusInit);
->>>>>>> dc86b558
-            vm.RegisterMethod("Nexus.CreateToken", Runtime_CreateToken);
-            vm.RegisterMethod("Nexus.CreateChain", Runtime_CreateChain);
-            vm.RegisterMethod("Nexus.CreatePlatform", Runtime_CreatePlatform);
-            vm.RegisterMethod("Nexus.CreateOrganization", Runtime_CreateOrganization);
-<<<<<<< HEAD
-
-            vm.RegisterMethod("Organization.AddMember", Organization_AddMember);
-
-=======
-            vm.RegisterMethod("Nexus.SetTokenPlatformHash", Runtime_SetTokenPlatformHash);
-
-            vm.RegisterMethod("Organization.AddMember", Organization_AddMember);
-
-            vm.RegisterMethod("Data.Field", Data_Field);
->>>>>>> dc86b558
-            vm.RegisterMethod("Data.Get", Data_Get);
-            vm.RegisterMethod("Data.Set", Data_Set);
-            vm.RegisterMethod("Data.Delete", Data_Delete);
-
-            vm.RegisterMethod("Oracle.Read", Oracle_Read);
-            vm.RegisterMethod("Oracle.Price", Oracle_Price);
-            vm.RegisterMethod("Oracle.Quote", Oracle_Quote);
-            // TODO
-            //vm.RegisterMethod("Oracle.Block", Oracle_Block);
-            //vm.RegisterMethod("Oracle.Transaction", Oracle_Transaction);
-            /*vm.RegisterMethod("Oracle.Register", Oracle_Register);
-            vm.RegisterMethod("Oracle.List", Oracle_List);
-            */
-
-            vm.RegisterMethod("ABI()", Constructor_ABI);
-            vm.RegisterMethod("Address()", Constructor_Address);
-            vm.RegisterMethod("Hash()", Constructor_Hash);
-<<<<<<< HEAD
-            vm.RegisterMethod("Timestamp()", Constructor_Timestamp);
-        }
-
-        private static ExecutionState Constructor_Object<IN, OUT>(RuntimeVM vm, Func<IN, OUT> loader)
-=======
-            vm.RegisterMethod("Timestamp()", Constructor_Timestamp);          
-        }
-
-        private static ExecutionState Constructor_Object<IN,OUT>(RuntimeVM vm, Func<IN, OUT> loader) 
->>>>>>> dc86b558
-        {
-            var type = VMObject.GetVMType(typeof(IN));
-            var input = vm.Stack.Pop().AsType(type);
-
-            try
-            {
-                OUT obj = loader((IN)input);
-                var temp = new VMObject();
-                temp.SetValue(obj);
-                vm.Stack.Push(temp);
-            }
-            catch (Exception e)
-            {
-                throw new VMException(vm, e.Message);
-            }
-
-            return ExecutionState.Running;
-        }
-
-        private static ExecutionState Constructor_Address(RuntimeVM vm)
-        {
-            return Constructor_Object<byte[], Address>(vm, bytes =>
-            {
-                Throw.If(bytes == null || bytes.Length != Address.LengthInBytes, "invalid key");
-                return Address.FromBytes(bytes);
-            });
-        }
-
-        private static ExecutionState Constructor_Hash(RuntimeVM vm)
-        {
-            return Constructor_Object<byte[], Hash>(vm, bytes =>
-            {
-                Throw.If(bytes == null || bytes.Length != Hash.Length, "invalid hash");
-                return new Hash(bytes);
-            });
-        }
-
-        private static ExecutionState Constructor_Timestamp(RuntimeVM vm)
-        {
-            return Constructor_Object<BigInteger, Timestamp>(vm, val =>
-            {
-                Throw.If(val < 0, "invalid number");
-                return new Timestamp((uint)val);
-            });
-        }
-
-        private static ExecutionState Constructor_ABI(RuntimeVM vm)
-        {
-            return Constructor_Object<byte[], ContractInterface>(vm, bytes =>
-            {
-                Throw.If(bytes == null, "invalid abi");
-
-                using (var stream = new MemoryStream(bytes))
-                {
-                    using (var reader = new BinaryReader(stream))
-                    {
-                        return ContractInterface.Unserialize(reader);
-                    }
-                }
-            });
-        }
-
-        private static ExecutionState Runtime_Log(RuntimeVM vm)
-        {
-            var text = vm.Stack.Pop().AsString();
-            Console.WriteLine(text); // TODO fixme
-            return ExecutionState.Running;
-        }
-
-        private static ExecutionState Runtime_Event(RuntimeVM vm)
-        {
-            var bytes = vm.Stack.Pop().AsByteArray();
-            var address = vm.Stack.Pop().AsInterop<Address>();
-            var kind = vm.Stack.Pop().AsEnum<EventKind>();
-
-            vm.Notify(kind, address, bytes);
-            return ExecutionState.Running;
-        }
-
-        #region ORACLES
-        // TODO proper exceptions
-        private static ExecutionState Oracle_Read(RuntimeVM Runtime)
-        {
-            ExpectStackSize(Runtime, 1);
-
-            var temp = Runtime.Stack.Pop();
-            if (temp.Type != VMType.String)
-            {
-                return ExecutionState.Fault;
-            }
-
-            var url = temp.AsString();
-
-            if (Runtime.Oracle == null)
-            {
-                return ExecutionState.Fault;
-            }
-<<<<<<< HEAD
-
-=======
-            
->>>>>>> dc86b558
-            url = url.Trim().ToLowerInvariant();
-            if (string.IsNullOrEmpty(url))
-            {
-                return ExecutionState.Fault;
-            }
-
-<<<<<<< HEAD
-            var result = Runtime.Oracle.Read(Runtime.Time,/*vm.Transaction.Hash, */url);
-=======
-            var result = Runtime.Oracle.Read<byte[]>(Runtime.Time,/*vm.Transaction.Hash, */url);
->>>>>>> dc86b558
-
-            return ExecutionState.Running;
-        }
-
-        private static void ExpectStackSize(RuntimeVM vm, int minSize)
-        {
-            if (vm.Stack.Count < minSize)
-            {
-                var callingFrame = new StackFrame(1);
-                var method = callingFrame.GetMethod();
-
-                throw new VMException(vm, $"not enough arguments in stack, expected {minSize} @ {method}");
-            }
-        }
-
-        private static ExecutionState Oracle_Price(RuntimeVM vm)
-        {
-            ExpectStackSize(vm, 1);
-
-            VMObject temp;
-
-            temp = vm.Stack.Pop();
-            if (temp.Type != VMType.String)
-            {
-                return ExecutionState.Fault;
-            }
-
-            var symbol = temp.AsString();
-
-            var price = vm.GetTokenPrice(symbol);
-
-            vm.Stack.Push(VMObject.FromObject(price));
-
-            return ExecutionState.Running;
-        }
-
-        private static ExecutionState Oracle_Quote(RuntimeVM vm)
-        {
-            ExpectStackSize(vm, 3);
-
-            VMObject temp;
-
-            temp = vm.Stack.Pop();
-            if (temp.Type != VMType.Number)
-            {
-                return ExecutionState.Fault;
-            }
-
-            var amount = temp.AsNumber();
-
-            temp = vm.Stack.Pop();
-            if (temp.Type != VMType.String)
-            {
-                return ExecutionState.Fault;
-            }
-
-            var quoteSymbol = temp.AsString();
-
-            temp = vm.Stack.Pop();
-            if (temp.Type != VMType.String)
-            {
-                return ExecutionState.Fault;
-            }
-
-            var baseSymbol = temp.AsString();
-
-            var price = vm.GetTokenQuote(baseSymbol, quoteSymbol, amount);
-
-            vm.Stack.Push(VMObject.FromObject(price));
-
-            return ExecutionState.Running;
-        }
-
-        /*
-        private static ExecutionState Oracle_Register(RuntimeVM vm)
-        {
-            ExpectStackSize(vm, 2);
-
-            VMObject temp;
-
-            temp = vm.Stack.Pop();
-            if (temp.Type != VMType.Object)
-            {
-                return ExecutionState.Fault;
-            }
-
-            var address = temp.AsInterop<Address>();
-
-            temp = vm.Stack.Pop();
-            if (temp.Type != VMType.String)
-            {
-                return ExecutionState.Fault;
-            }
-
-            var name = temp.AsString();
-
-            return ExecutionState.Running;
-        }
-
-        // should return list of all registered oracles
-        private static ExecutionState Oracle_List(RuntimeVM vm)
-        {
-            throw new NotImplementedException();
-        }*/
-
-        #endregion
-
-        private static ExecutionState Runtime_IsWitness(RuntimeVM vm)
-        {
-            try
-            {
-                var tx = vm.Transaction;
-                Throw.IfNull(tx, nameof(tx));
-
-                ExpectStackSize(vm, 1);
-
-                var address = PopAddress(vm);
-<<<<<<< HEAD
-                var success = tx.IsSignedBy(address);
-=======
-                //var success = tx.IsSignedBy(address);
-                // TODO check if this was just a bug or there was a real reason 
-                var success = vm.IsWitness(address);
->>>>>>> dc86b558
-
-                var result = new VMObject();
-                result.SetValue(success);
-                vm.Stack.Push(result);
-            }
-            catch (Exception e)
-            {
-                throw new VMException(vm, e.Message);
-            }
-
-            return ExecutionState.Running;
-        }
-
-        private static ExecutionState Runtime_IsTrigger(RuntimeVM vm)
-        {
-            try
-            {
-                var tx = vm.Transaction;
-                Throw.IfNull(tx, nameof(tx));
-
-                var success = vm.IsTrigger;
-
-                var result = new VMObject();
-                result.SetValue(success);
-                vm.Stack.Push(result);
-            }
-            catch (Exception e)
-            {
-                throw new VMException(vm, e.Message);
-            }
-
-            return ExecutionState.Running;
-        }
-
-<<<<<<< HEAD
-=======
-        // returns the key for a field from a contract
-        private static ExecutionState Data_Field(RuntimeVM runtime)
-        {
-            var contract = PopString(runtime, "contract");
-            var field = PopString(runtime, "contract");
-            var key_bytes = SmartContract.GetKeyForField(contract, field, false);
-
-            var val = new VMObject();
-            val.SetValue(key_bytes, VMType.Bytes);
-            runtime.Stack.Push(val);
-
-            return ExecutionState.Running;
-        }
-
->>>>>>> dc86b558
-        private static ExecutionState Data_Get(RuntimeVM runtime)
-        {
-            var key = runtime.Stack.Pop();
-            var key_bytes = key.AsByteArray();
-
-            runtime.Expect(key_bytes.Length > 0, "invalid key");
-
-<<<<<<< HEAD
-            var value_bytes = runtime.Storage.Get(key_bytes);
-            var val = new VMObject();
-            val.SetValue(value_bytes, VMType.Bytes);
-=======
-            var type_obj = runtime.Stack.Pop();
-            var vmType = type_obj.AsEnum<VMType>();
-
-            var value_bytes = runtime.Storage.Get(key_bytes);
-            var val = new VMObject();
-            val.SetValue(value_bytes, vmType);
->>>>>>> dc86b558
-            runtime.Stack.Push(val);
-
-            return ExecutionState.Running;
-        }
-
-        private static ExecutionState Data_Set(RuntimeVM runtime)
-        {
-            var key = runtime.Stack.Pop();
-            var key_bytes = key.AsByteArray();
-
-            var val = runtime.Stack.Pop();
-            var val_bytes = val.AsByteArray();
-
-            runtime.Expect(key_bytes.Length > 0, "invalid key");
-
-            var firstChar = (char)key_bytes[0];
-            runtime.Expect(firstChar != '.', "permission denied"); // NOTE link correct PEPE here
-
-            runtime.Storage.Put(key_bytes, val_bytes);
-
-            return ExecutionState.Running;
-        }
-
-        private static ExecutionState Data_Delete(RuntimeVM runtime)
-        {
-            var key = runtime.Stack.Pop();
-            var key_bytes = key.AsByteArray();
-
-            runtime.Expect(key_bytes.Length > 0, "invalid key");
-
-            var firstChar = (char)key_bytes[0];
-            runtime.Expect(firstChar != '.', "permission denied"); // NOTE link correct PEPE here
-
-            runtime.Storage.Delete(key_bytes);
-
-            return ExecutionState.Running;
-        }
-
-        private static Address PopAddress(RuntimeVM vm)
-        {
-            var temp = vm.Stack.Pop();
-            if (temp.Type == VMType.String)
-            {
-                var text = temp.AsString();
-<<<<<<< HEAD
-                if (Address.IsValidAddress(text))
-=======
-                //TODO_FIX_TX
-                //if (Address.IsValidAddress(text) && vm.Chain.Height > 65932)
-                if (Address.IsValidAddress(text) && vm.ProtocolVersion > 1)
->>>>>>> dc86b558
-                {
-                    return Address.FromText(text);
-                }
-                return vm.Nexus.LookUpName(vm.Storage, text);
-            }
-            else
-            if (temp.Type == VMType.Bytes)
-            {
-                var bytes = temp.AsByteArray();
-                var addr = Serialization.Unserialize<Address>(bytes);
-                return addr;
-            }
-            else
-            {
-                var addr = temp.AsInterop<Address>();
-                return addr;
-            }
-        }
-
-        private static BigInteger PopNumber(RuntimeVM vm, string ArgumentName)
-        {
-            var temp = vm.Stack.Pop();
-
-            if (temp.Type == VMType.String)
-            {
-                vm.Expect(BigInteger.IsParsable(temp.AsString()), $"expected number for {ArgumentName}");
-            }
-            else
-            {
-                vm.Expect(temp.Type == VMType.Number, $"expected number for {ArgumentName}");
-            }
-
-            return temp.AsNumber();
-        }
-
-<<<<<<< HEAD
-=======
-        private static string PopString(RuntimeVM vm, string ArgumentName)
-        {
-            var temp = vm.Stack.Pop();
-
-            vm.Expect(temp.Type == VMType.String, $"expected strng for {ArgumentName}");
-
-            return temp.AsString();
-        }
-
->>>>>>> dc86b558
-        private static ExecutionState Runtime_TransferTokens(RuntimeVM Runtime)
-        {
-            ExpectStackSize(Runtime, 4);
-
-            VMObject temp;
-
-            var source = PopAddress(Runtime);
-            var destination = PopAddress(Runtime);
-
-            temp = Runtime.Stack.Pop();
-            Runtime.Expect(temp.Type == VMType.String, "expected string for symbol");
-            var symbol = temp.AsString();
-
-            var amount = PopNumber(Runtime, "amount");
-
-            Runtime.TransferTokens(symbol, source, destination, amount);
-
-            return ExecutionState.Running;
-        }
-
-        private static ExecutionState Runtime_TransferBalance(RuntimeVM Runtime)
-        {
-            ExpectStackSize(Runtime, 3);
-
-            VMObject temp;
-
-            var source = PopAddress(Runtime);
-            var destination = PopAddress(Runtime);
-
-            temp = Runtime.Stack.Pop();
-            Runtime.Expect(temp.Type == VMType.String, "expected string for symbol");
-            var symbol = temp.AsString();
-
-            var token = Runtime.GetToken(symbol);
-            Runtime.Expect(token.IsFungible(), "must be fungible");
-
-            var amount = Runtime.GetBalance(symbol, source);
-
-            Runtime.TransferTokens(symbol, source, destination, amount);
-
-            return ExecutionState.Running;
-        }
-
-        private static ExecutionState Runtime_SwapTokens(RuntimeVM Runtime)
-        {
-            ExpectStackSize(Runtime, 5);
-
-            VMObject temp;
-
-            temp = Runtime.Stack.Pop();
-            Runtime.Expect(temp.Type == VMType.String, "expected string for target chain");
-            var targetChain = temp.AsString();
-
-            var source = PopAddress(Runtime);
-            var destination = PopAddress(Runtime);
-
-            temp = Runtime.Stack.Pop();
-            Runtime.Expect(temp.Type == VMType.String, "expected string for symbol");
-            var symbol = temp.AsString();
-
-            var value = PopNumber(Runtime, "amount");
-
-            var token = Runtime.GetToken(symbol);
-            if (token.IsFungible())
-            {
-                Runtime.SwapTokens(Runtime.Chain.Name, source, targetChain, destination, symbol, value, null, null);
-            }
-            else
-            {
-                var nft = Runtime.ReadToken(symbol, value);
-                Runtime.SwapTokens(Runtime.Chain.Name, source, targetChain, destination, symbol, value, nft.ROM, nft.ROM);
-            }
-
-            return ExecutionState.Running;
-        }
-
-        private static ExecutionState Runtime_MintTokens(RuntimeVM Runtime)
-        {
-            ExpectStackSize(Runtime, 4);
-
-            VMObject temp;
-
-            var source = PopAddress(Runtime);
-            var destination = PopAddress(Runtime);
-
-            temp = Runtime.Stack.Pop();
-            Runtime.Expect(temp.Type == VMType.String, "expected string for symbol");
-            var symbol = temp.AsString();
-
-            var amount = PopNumber(Runtime, "amount");
-
-            if (Runtime.Nexus.HasGenesis)
-            {
-                Runtime.Expect(symbol != DomainSettings.FuelTokenSymbol && symbol != DomainSettings.StakingTokenSymbol, "cannot mint system tokens after genesis");
-            }
-
-            Runtime.MintTokens(symbol, source, destination, amount);
-
-            return ExecutionState.Running;
-        }
-
-
-        private static ExecutionState Runtime_BurnTokens(RuntimeVM Runtime)
-        {
-            ExpectStackSize(Runtime, 3);
-
-            VMObject temp;
-
-            var source = PopAddress(Runtime);
-
-            temp = Runtime.Stack.Pop();
-            Runtime.Expect(temp.Type == VMType.String, "expected string for symbol");
-            var symbol = temp.AsString();
-
-            var amount = PopNumber(Runtime, "amount");
-
-            if (Runtime.Nexus.HasGenesis)
-            {
-                Runtime.Expect(symbol != DomainSettings.FuelTokenSymbol && symbol != DomainSettings.StakingTokenSymbol, "cannot mint system tokens after genesis");
-            }
-
-            Runtime.BurnTokens(symbol, source, amount);
-
-            return ExecutionState.Running;
-        }
-
-        private static ExecutionState Runtime_TransferToken(RuntimeVM Runtime)
-        {
-            ExpectStackSize(Runtime, 4);
-<<<<<<< HEAD
-
-=======
-            
->>>>>>> dc86b558
-            VMObject temp;
-
-            var source = PopAddress(Runtime);
-            var destination = PopAddress(Runtime);
-
-            temp = Runtime.Stack.Pop();
-            Runtime.Expect(temp.Type == VMType.String, "expected string for symbol");
-            var symbol = temp.AsString();
-
-            var tokenID = PopNumber(Runtime, "token ID");
-
-            Runtime.TransferToken(symbol, source, destination, tokenID);
-
-            return ExecutionState.Running;
-        }
-
-        private static ExecutionState Runtime_MintToken(RuntimeVM Runtime)
-        {
-            ExpectStackSize(Runtime, 4);
-
-            VMObject temp;
-
-            var source = PopAddress(Runtime);
-            var destination = PopAddress(Runtime);
-
-            temp = Runtime.Stack.Pop();
-            Runtime.Expect(temp.Type == VMType.String, "expected string for symbol");
-            var symbol = temp.AsString();
-
-            temp = Runtime.Stack.Pop();
-            Runtime.Expect(temp.Type == VMType.Bytes, "expected bytes for rom");
-            var rom = temp.AsByteArray();
-
-            temp = Runtime.Stack.Pop();
-            Runtime.Expect(temp.Type == VMType.Bytes, "expected bytes for ram");
-            var ram = temp.AsByteArray();
-
-            var tokenID = Runtime.MintToken(symbol, source, destination, rom, ram);
-
-            var result = new VMObject();
-            result.SetValue(tokenID);
-            Runtime.Stack.Push(result);
-
-            return ExecutionState.Running;
-        }
-
-        private static ExecutionState Runtime_BurnToken(RuntimeVM Runtime)
-        {
-            ExpectStackSize(Runtime, 3);
-
-            VMObject temp;
-
-            var source = PopAddress(Runtime);
-
-            temp = Runtime.Stack.Pop();
-            Runtime.Expect(temp.Type == VMType.String, "expected string for symbol");
-            var symbol = temp.AsString();
-
-            var tokenID = PopNumber(Runtime, "token ID");
-
-            Runtime.BurnToken(symbol, source, tokenID);
-
-            return ExecutionState.Running;
-        }
-
-        private static TokenContent Runtime_ReadTokenInternal(RuntimeVM Runtime)
-        {
-            ExpectStackSize(Runtime, 2);
-
-            VMObject temp;
-
-            temp = Runtime.Stack.Pop();
-            Runtime.Expect(temp.Type == VMType.String, "expected string for symbol");
-            var symbol = temp.AsString();
-
-            var tokenID = PopNumber(Runtime, "token ID");
-
-            return Runtime.ReadToken(symbol, tokenID);
-        }
-
-        private static ExecutionState Runtime_ReadToken(RuntimeVM Runtime)
-        {
-            var content = Runtime_ReadTokenInternal(Runtime);
-
-            var result = new VMObject();
-            result.SetValue(content.RAM, VMType.Bytes);
-            Runtime.Stack.Push(result);
-
-            return ExecutionState.Running;
-        }
-<<<<<<< HEAD
-
-=======
-        
->>>>>>> dc86b558
-        private static ExecutionState Runtime_ReadTokenROM(RuntimeVM Runtime)
-        {
-            var content = Runtime_ReadTokenInternal(Runtime);
-
-            var result = new VMObject();
-            result.SetValue(content.ROM, VMType.Bytes);
-            Runtime.Stack.Push(result);
-
-            return ExecutionState.Running;
-        }
-
-        private static ExecutionState Runtime_WriteToken(RuntimeVM Runtime)
-        {
-            ExpectStackSize(Runtime, 3);
-
-            VMObject temp;
-
-            temp = Runtime.Stack.Pop();
-            Runtime.Expect(temp.Type == VMType.String, "expected string for symbol");
-            var symbol = temp.AsString();
-
-            var tokenID = PopNumber(Runtime, "token ID");
-
-            temp = Runtime.Stack.Pop();
-            Runtime.Expect(temp.Type == VMType.Bytes, "expected bytes for ram");
-            var ram = temp.AsByteArray();
-
-            Runtime.WriteToken(symbol, tokenID, ram);
-
-            return ExecutionState.Running;
-        }
-
-        private static ExecutionState Runtime_DeployContract(RuntimeVM Runtime)
-        {
-            var tx = Runtime.Transaction;
-            Throw.IfNull(tx, nameof(tx));
-
-            ExpectStackSize(Runtime, 1);
-
-            VMObject temp;
-
-            var org = Runtime.Nexus.GetChainOrganization(Runtime.Chain.Name);
-
-            var owner = PopAddress(Runtime);
-            Runtime.Expect(owner.IsUser, "address must be user");
-
-            if (Runtime.Nexus.HasGenesis)
-            {
-                //Runtime.Expect(org != DomainSettings.ValidatorsOrganizationName, "cannot deploy contract via this organization");
-                Runtime.Expect(Runtime.IsStakeMaster(owner), "needs to be master");
-            }
-
-            Runtime.Expect(Runtime.IsWitness(owner), "invalid witness");
-
-            temp = Runtime.Stack.Pop();
-
-<<<<<<< HEAD
-            switch (temp.Type)
-            {
-                case VMType.String:
-                    {
-                        var name = temp.AsString();
-                        var success = Runtime.Chain.DeployNativeContract(Runtime.Storage, SmartContract.GetAddressForName(name));
-
-                        Runtime.Expect(success, name + " contract deploy failed");
-=======
-            switch (temp.Type) 
-            {
-                case VMType.String:
-                    {
-                        // TODO not sure about that
-                        var name = temp.AsString();
-                        if (name == "validator" && Runtime.GenesisAddress == Address.Null)
-                        {
-                            Runtime.Nexus.Initialize(owner);
-
-                        }
-                        var success = Runtime.Chain.DeployNativeContract(Runtime.Storage, SmartContract.GetAddressForName(name));
-
-                        Runtime.Expect(success, name+" contract deploy failed");
->>>>>>> dc86b558
-
-                        var contract = Runtime.Nexus.GetContractByName(Runtime.RootStorage, name);
-                        var constructor = "Initialize";
-                        if (contract.HasInternalMethod(constructor))
-                        {
-                            Runtime.CallContext(name, constructor, owner);
-                        }
-
-                        Runtime.Notify(EventKind.ContractDeploy, owner, contract.Name);
-                    }
-                    break;
-
-                default:
-                    Runtime.Expect(false, "invalid contract type for deploy");
-                    break;
-            }
-
-            return ExecutionState.Running;
-        }
-
-<<<<<<< HEAD
-=======
-        private static ExecutionState Runtime_NexusInit(RuntimeVM Runtime)
-        {
-            Runtime.Expect(Runtime.Chain == null || Runtime.Chain.Height == 0, "nexus already initialized");
-
-            ExpectStackSize(Runtime, 1);
-
-            var owner = PopAddress(Runtime);
-
-            Runtime.Nexus.Initialize(owner);
-
-            return ExecutionState.Running;
-        }
-        
->>>>>>> dc86b558
-        private static ExecutionState Runtime_CreateToken(RuntimeVM Runtime)
-        {
-            ExpectStackSize(Runtime, 7);
-
-            VMObject temp;
-
-            var source = PopAddress(Runtime);
-
-            temp = Runtime.Stack.Pop();
-            Runtime.Expect(temp.Type == VMType.String, "expected string for symbol");
-            var symbol = temp.AsString();
-
-            temp = Runtime.Stack.Pop();
-            Runtime.Expect(temp.Type == VMType.String, "expected string for name");
-            var name = temp.AsString();
-
-            /*
-            temp = Runtime.Stack.Pop();
-            Runtime.Expect(temp.Type == VMType.String, "expected string for platform");
-            var platform = temp.AsString();
-
-            temp = Runtime.Stack.Pop();
-            Runtime.Expect(temp.Type == VMType.Bytes, "expected bytes for hash");
-            var hash = Serialization.Unserialize<Hash>(temp.AsByteArray());*/
-
-            var maxSupply = PopNumber(Runtime, "maxSupply");
-
-            var decimals = (int)PopNumber(Runtime, "decimals");
-
-            temp = Runtime.Stack.Pop();
-            Runtime.Expect(temp.Type == VMType.Enum, "expected enum for flags");
-            var flags = temp.AsEnum<TokenFlags>();
-
-            temp = Runtime.Stack.Pop();
-            Runtime.Expect(temp.Type == VMType.Bytes, "expected bytes for script");
-            var script = temp.AsByteArray();
-
-            Runtime.CreateToken(source, symbol, name, maxSupply, decimals, flags, script);
-
-            return ExecutionState.Running;
-        }
-
-        private static ExecutionState Runtime_CreateChain(RuntimeVM Runtime)
-        {
-            ExpectStackSize(Runtime, 3);
-
-            VMObject temp;
-
-            var source = PopAddress(Runtime);
-
-            temp = Runtime.Stack.Pop();
-            Runtime.Expect(temp.Type == VMType.String, "expected string for organization");
-            var org = temp.AsString();
-
-            temp = Runtime.Stack.Pop();
-            Runtime.Expect(temp.Type == VMType.String, "expected string for name");
-            var name = temp.AsString();
-
-            temp = Runtime.Stack.Pop();
-            Runtime.Expect(temp.Type == VMType.String, "expected string for parent");
-            var parentName = temp.AsString();
-
-            Runtime.CreateChain(source, org, name, parentName);
-
-            return ExecutionState.Running;
-        }
-
-        private static ExecutionState Runtime_CreatePlatform(RuntimeVM Runtime)
-        {
-            ExpectStackSize(Runtime, 3);
-
-            VMObject temp;
-
-            var source = PopAddress(Runtime);
-
-            temp = Runtime.Stack.Pop();
-            Runtime.Expect(temp.Type == VMType.String, "expected string for name");
-            var name = temp.AsString();
-
-            temp = Runtime.Stack.Pop();
-            Runtime.Expect(temp.Type == VMType.String, "expected string for pubaddress");
-            var externalAddress = temp.AsString();
-
-            var interopAddress = PopAddress(Runtime);
-
-            temp = Runtime.Stack.Pop();
-            Runtime.Expect(temp.Type == VMType.String, "expected string for symbol");
-            var symbol = temp.AsString();
-
-            var target = Runtime.CreatePlatform(source, name, externalAddress, interopAddress, symbol);
-
-            var result = new VMObject();
-            result.SetValue(target);
-            Runtime.Stack.Push(result);
-
-            return ExecutionState.Running;
-        }
-
-<<<<<<< HEAD
-=======
-        private static ExecutionState Runtime_SetTokenPlatformHash(RuntimeVM Runtime)
-        {
-            ExpectStackSize(Runtime, 3);
-
-            VMObject temp;
-
-            temp = Runtime.Stack.Pop();
-            Runtime.Expect(temp.Type == VMType.String, "expected string for symbol");
-            var symbol = temp.AsString();
-
-            temp = Runtime.Stack.Pop();
-            Runtime.Expect(temp.Type == VMType.String, "expected string for platform");
-            var platform = temp.AsString();
-
-            temp = Runtime.Stack.Pop();
-            Runtime.Expect(temp.Type == VMType.Bytes, "expected bytes for hash");
-            var hash = new Hash(temp.AsByteArray().Skip(1).ToArray());
-
-            Runtime.SetTokenPlatformHash(symbol, platform, hash);
-
-            return ExecutionState.Running;
-        }
-
->>>>>>> dc86b558
-        private static ExecutionState Runtime_CreateOrganization(RuntimeVM Runtime)
-        {
-            ExpectStackSize(Runtime, 4);
-
-            VMObject temp;
-
-            var source = PopAddress(Runtime);
-
-            temp = Runtime.Stack.Pop();
-            Runtime.Expect(temp.Type == VMType.String, "expected string for ID");
-            var ID = temp.AsString();
-
-            temp = Runtime.Stack.Pop();
-            Runtime.Expect(temp.Type == VMType.String, "expected string for name");
-            var name = temp.AsString();
-
-            temp = Runtime.Stack.Pop();
-            Runtime.Expect(temp.Type == VMType.Bytes, "expected bytes for script");
-            var script = temp.AsByteArray();
-
-            Runtime.CreateOrganization(source, ID, name, script);
-
-            return ExecutionState.Running;
-        }
-
-        private static ExecutionState Organization_AddMember(RuntimeVM Runtime)
-        {
-            ExpectStackSize(Runtime, 3);
-
-            VMObject temp;
-
-            var source = PopAddress(Runtime);
-
-            temp = Runtime.Stack.Pop();
-            Runtime.Expect(temp.Type == VMType.String, "expected string for name");
-            var name = temp.AsString();
-
-            var target = PopAddress(Runtime);
-
-            Runtime.AddMember(name, source, target);
-
-            return ExecutionState.Running;
-        }
-    }
-}
+﻿using System;
+using System.IO;
+using Phantasma.Blockchain.Contracts;
+using Phantasma.Cryptography;
+using Phantasma.Core;
+using Phantasma.VM;
+using Phantasma.Core.Types;
+using Phantasma.Numerics;
+using Phantasma.Domain;
+using Phantasma.Storage;
+using Phantasma.Contracts;
+using System.Diagnostics;
+using System.Linq;
+
+namespace Phantasma.Blockchain
+{
+    public static class ExtCalls
+    {
+        // naming scheme should be "namespace.methodName" for methods, and "type()" for constructors
+        internal static void RegisterWithRuntime(RuntimeVM vm)
+        {
+            vm.RegisterMethod("Runtime.Log", Runtime_Log);
+            vm.RegisterMethod("Runtime.Event", Runtime_Event);
+            vm.RegisterMethod("Runtime.IsWitness", Runtime_IsWitness);
+            vm.RegisterMethod("Runtime.IsTrigger", Runtime_IsTrigger);
+            vm.RegisterMethod("Runtime.DeployContract", Runtime_DeployContract);
+            vm.RegisterMethod("Runtime.TransferTokens", Runtime_TransferTokens);
+            vm.RegisterMethod("Runtime.TransferBalance", Runtime_TransferBalance);
+            vm.RegisterMethod("Runtime.MintTokens", Runtime_MintTokens);
+            vm.RegisterMethod("Runtime.BurnTokens", Runtime_BurnTokens);
+            vm.RegisterMethod("Runtime.SwapTokens", Runtime_SwapTokens);
+            vm.RegisterMethod("Runtime.TransferToken", Runtime_TransferToken);
+            vm.RegisterMethod("Runtime.MintToken", Runtime_MintToken);
+            vm.RegisterMethod("Runtime.BurnToken", Runtime_BurnToken);
+            vm.RegisterMethod("Runtime.ReadTokenROM", Runtime_ReadTokenROM);
+            vm.RegisterMethod("Runtime.ReadToken", Runtime_ReadToken);
+            vm.RegisterMethod("Runtime.WriteToken", Runtime_WriteToken);
+
+            vm.RegisterMethod("Nexus.Init", Runtime_NexusInit);
+            vm.RegisterMethod("Nexus.CreateToken", Runtime_CreateToken);
+            vm.RegisterMethod("Nexus.CreateChain", Runtime_CreateChain);
+            vm.RegisterMethod("Nexus.CreatePlatform", Runtime_CreatePlatform);
+            vm.RegisterMethod("Nexus.CreateOrganization", Runtime_CreateOrganization);
+            vm.RegisterMethod("Nexus.SetTokenPlatformHash", Runtime_SetTokenPlatformHash);
+
+            vm.RegisterMethod("Organization.AddMember", Organization_AddMember);
+
+            vm.RegisterMethod("Data.Field", Data_Field);
+            vm.RegisterMethod("Data.Get", Data_Get);
+            vm.RegisterMethod("Data.Set", Data_Set);
+            vm.RegisterMethod("Data.Delete", Data_Delete);
+
+            vm.RegisterMethod("Oracle.Read", Oracle_Read);
+            vm.RegisterMethod("Oracle.Price", Oracle_Price);
+            vm.RegisterMethod("Oracle.Quote", Oracle_Quote);
+            // TODO
+            //vm.RegisterMethod("Oracle.Block", Oracle_Block);
+            //vm.RegisterMethod("Oracle.Transaction", Oracle_Transaction);
+            /*vm.RegisterMethod("Oracle.Register", Oracle_Register);
+            vm.RegisterMethod("Oracle.List", Oracle_List);
+            */
+
+            vm.RegisterMethod("ABI()", Constructor_ABI);
+            vm.RegisterMethod("Address()", Constructor_Address);
+            vm.RegisterMethod("Hash()", Constructor_Hash);
+            vm.RegisterMethod("Timestamp()", Constructor_Timestamp);          
+        }
+
+        private static ExecutionState Constructor_Object<IN,OUT>(RuntimeVM vm, Func<IN, OUT> loader) 
+        {
+            var type = VMObject.GetVMType(typeof(IN));
+            var input = vm.Stack.Pop().AsType(type);
+
+            try
+            {
+                OUT obj = loader((IN)input);
+                var temp = new VMObject();
+                temp.SetValue(obj);
+                vm.Stack.Push(temp);
+            }
+            catch (Exception e)
+            {
+                throw new VMException(vm, e.Message);
+            }
+
+            return ExecutionState.Running;
+        }
+
+        private static ExecutionState Constructor_Address(RuntimeVM vm)
+        {
+            return Constructor_Object<byte[], Address>(vm, bytes =>
+            {
+                Throw.If(bytes == null || bytes.Length != Address.LengthInBytes, "invalid key");
+                return Address.FromBytes(bytes);
+            });
+        }
+
+        private static ExecutionState Constructor_Hash(RuntimeVM vm)
+        {
+            return Constructor_Object<byte[], Hash>(vm, bytes =>
+            {
+                Throw.If(bytes == null || bytes.Length != Hash.Length, "invalid hash");
+                return new Hash(bytes);
+            });
+        }
+
+        private static ExecutionState Constructor_Timestamp(RuntimeVM vm)
+        {
+            return Constructor_Object<BigInteger, Timestamp>(vm, val =>
+            {
+                Throw.If(val < 0, "invalid number");
+                return new Timestamp((uint)val);
+            });
+        }
+
+        private static ExecutionState Constructor_ABI(RuntimeVM vm)
+        {
+            return Constructor_Object<byte[], ContractInterface>(vm, bytes =>
+            {
+                Throw.If(bytes == null, "invalid abi");
+
+                using (var stream = new MemoryStream(bytes))
+                {
+                    using (var reader = new BinaryReader(stream))
+                    {
+                        return ContractInterface.Unserialize(reader);
+                    }
+                }
+            });
+        }
+
+        private static ExecutionState Runtime_Log(RuntimeVM vm)
+        {
+            var text = vm.Stack.Pop().AsString();
+            Console.WriteLine(text); // TODO fixme
+            return ExecutionState.Running;
+        }
+
+        private static ExecutionState Runtime_Event(RuntimeVM vm)
+        {
+            var bytes = vm.Stack.Pop().AsByteArray();
+            var address = vm.Stack.Pop().AsInterop<Address>();
+            var kind = vm.Stack.Pop().AsEnum<EventKind>();
+
+            vm.Notify(kind, address, bytes);
+            return ExecutionState.Running;
+        }
+
+        #region ORACLES
+        // TODO proper exceptions
+        private static ExecutionState Oracle_Read(RuntimeVM Runtime)
+        {
+            ExpectStackSize(Runtime, 1);
+
+            var temp = Runtime.Stack.Pop();
+            if (temp.Type != VMType.String)
+            {
+                return ExecutionState.Fault;
+            }
+
+            var url = temp.AsString();
+
+            if (Runtime.Oracle == null)
+            {
+                return ExecutionState.Fault;
+            }
+            
+            url = url.Trim().ToLowerInvariant();
+            if (string.IsNullOrEmpty(url))
+            {
+                return ExecutionState.Fault;
+            }
+
+            var result = Runtime.Oracle.Read<byte[]>(Runtime.Time,/*vm.Transaction.Hash, */url);
+
+            return ExecutionState.Running;
+        }
+
+        private static void ExpectStackSize(RuntimeVM vm, int minSize)
+        {
+            if (vm.Stack.Count < minSize)
+            {
+                var callingFrame = new StackFrame(1);
+                var method = callingFrame.GetMethod();
+
+                throw new VMException(vm, $"not enough arguments in stack, expected {minSize} @ {method}");
+            }
+        }
+
+        private static ExecutionState Oracle_Price(RuntimeVM vm)
+        {
+            ExpectStackSize(vm, 1);
+
+            VMObject temp;
+
+            temp = vm.Stack.Pop();
+            if (temp.Type != VMType.String)
+            {
+                return ExecutionState.Fault;
+            }
+
+            var symbol = temp.AsString();
+
+            var price = vm.GetTokenPrice(symbol);
+
+            vm.Stack.Push(VMObject.FromObject(price));
+
+            return ExecutionState.Running;
+        }
+
+        private static ExecutionState Oracle_Quote(RuntimeVM vm)
+        {
+            ExpectStackSize(vm, 3);
+
+            VMObject temp;
+
+            temp = vm.Stack.Pop();
+            if (temp.Type != VMType.Number)
+            {
+                return ExecutionState.Fault;
+            }
+
+            var amount = temp.AsNumber();
+
+            temp = vm.Stack.Pop();
+            if (temp.Type != VMType.String)
+            {
+                return ExecutionState.Fault;
+            }
+
+            var quoteSymbol = temp.AsString();
+
+            temp = vm.Stack.Pop();
+            if (temp.Type != VMType.String)
+            {
+                return ExecutionState.Fault;
+            }
+
+            var baseSymbol = temp.AsString();
+
+            var price = vm.GetTokenQuote(baseSymbol, quoteSymbol, amount);
+
+            vm.Stack.Push(VMObject.FromObject(price));
+
+            return ExecutionState.Running;
+        }
+
+        /*
+        private static ExecutionState Oracle_Register(RuntimeVM vm)
+        {
+            ExpectStackSize(vm, 2);
+
+            VMObject temp;
+
+            temp = vm.Stack.Pop();
+            if (temp.Type != VMType.Object)
+            {
+                return ExecutionState.Fault;
+            }
+
+            var address = temp.AsInterop<Address>();
+
+            temp = vm.Stack.Pop();
+            if (temp.Type != VMType.String)
+            {
+                return ExecutionState.Fault;
+            }
+
+            var name = temp.AsString();
+
+            return ExecutionState.Running;
+        }
+
+        // should return list of all registered oracles
+        private static ExecutionState Oracle_List(RuntimeVM vm)
+        {
+            throw new NotImplementedException();
+        }*/
+
+        #endregion
+
+        private static ExecutionState Runtime_IsWitness(RuntimeVM vm)
+        {
+            try
+            {
+                var tx = vm.Transaction;
+                Throw.IfNull(tx, nameof(tx));
+
+                ExpectStackSize(vm, 1);
+
+                var address = PopAddress(vm);
+                //var success = tx.IsSignedBy(address);
+                // TODO check if this was just a bug or there was a real reason 
+                var success = vm.IsWitness(address);
+
+                var result = new VMObject();
+                result.SetValue(success);
+                vm.Stack.Push(result);
+            }
+            catch (Exception e)
+            {
+                throw new VMException(vm, e.Message);
+            }
+
+            return ExecutionState.Running;
+        }
+
+        private static ExecutionState Runtime_IsTrigger(RuntimeVM vm)
+        {
+            try
+            {
+                var tx = vm.Transaction;
+                Throw.IfNull(tx, nameof(tx));
+
+                var success = vm.IsTrigger;
+
+                var result = new VMObject();
+                result.SetValue(success);
+                vm.Stack.Push(result);
+            }
+            catch (Exception e)
+            {
+                throw new VMException(vm, e.Message);
+            }
+
+            return ExecutionState.Running;
+        }
+
+        // returns the key for a field from a contract
+        private static ExecutionState Data_Field(RuntimeVM runtime)
+        {
+            var contract = PopString(runtime, "contract");
+            var field = PopString(runtime, "contract");
+            var key_bytes = SmartContract.GetKeyForField(contract, field, false);
+
+            var val = new VMObject();
+            val.SetValue(key_bytes, VMType.Bytes);
+            runtime.Stack.Push(val);
+
+            return ExecutionState.Running;
+        }
+
+        private static ExecutionState Data_Get(RuntimeVM runtime)
+        {
+            var key = runtime.Stack.Pop();
+            var key_bytes = key.AsByteArray();
+
+            runtime.Expect(key_bytes.Length > 0, "invalid key");
+
+            var type_obj = runtime.Stack.Pop();
+            var vmType = type_obj.AsEnum<VMType>();
+
+            var value_bytes = runtime.Storage.Get(key_bytes);
+            var val = new VMObject();
+            val.SetValue(value_bytes, vmType);
+            runtime.Stack.Push(val);
+
+            return ExecutionState.Running;
+        }
+
+        private static ExecutionState Data_Set(RuntimeVM runtime)
+        {
+            var key = runtime.Stack.Pop();
+            var key_bytes = key.AsByteArray();
+
+            var val = runtime.Stack.Pop();
+            var val_bytes = val.AsByteArray();
+
+            runtime.Expect(key_bytes.Length > 0, "invalid key");
+
+            var firstChar = (char)key_bytes[0];
+            runtime.Expect(firstChar != '.', "permission denied"); // NOTE link correct PEPE here
+
+            runtime.Storage.Put(key_bytes, val_bytes);
+
+            return ExecutionState.Running;
+        }
+
+        private static ExecutionState Data_Delete(RuntimeVM runtime)
+        {
+            var key = runtime.Stack.Pop();
+            var key_bytes = key.AsByteArray();
+
+            runtime.Expect(key_bytes.Length > 0, "invalid key");
+
+            var firstChar = (char)key_bytes[0];
+            runtime.Expect(firstChar != '.', "permission denied"); // NOTE link correct PEPE here
+
+            runtime.Storage.Delete(key_bytes);
+
+            return ExecutionState.Running;
+        }
+
+        private static Address PopAddress(RuntimeVM vm)
+        {
+            var temp = vm.Stack.Pop();
+            if (temp.Type == VMType.String)
+            {
+                var text = temp.AsString();
+                //TODO_FIX_TX
+                //if (Address.IsValidAddress(text) && vm.Chain.Height > 65932)
+                if (Address.IsValidAddress(text) && vm.ProtocolVersion > 1)
+                {
+                    return Address.FromText(text);
+                }
+                return vm.Nexus.LookUpName(vm.Storage, text);
+            }
+            else
+            if (temp.Type == VMType.Bytes)
+            {
+                var bytes = temp.AsByteArray();
+                var addr = Serialization.Unserialize<Address>(bytes);
+                return addr;
+            }
+            else
+            {
+                var addr = temp.AsInterop<Address>();
+                return addr;
+            }
+        }
+
+        private static BigInteger PopNumber(RuntimeVM vm, string ArgumentName)
+        {
+            var temp = vm.Stack.Pop();
+
+            if (temp.Type == VMType.String)
+            {
+                vm.Expect(BigInteger.IsParsable(temp.AsString()), $"expected number for {ArgumentName}");
+            }
+            else
+            {
+                vm.Expect(temp.Type == VMType.Number, $"expected number for {ArgumentName}");
+            }
+
+            return temp.AsNumber();
+        }
+
+        private static string PopString(RuntimeVM vm, string ArgumentName)
+        {
+            var temp = vm.Stack.Pop();
+
+            vm.Expect(temp.Type == VMType.String, $"expected strng for {ArgumentName}");
+
+            return temp.AsString();
+        }
+
+        private static ExecutionState Runtime_TransferTokens(RuntimeVM Runtime)
+        {
+            ExpectStackSize(Runtime, 4);
+
+            VMObject temp;
+
+            var source = PopAddress(Runtime);
+            var destination = PopAddress(Runtime);
+
+            temp = Runtime.Stack.Pop();
+            Runtime.Expect(temp.Type == VMType.String, "expected string for symbol");
+            var symbol = temp.AsString();
+
+            var amount = PopNumber(Runtime, "amount");
+
+            Runtime.TransferTokens(symbol, source, destination, amount);
+
+            return ExecutionState.Running;
+        }
+
+        private static ExecutionState Runtime_TransferBalance(RuntimeVM Runtime)
+        {
+            ExpectStackSize(Runtime, 3);
+
+            VMObject temp;
+
+            var source = PopAddress(Runtime);
+            var destination = PopAddress(Runtime);
+
+            temp = Runtime.Stack.Pop();
+            Runtime.Expect(temp.Type == VMType.String, "expected string for symbol");
+            var symbol = temp.AsString();
+
+            var token = Runtime.GetToken(symbol);
+            Runtime.Expect(token.IsFungible(), "must be fungible");
+
+            var amount = Runtime.GetBalance(symbol, source);
+
+            Runtime.TransferTokens(symbol, source, destination, amount);
+
+            return ExecutionState.Running;
+        }
+
+        private static ExecutionState Runtime_SwapTokens(RuntimeVM Runtime)
+        {
+            ExpectStackSize(Runtime, 5);
+
+            VMObject temp;
+
+            temp = Runtime.Stack.Pop();
+            Runtime.Expect(temp.Type == VMType.String, "expected string for target chain");
+            var targetChain = temp.AsString();
+
+            var source = PopAddress(Runtime);
+            var destination = PopAddress(Runtime);
+
+            temp = Runtime.Stack.Pop();
+            Runtime.Expect(temp.Type == VMType.String, "expected string for symbol");
+            var symbol = temp.AsString();
+
+            var value = PopNumber(Runtime, "amount");
+
+            var token = Runtime.GetToken(symbol);
+            if (token.IsFungible())
+            {
+                Runtime.SwapTokens(Runtime.Chain.Name, source, targetChain, destination, symbol, value, null, null);
+            }
+            else
+            {
+                var nft = Runtime.ReadToken(symbol, value);
+                Runtime.SwapTokens(Runtime.Chain.Name, source, targetChain, destination, symbol, value, nft.ROM, nft.ROM);
+            }
+
+            return ExecutionState.Running;
+        }
+
+        private static ExecutionState Runtime_MintTokens(RuntimeVM Runtime)
+        {
+            ExpectStackSize(Runtime, 4);
+
+            VMObject temp;
+
+            var source = PopAddress(Runtime);
+            var destination = PopAddress(Runtime);
+
+            temp = Runtime.Stack.Pop();
+            Runtime.Expect(temp.Type == VMType.String, "expected string for symbol");
+            var symbol = temp.AsString();
+
+            var amount = PopNumber(Runtime, "amount");
+
+            if (Runtime.Nexus.HasGenesis)
+            {
+                Runtime.Expect(symbol != DomainSettings.FuelTokenSymbol && symbol != DomainSettings.StakingTokenSymbol, "cannot mint system tokens after genesis");
+            }
+
+            Runtime.MintTokens(symbol, source, destination, amount);
+
+            return ExecutionState.Running;
+        }
+
+
+        private static ExecutionState Runtime_BurnTokens(RuntimeVM Runtime)
+        {
+            ExpectStackSize(Runtime, 3);
+
+            VMObject temp;
+
+            var source = PopAddress(Runtime);
+
+            temp = Runtime.Stack.Pop();
+            Runtime.Expect(temp.Type == VMType.String, "expected string for symbol");
+            var symbol = temp.AsString();
+
+            var amount = PopNumber(Runtime, "amount");
+
+            if (Runtime.Nexus.HasGenesis)
+            {
+                Runtime.Expect(symbol != DomainSettings.FuelTokenSymbol && symbol != DomainSettings.StakingTokenSymbol, "cannot mint system tokens after genesis");
+            }
+
+            Runtime.BurnTokens(symbol, source, amount);
+
+            return ExecutionState.Running;
+        }
+
+        private static ExecutionState Runtime_TransferToken(RuntimeVM Runtime)
+        {
+            ExpectStackSize(Runtime, 4);
+            
+            VMObject temp;
+
+            var source = PopAddress(Runtime);
+            var destination = PopAddress(Runtime);
+
+            temp = Runtime.Stack.Pop();
+            Runtime.Expect(temp.Type == VMType.String, "expected string for symbol");
+            var symbol = temp.AsString();
+
+            var tokenID = PopNumber(Runtime, "token ID");
+
+            Runtime.TransferToken(symbol, source, destination, tokenID);
+
+            return ExecutionState.Running;
+        }
+
+        private static ExecutionState Runtime_MintToken(RuntimeVM Runtime)
+        {
+            ExpectStackSize(Runtime, 4);
+
+            VMObject temp;
+
+            var source = PopAddress(Runtime);
+            var destination = PopAddress(Runtime);
+
+            temp = Runtime.Stack.Pop();
+            Runtime.Expect(temp.Type == VMType.String, "expected string for symbol");
+            var symbol = temp.AsString();
+
+            temp = Runtime.Stack.Pop();
+            Runtime.Expect(temp.Type == VMType.Bytes, "expected bytes for rom");
+            var rom = temp.AsByteArray();
+
+            temp = Runtime.Stack.Pop();
+            Runtime.Expect(temp.Type == VMType.Bytes, "expected bytes for ram");
+            var ram = temp.AsByteArray();
+
+            var tokenID = Runtime.MintToken(symbol, source, destination, rom, ram);
+
+            var result = new VMObject();
+            result.SetValue(tokenID);
+            Runtime.Stack.Push(result);
+
+            return ExecutionState.Running;
+        }
+
+        private static ExecutionState Runtime_BurnToken(RuntimeVM Runtime)
+        {
+            ExpectStackSize(Runtime, 3);
+
+            VMObject temp;
+
+            var source = PopAddress(Runtime);
+
+            temp = Runtime.Stack.Pop();
+            Runtime.Expect(temp.Type == VMType.String, "expected string for symbol");
+            var symbol = temp.AsString();
+
+            var tokenID = PopNumber(Runtime, "token ID");
+
+            Runtime.BurnToken(symbol, source, tokenID);
+
+            return ExecutionState.Running;
+        }
+
+        private static TokenContent Runtime_ReadTokenInternal(RuntimeVM Runtime)
+        {
+            ExpectStackSize(Runtime, 2);
+
+            VMObject temp;
+
+            temp = Runtime.Stack.Pop();
+            Runtime.Expect(temp.Type == VMType.String, "expected string for symbol");
+            var symbol = temp.AsString();
+
+            var tokenID = PopNumber(Runtime, "token ID");
+
+            return Runtime.ReadToken(symbol, tokenID);
+        }
+
+        private static ExecutionState Runtime_ReadToken(RuntimeVM Runtime)
+        {
+            var content = Runtime_ReadTokenInternal(Runtime);
+
+            var result = new VMObject();
+            result.SetValue(content.RAM, VMType.Bytes);
+            Runtime.Stack.Push(result);
+
+            return ExecutionState.Running;
+        }
+        
+        private static ExecutionState Runtime_ReadTokenROM(RuntimeVM Runtime)
+        {
+            var content = Runtime_ReadTokenInternal(Runtime);
+
+            var result = new VMObject();
+            result.SetValue(content.ROM, VMType.Bytes);
+            Runtime.Stack.Push(result);
+
+            return ExecutionState.Running;
+        }
+
+        private static ExecutionState Runtime_WriteToken(RuntimeVM Runtime)
+        {
+            ExpectStackSize(Runtime, 3);
+
+            VMObject temp;
+
+            temp = Runtime.Stack.Pop();
+            Runtime.Expect(temp.Type == VMType.String, "expected string for symbol");
+            var symbol = temp.AsString();
+
+            var tokenID = PopNumber(Runtime, "token ID");
+
+            temp = Runtime.Stack.Pop();
+            Runtime.Expect(temp.Type == VMType.Bytes, "expected bytes for ram");
+            var ram = temp.AsByteArray();
+
+            Runtime.WriteToken(symbol, tokenID, ram);
+
+            return ExecutionState.Running;
+        }
+
+        private static ExecutionState Runtime_DeployContract(RuntimeVM Runtime)
+        {
+            var tx = Runtime.Transaction;
+            Throw.IfNull(tx, nameof(tx));
+
+            ExpectStackSize(Runtime, 1);
+
+            VMObject temp;
+
+            var org = Runtime.Nexus.GetChainOrganization(Runtime.Chain.Name);
+
+            var owner = PopAddress(Runtime);
+            Runtime.Expect(owner.IsUser, "address must be user");
+
+            if (Runtime.Nexus.HasGenesis)
+            {
+                //Runtime.Expect(org != DomainSettings.ValidatorsOrganizationName, "cannot deploy contract via this organization");
+                Runtime.Expect(Runtime.IsStakeMaster(owner), "needs to be master");
+            }
+
+            Runtime.Expect(Runtime.IsWitness(owner), "invalid witness");
+
+            temp = Runtime.Stack.Pop();
+
+            switch (temp.Type) 
+            {
+                case VMType.String:
+                    {
+                        // TODO not sure about that
+                        var name = temp.AsString();
+                        if (name == "validator" && Runtime.GenesisAddress == Address.Null)
+                        {
+                            Runtime.Nexus.Initialize(owner);
+
+                        }
+                        var success = Runtime.Chain.DeployNativeContract(Runtime.Storage, SmartContract.GetAddressForName(name));
+
+                        Runtime.Expect(success, name+" contract deploy failed");
+
+                        var contract = Runtime.Nexus.GetContractByName(Runtime.RootStorage, name);
+                        var constructor = "Initialize";
+                        if (contract.HasInternalMethod(constructor))
+                        {
+                            Runtime.CallContext(name, constructor, owner);
+                        }
+
+                        Runtime.Notify(EventKind.ContractDeploy, owner, contract.Name);
+                    }
+                    break;
+
+                default:
+                    Runtime.Expect(false, "invalid contract type for deploy");
+                    break;
+            }
+
+            return ExecutionState.Running;
+        }
+
+        private static ExecutionState Runtime_NexusInit(RuntimeVM Runtime)
+        {
+            Runtime.Expect(Runtime.Chain == null || Runtime.Chain.Height == 0, "nexus already initialized");
+
+            ExpectStackSize(Runtime, 1);
+
+            var owner = PopAddress(Runtime);
+
+            Runtime.Nexus.Initialize(owner);
+
+            return ExecutionState.Running;
+        }
+        
+        private static ExecutionState Runtime_CreateToken(RuntimeVM Runtime)
+        {
+            ExpectStackSize(Runtime, 7);
+
+            VMObject temp;
+
+            var source = PopAddress(Runtime);
+
+            temp = Runtime.Stack.Pop();
+            Runtime.Expect(temp.Type == VMType.String, "expected string for symbol");
+            var symbol = temp.AsString();
+
+            temp = Runtime.Stack.Pop();
+            Runtime.Expect(temp.Type == VMType.String, "expected string for name");
+            var name = temp.AsString();
+
+            /*
+            temp = Runtime.Stack.Pop();
+            Runtime.Expect(temp.Type == VMType.String, "expected string for platform");
+            var platform = temp.AsString();
+
+            temp = Runtime.Stack.Pop();
+            Runtime.Expect(temp.Type == VMType.Bytes, "expected bytes for hash");
+            var hash = Serialization.Unserialize<Hash>(temp.AsByteArray());*/
+
+            var maxSupply = PopNumber(Runtime, "maxSupply");
+
+            var decimals = (int)PopNumber(Runtime, "decimals");
+
+            temp = Runtime.Stack.Pop();
+            Runtime.Expect(temp.Type == VMType.Enum, "expected enum for flags");
+            var flags = temp.AsEnum<TokenFlags>();
+
+            temp = Runtime.Stack.Pop();
+            Runtime.Expect(temp.Type == VMType.Bytes, "expected bytes for script");
+            var script = temp.AsByteArray();
+
+            Runtime.CreateToken(source, symbol, name, maxSupply, decimals, flags, script);
+
+            return ExecutionState.Running;
+        }
+
+        private static ExecutionState Runtime_CreateChain(RuntimeVM Runtime)
+        {
+            ExpectStackSize(Runtime, 3);
+
+            VMObject temp;
+
+            var source = PopAddress(Runtime);
+
+            temp = Runtime.Stack.Pop();
+            Runtime.Expect(temp.Type == VMType.String, "expected string for organization");
+            var org = temp.AsString();
+
+            temp = Runtime.Stack.Pop();
+            Runtime.Expect(temp.Type == VMType.String, "expected string for name");
+            var name = temp.AsString();
+
+            temp = Runtime.Stack.Pop();
+            Runtime.Expect(temp.Type == VMType.String, "expected string for parent");
+            var parentName = temp.AsString();
+
+            Runtime.CreateChain(source, org, name, parentName);
+
+            return ExecutionState.Running;
+        }
+
+        private static ExecutionState Runtime_CreatePlatform(RuntimeVM Runtime)
+        {
+            ExpectStackSize(Runtime, 3);
+
+            VMObject temp;
+
+            var source = PopAddress(Runtime);
+
+            temp = Runtime.Stack.Pop();
+            Runtime.Expect(temp.Type == VMType.String, "expected string for name");
+            var name = temp.AsString();
+
+            temp = Runtime.Stack.Pop();
+            Runtime.Expect(temp.Type == VMType.String, "expected string for pubaddress");
+            var externalAddress = temp.AsString();
+
+            var interopAddress = PopAddress(Runtime);
+
+            temp = Runtime.Stack.Pop();
+            Runtime.Expect(temp.Type == VMType.String, "expected string for symbol");
+            var symbol = temp.AsString();
+
+            var target = Runtime.CreatePlatform(source, name, externalAddress, interopAddress, symbol);
+
+            var result = new VMObject();
+            result.SetValue(target);
+            Runtime.Stack.Push(result);
+
+            return ExecutionState.Running;
+        }
+
+        private static ExecutionState Runtime_SetTokenPlatformHash(RuntimeVM Runtime)
+        {
+            ExpectStackSize(Runtime, 3);
+
+            VMObject temp;
+
+            temp = Runtime.Stack.Pop();
+            Runtime.Expect(temp.Type == VMType.String, "expected string for symbol");
+            var symbol = temp.AsString();
+
+            temp = Runtime.Stack.Pop();
+            Runtime.Expect(temp.Type == VMType.String, "expected string for platform");
+            var platform = temp.AsString();
+
+            temp = Runtime.Stack.Pop();
+            Runtime.Expect(temp.Type == VMType.Bytes, "expected bytes for hash");
+            var hash = new Hash(temp.AsByteArray().Skip(1).ToArray());
+
+            Runtime.SetTokenPlatformHash(symbol, platform, hash);
+
+            return ExecutionState.Running;
+        }
+
+        private static ExecutionState Runtime_CreateOrganization(RuntimeVM Runtime)
+        {
+            ExpectStackSize(Runtime, 4);
+
+            VMObject temp;
+
+            var source = PopAddress(Runtime);
+
+            temp = Runtime.Stack.Pop();
+            Runtime.Expect(temp.Type == VMType.String, "expected string for ID");
+            var ID = temp.AsString();
+
+            temp = Runtime.Stack.Pop();
+            Runtime.Expect(temp.Type == VMType.String, "expected string for name");
+            var name = temp.AsString();
+
+            temp = Runtime.Stack.Pop();
+            Runtime.Expect(temp.Type == VMType.Bytes, "expected bytes for script");
+            var script = temp.AsByteArray();
+
+            Runtime.CreateOrganization(source, ID, name, script);
+
+            return ExecutionState.Running;
+        }
+
+        private static ExecutionState Organization_AddMember(RuntimeVM Runtime)
+        {
+            ExpectStackSize(Runtime, 3);
+
+            VMObject temp;
+
+            var source = PopAddress(Runtime);
+
+            temp = Runtime.Stack.Pop();
+            Runtime.Expect(temp.Type == VMType.String, "expected string for name");
+            var name = temp.AsString();
+
+            var target = PopAddress(Runtime);
+
+            Runtime.AddMember(name, source, target);
+
+            return ExecutionState.Running;
+        }
+    }
+}
--- conflicted
+++ resolved
@@ -418,11 +418,7 @@
         public const int NativeTokenDecimals = 8;
         public const int StableTokenDecimals = 8;
 
-<<<<<<< HEAD
-        public readonly static BigInteger PlatformSupply = TokenUtils.ToLargeInteger(91136374, NativeTokenDecimals);
-=======
         public static readonly BigInteger PlatformSupply = TokenUtils.ToBigInteger(91136374, NativeTokenDecimals);
->>>>>>> 8f7ff0c8
 
         public bool CreateGenesisBlock(KeyPair owner)
         {

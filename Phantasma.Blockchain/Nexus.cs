﻿using System;
using System.Linq;
using System.Text;
using System.Collections.Generic;
using Phantasma.Core;
using Phantasma.Core.Log;
using Phantasma.Core.Types;
using Phantasma.Cryptography;
using Phantasma.Storage;
using Phantasma.Numerics;
using Phantasma.VM.Utils;
using Phantasma.Blockchain.Contracts;
using Phantasma.Blockchain.Contracts.Native;
<<<<<<< HEAD
using Phantasma.Blockchain.Storage;
using Phantasma.Blockchain.Tokens;
=======
using Phantasma.Blockchain.Tokens;
using Phantasma.Storage.Context;
>>>>>>> 3ed60c46

namespace Phantasma.Blockchain
{
    public class Nexus
    {
        public static readonly string RootChainName = "main";
<<<<<<< HEAD
        private static readonly string ChainAddressMapKey = "chain.addr.";
        private static readonly string ChainNameMapKey = "chain.name.";

        public Chain RootChain => FindChainByName(RootChainName);

        private KeyValueStore<string, byte[]> _vars;
        private Dictionary<string, KeyValueStore<BigInteger, TokenContent>> _tokenContents = new Dictionary<string, KeyValueStore<BigInteger, TokenContent>>();

        public bool Ready { get; private set; }

        public string Name
        {
            get
            {
                var bytes = _vars.Get(nameof(Name));
                var result = Serialization.Unserialize<string>(bytes);
                return result;
            }

            private set
            {
                var bytes = Serialization.Serialize(value);
                _vars.Set(nameof(Name), bytes);
            }
        }

        public Address RootAddress
        {
            get
            {
                return Serialization.Unserialize<Address>(_vars.Get(nameof(RootAddress)));
            }

            private set
            {
                _vars.Set(nameof(RootAddress), Serialization.Serialize(value));
            }
        }

        public Address GenesisAddress
        {
            get
            {
                return Serialization.Unserialize<Address>(_vars.Get(nameof(GenesisAddress)));
=======
        private static readonly string ChainNameMapKey = "chain.name.";
        private static readonly string ChainAddressMapKey = "chain.addr.";
        private static readonly string ChainParentNameKey = "chain.parent.";
        private static readonly string ChainParentBlockKey = "chain.block.";
        private static readonly string ChainChildrenBlockKey = "chain.children.";

        public static readonly string GasContractName = "gas";
        public static readonly string TokenContractName = "token";

        public Chain RootChain => FindChainByName(RootChainName);

        private KeyValueStore<string, byte[]> _vars;
        private Dictionary<string, KeyValueStore<BigInteger, TokenContent>> _tokenContents = new Dictionary<string, KeyValueStore<BigInteger, TokenContent>>();

        public bool Ready { get; private set; }

        public string Name
        {
            get
            {
                if (_vars.ContainsKey(nameof(Name)))
                {
                    var bytes = _vars.Get(nameof(Name));
                    var result = Serialization.Unserialize<string>(bytes);
                    return result;
                }

                return null;
>>>>>>> 3ed60c46
            }

            private set
            {
<<<<<<< HEAD
                _vars.Set(nameof(GenesisAddress), Serialization.Serialize(value));
            }
        }

        public Hash GenesisHash
        {
            get
            {
                var result = Serialization.Unserialize<Hash>(_vars.Get(nameof(GenesisHash)));
                return result;
            }

=======
                var bytes = Serialization.Serialize(value);
                _vars.Set(nameof(Name), bytes);
            }
        }

        public Address RootChainAddress
        {
            get
            {
                if (_vars.ContainsKey(nameof(RootChainAddress)))
                {
                    return Serialization.Unserialize<Address>(_vars.Get(nameof(RootChainAddress)));
                }

                return Address.Null;
            }

            private set
            {
                _vars.Set(nameof(RootChainAddress), Serialization.Serialize(value));
            }
        }

        public Address GenesisAddress
        {
            get
            {
                if (_vars.ContainsKey(nameof(GenesisAddress)))
                {
                    return Serialization.Unserialize<Address>(_vars.Get(nameof(GenesisAddress)));
                }

                return Address.Null;
            }

            private set
            {
                _vars.Set(nameof(GenesisAddress), Serialization.Serialize(value));
            }
        }

        public Hash GenesisHash
        {
            get
            {
                if (_vars.ContainsKey(nameof(GenesisHash)))
                {
                    var result = Serialization.Unserialize<Hash>(_vars.Get(nameof(GenesisHash)));
                    return result;
                }

                return Hash.Null;
            }

>>>>>>> 3ed60c46
            private set
            {
                _vars.Set(nameof(GenesisHash), Serialization.Serialize(value));
            }
        }

        public IEnumerable<string> Tokens
        {
            get
            {
<<<<<<< HEAD
                return Serialization.Unserialize<string[]>(_vars.Get(nameof(Tokens)));
=======
                if (_vars.ContainsKey(nameof(Tokens)))
                {
                    return Serialization.Unserialize<string[]>(_vars.Get(nameof(Tokens)));
                }

                return Enumerable.Empty<string>();
>>>>>>> 3ed60c46
            }

            private set
            {
                var symbols = value.ToArray();
                _vars.Set(nameof(Tokens), Serialization.Serialize(symbols));
            }
        }

<<<<<<< HEAD
=======
        public IEnumerable<string> Contracts
        {
            get
            {
                if (_vars.ContainsKey(nameof(Contracts)))
                {
                    return Serialization.Unserialize<string[]>(_vars.Get(nameof(Contracts)));
                }

                return Enumerable.Empty<string>();
            }

            private set
            {
                var names = value.ToArray();
                _vars.Set(nameof(Contracts), Serialization.Serialize(names));
            }
        }

>>>>>>> 3ed60c46
        public IEnumerable<string> Chains
        {
            get
            {
<<<<<<< HEAD
                return Serialization.Unserialize<string[]>(_vars.Get(nameof(Chains)));
=======
                if (_vars.ContainsKey(nameof(Chains)))
                {
                    return Serialization.Unserialize<string[]>(_vars.Get(nameof(Chains)));
                }

                return Enumerable.Empty<string>();
>>>>>>> 3ed60c46
            }

            private set
            {
                var names = value.ToArray();
                _vars.Set(nameof(Chains), Serialization.Serialize(names));
            }
        }

        private readonly List<IChainPlugin> _plugins = new List<IChainPlugin>();

        private readonly Logger _logger;

        private Func<string, IKeyValueStoreAdapter> _adapterFactory = null;

        /// <summary>
        /// The constructor bootstraps the main chain and all core side chains.
        /// </summary>
        public Nexus(Logger logger = null, Func<string, IKeyValueStoreAdapter> adapterFactory= null)
        {
            this._adapterFactory = adapterFactory;

            this._vars = new KeyValueStore<string, byte[]>(CreateKeyStoreAdapter("nexus"));

            try
            {
                var temp = this.Name;
                Ready = !string.IsNullOrEmpty(temp);
<<<<<<< HEAD
=======

                if (Ready)
                {
                    var chainList = this.Chains;
                    foreach (var chainName in chainList)
                    {
                        FindChainByName(chainName);
                    }
                }
>>>>>>> 3ed60c46
            }
            catch
            {
                Ready = false;
            }

            _logger = logger;
        }

        internal IKeyValueStoreAdapter CreateKeyStoreAdapter(Address address, string name)
        {
            return CreateKeyStoreAdapter(address.Text + "_ " + name);
        }

        internal IKeyValueStoreAdapter CreateKeyStoreAdapter(string name)
        {
            if (_adapterFactory != null)
            {
                var result = _adapterFactory(name);
                Throw.If(result == null, "keystore adapter factory failed");
                return result;
            }

            return new MemoryStore();
        }

        #region PLUGINS
        public void AddPlugin(IChainPlugin plugin)
        {
            _plugins.Add(plugin);
        }

        internal void PluginTriggerBlock(Chain chain, Block block)
        {
            foreach (var plugin in _plugins)
            {
                var txs = chain.GetBlockTransactions(block);
                foreach (var tx in txs)
                {
                    plugin.OnTransaction(chain, block, tx);
                }
            }
        }

        public Chain FindChainForBlock(Block block)
        {
            return FindChainForBlock(block.Hash);
        }

        public Chain FindChainForBlock(Hash hash)
        {
            var chainNames = this.Chains;
            foreach (var chainName in chainNames)
            {
                var chain = FindChainByName(chainName);
                if (chain.ContainsBlock(hash))
                {
                    return chain;
                }
            }

            return null;
        }

        public Address FindValidatorForBlock(Block block)
        {
            Throw.IfNull(block, nameof(block));

            var chain = FindChainForBlock(block);
            if (chain == null)
            {
                return Address.Null;
            }

            var epoch = chain.CurrentEpoch;//todo was chain.FindEpochForBlockHash(block.Hash);
            if (epoch == null)
            {
                return Address.Null;
            }

            return epoch.ValidatorAddress;
        }

        public Block FindBlockByTransaction(Transaction tx)
        {
            return FindBlockByHash(tx.Hash);
        }

        public Block FindBlockByHash(Hash hash)
        {
            var chainNames = this.Chains;
            foreach (var chainName in chainNames)
            {
                var chain = FindChainByName(chainName);
                if (chain.ContainsTransaction(hash))
                {
                    return chain.FindTransactionBlock(hash);
                }
            }

            return null;
        }

        public T GetPlugin<T>() where T : IChainPlugin
        {
            foreach (var plugin in _plugins)
            {
                if (plugin is T variable)
                {
                    return variable;
                }
            }

            return default(T);
        }
        #endregion

        #region NAME SERVICE
        public Address LookUpName(string name)
        { 
            if (!AccountContract.ValidateAddressName(name))
            {
                return Address.Null;
            }

            var chain = RootChain;
            return (Address)chain.InvokeContract("account", "LookUpName", name);
        }

        public string LookUpAddress(Address address)
        {
            var chain = RootChain;
            return (string)chain.InvokeContract("account", "LookUpAddress", address);
        }
        #endregion

        #region CONTRACTS
        private Dictionary<string, SmartContract> _contractCache = new Dictionary<string, SmartContract>();

        public SmartContract FindContract(string contractName) 
        {
            Throw.IfNullOrEmpty(contractName, nameof(contractName));

            if (_contractCache.ContainsKey(contractName))
            {
                return _contractCache[contractName];
            }

            SmartContract contract;
            switch (contractName)
            {
                case "nexus": contract= new NexusContract(); break;
                case "consensus":  contract = new ConsensusContract(); break;
                case "governance":  contract = new GovernanceContract(); break;
                case "account":  contract  = new AccountContract(); break;
                case "friends": contract  = new FriendContract(); break;
                case "exchange": contract  = new ExchangeContract(); break;
                case "market":    contract  = new MarketContract(); break;
                case "energy":   contract  = new EnergyContract(); break;
                case "token": contract  = new TokenContract(); break;
                case "gas":  contract  = new GasContract(); break;
                case "privacy": contract  = new PrivacyContract(); break;
                case "storage": contract  = new StorageContract(); break;
                case "vault": contract  = new VaultContract(); break;
                case "bank": contract  = new BankContract(); break;
                case "apps": contract  = new AppsContract(); break;
                case "dex": contract  = new ExchangeContract(); break;
                case "nacho": contract  = new NachoContract(); break;
                case "casino": contract  = new CasinoContract(); break;
                default:
                    throw new Exception("Unknown contract: " + contractName);
            }

            _contractCache[contractName] = contract;
            return contract;
        }

        #endregion

        #region TRANSACTIONS
        public Transaction FindTransactionByHash(Hash hash)
        {
            var chainNames = this.Chains;
            foreach (var chainName in chainNames)
            {
                var chain = FindChainByName(chainName);
                var tx = chain.FindTransactionByHash(hash);
                if (tx != null)
                {
                    return tx;
                }
            }

            return null;
        }
        #endregion

        #region CHAINS
        internal Chain CreateChain(StorageContext storage, Address owner, string name, Chain parentChain, Block parentBlock, IEnumerable<string> contractNames)
        {
            if (name != RootChainName)
            {
                if (parentChain == null || parentBlock == null)
<<<<<<< HEAD
                {
                    return null;
                }
            }

            if (owner != GenesisAddress)
            {
                if (parentChain.Level < 2)
=======
>>>>>>> 3ed60c46
                {
                    return null;
                }
            }

            if (!Chain.ValidateName(name))
            {
                return null;
            }

            // check if already exists something with that name
            if (ChainExists(name))
            {
                return null;
            }

            if (contractNames == null)
            {
                return null;
            }

            var chain = new Chain(this, name, _logger);

            var contractSet = new HashSet<string>(contractNames);
            contractSet.Add(GasContractName);
            contractSet.Add(TokenContractName);
            chain.DeployContracts(contractSet);

            // add to persistent list of chains
            var chainList = this.Chains.ToList();
            chainList.Add(name);
            this.Chains = chainList;

<<<<<<< HEAD
            // add to persisent list of chains
            var chainList = this.Chains.ToList();
            chainList.Add(name);
            this.Chains = chainList;

            // add address and name mapping 
            this._vars.Set(ChainAddressMapKey + chain.Address.Text, Encoding.UTF8.GetBytes(chain.Name));
            this._vars.Set(ChainNameMapKey + chain.Name, chain.Address.PublicKey);

            _chainCache[chain.Name] = chain;
=======
            // add address and name mapping 
            this._vars.Set(ChainNameMapKey + chain.Name, chain.Address.PublicKey);
            this._vars.Set(ChainAddressMapKey + chain.Address.Text, Encoding.UTF8.GetBytes(chain.Name));

            if (parentChain != null)
            {
                this._vars.Set(ChainParentNameKey + chain.Name, Encoding.UTF8.GetBytes(parentChain.Name));
                this._vars.Set(ChainParentBlockKey + chain.Name, parentBlock.Hash.ToByteArray());

                var childrenList = GetChildrenListOfChain(parentChain.Name);
                childrenList.Add<string>(chain.Name);

                var tokenList = this.Tokens;
                // copy each token current supply relative to parent to the chain new
                foreach (var tokenSymbol in tokenList)
                {
                    var parentSupply = new SupplySheet(tokenSymbol, parentChain, this);
                    var localSupply = new SupplySheet(tokenSymbol, chain, this);
                    localSupply.Init(chain.Storage, storage, parentSupply);
                }
            }
            else
            {
                this.RootChainAddress = chain.Address;
            }
>>>>>>> 3ed60c46

            _chainCache[chain.Name] = chain;

            return chain;
        }

        private string LookUpChainNameByAddress(Address address)
        {
            var key = ChainAddressMapKey + address.Text;
            if (_vars.ContainsKey(key))
<<<<<<< HEAD
=======
            {
                var bytes = _vars.Get(key);
                return Encoding.UTF8.GetString(bytes);
            }

            return null;
        }

        public bool ChainExists(string chainName)
        {
            if (string.IsNullOrEmpty(chainName))
>>>>>>> 3ed60c46
            {
                var bytes = _vars.Get(key);
                return Encoding.UTF8.GetString(bytes);
            }

<<<<<<< HEAD
            return null;
        }

        public bool ChainExists(string chainName)
        {
            if (string.IsNullOrEmpty(chainName))
            {
                return false;
=======
            var key = ChainNameMapKey + chainName;
            return _vars.ContainsKey(key);
        }

        private Dictionary<string, Chain> _chainCache = new Dictionary<string, Chain>();

        public string GetParentChainByAddress(Address address)
        {
            var chain = FindChainByAddress(address);
            if (chain == null)
            {
                return null;
>>>>>>> 3ed60c46
            }
            return GetParentChainByName(chain.Name);
        }

<<<<<<< HEAD
            return FindChainByName(chainName) != null;
=======
        public string GetParentChainByName(string chainName)
        {
            if (chainName == RootChainName)
            {
                return null;
            }

            var key = ChainParentNameKey + chainName;
            if (_vars.ContainsKey(key))
            {
                var bytes = _vars.Get(key);
                var parentName = Encoding.UTF8.GetString(bytes);
                return parentName;
            }

            throw new Exception("Parent name not found for chain: " + chainName);
        }

        public IEnumerable<string> GetChildChainsByAddress(Address chainAddress)
        {
            var chain = FindChainByAddress(chainAddress);
            if (chain == null)
            {
                return null;
            }

            return GetChildChainsByName(chain.Name);
        }

        public IEnumerable<string> GetChildChainsByName(string chainName)
        {
            var list = GetChildrenListOfChain(chainName);
            var count = (int)list.Count();
            var names = new string[count];
            for (int i=0; i<count; i++)
            {
                names[i] = list.Get<string>(i);
            }

            return names;
        }

        private StorageList GetChildrenListOfChain(string chainName)
        {
            var key = Encoding.UTF8.GetBytes(ChainChildrenBlockKey + chainName);
            var list = new StorageList(key, new KeyStoreStorage(_vars.Adapter));
            return list;
        }

        public Hash GetParentBlockByName(string chainName)
        {
            if (chainName == RootChainName)
            {
                return null;
            }

            var key = ChainParentBlockKey + chainName;
            if (_vars.ContainsKey(key))
            {
                var bytes = _vars.Get(key);
                return new Hash(bytes);
            }

            throw new Exception("Parent block not found for chain: " + chainName);
>>>>>>> 3ed60c46
        }

        private Dictionary<string, Chain> _chainCache = new Dictionary<string, Chain>();

        public Chain FindChainByAddress(Address address)
        {
            var name = LookUpChainNameByAddress(address);
            if (string.IsNullOrEmpty(name))
            {
                return null; // TODO should be exception
            }

            return FindChainByName(name);
        }

        public Chain FindChainByName(string name)
        {
            if (_chainCache.ContainsKey(name))
            {
                return _chainCache[name];
<<<<<<< HEAD
            }


            var key = ChainNameMapKey + name;
            if (_vars.ContainsKey(key))
            {
                var bytes = _vars.Get(key);
                return Encoding.UTF8.GetString(bytes);
            }

            throw new Exception("fixme pls");
            /*
            var chain = new Chain(this);
            _chainCache[name] = chain;
            return chain;*/
=======
            }

            if (ChainExists(name))
            {
                var chain = new Chain(this, name);
                _chainCache[name] = chain;
                return chain;
            }

            //throw new Exception("Chain not found: " + name);
            return null;
>>>>>>> 3ed60c46
        }

        #endregion

        #region TOKENS
        internal bool CreateToken(Address owner, string symbol, string name, BigInteger maxSupply, int decimals, TokenFlags flags)
        {
            if (symbol == null || name == null || maxSupply < 0)
            {
                return false;
            }

            // check if already exists something with that name
            if (TokenExists(symbol))
            {
                return false;
            }

            Throw.If(maxSupply < 0, "negative supply");
            Throw.If(maxSupply == 0 && flags.HasFlag(TokenFlags.Finite), "finite requires a supply");
            Throw.If(maxSupply > 0 && !flags.HasFlag(TokenFlags.Finite), "infinite requires no supply");

            if (!flags.HasFlag(TokenFlags.Fungible))
<<<<<<< HEAD
            {
                Throw.If(flags.HasFlag(TokenFlags.Divisible), "non-fungible token must be indivisible");
            }

            if (flags.HasFlag(TokenFlags.Divisible))
            {
                Throw.If(decimals <= 0, "divisible token must have decimals");
            }
            else
            {
                Throw.If(decimals > 0, "indivisible token can't have decimals");
            }

            var tokenInfo = new TokenInfo(owner, symbol, name, maxSupply, decimals, flags);
            EditToken(symbol, tokenInfo);

            return true;
        }

        private string GetTokenInfoKey(string symbol)
        {
            return "info:" + symbol;
        }

        private void EditToken(string symbol, TokenInfo tokenInfo)
        {
            var key = GetTokenInfoKey(symbol);
            var bytes = Serialization.Serialize(tokenInfo);
            _vars.Set(key, bytes);
        }

        public bool TokenExists(string symbol)
        {
            var key = GetTokenInfoKey(symbol);
            return _vars.ContainsKey(key);
        }

        public TokenInfo GetTokenInfo(string symbol)
        {
            var key = GetTokenInfoKey(symbol);
            if (_vars.ContainsKey(key))
            {
                var bytes = _vars.Get(key);
                return Serialization.Unserialize<TokenInfo>(bytes);
            }

            throw new ChainException($"Token does not exist ({symbol})");
        }

        public BigInteger GetTokenSupply(string symbol)
        {
            if (!TokenExists(symbol))
            {
                throw new ChainException($"Token does not exist ({symbol})");
            }

            return EditTokenSupply(symbol, 0);
        }

        private BigInteger EditTokenSupply(string symbol, BigInteger change)
        {
            if (!TokenExists(symbol))
            {
                throw new ChainException($"Token does not exist ({symbol})");
            }

            var tokenInfo = GetTokenInfo(symbol);

            var key = "supply:" + symbol;

            BigInteger currentSupply;
            byte[] bytes;
            if (_vars.ContainsKey(key))
            {
                bytes = _vars.Get(key);
                currentSupply = Serialization.Unserialize<BigInteger>(bytes);
            }
            else {
                currentSupply = 0;
            }

            currentSupply += change;

            if (currentSupply<0)
            {
                throw new ChainException("Invalid negative supply");
            }
            else
            if (tokenInfo.IsCapped && currentSupply > tokenInfo.MaxSupply)
            {
                throw new ChainException("Exceeded max supply");
            }

            if (change != 0)
            {
                bytes = Serialization.Serialize(currentSupply);
                _vars.Set(key, bytes);
            }

            return currentSupply;
        }

        internal bool MintTokens(string symbol, StorageContext storage, BalanceSheet balances, SupplySheet supply, Address target, BigInteger amount)
        {
            if (!TokenExists(symbol))
            {
                return false;
            }

            var tokenInfo = GetTokenInfo(symbol);

            if (!tokenInfo.Flags.HasFlag(TokenFlags.Fungible))
            {
                return false;
            }

            if (amount <= 0)
            {
                return false;
            }

            if (tokenInfo.IsCapped)
            {
                if (!supply.Mint(amount))
                {
                    return false;
                }
            }

            if (!balances.Add(storage, target, amount))
            {
                return false;
            }

            EditTokenSupply(symbol, amount);
            return true;
        }

        // NFT version
        internal bool MintToken(string symbol)
        {
            if (!TokenExists(symbol))
            {
                return false;
            }

            var tokenInfo = GetTokenInfo(symbol);

            if (tokenInfo.Flags.HasFlag(TokenFlags.Fungible))
            {
                return false;
            }

            EditTokenSupply(symbol, 1);

            return true;
        }

        internal bool BurnTokens(string symbol, StorageContext storage, BalanceSheet balances, SupplySheet supply, Address target, BigInteger amount)
        {
            if (!TokenExists(symbol))
            {
                return false;
            }

            var tokenInfo = GetTokenInfo(symbol);

            if (!tokenInfo.Flags.HasFlag(TokenFlags.Fungible))
            {
                return false;
            }

            if (amount <= 0)
            {
                return false;
            }

            if (tokenInfo.IsCapped && !supply.Burn(amount))
            {
                return false;
            }

            if (!balances.Subtract(storage, target, amount))
            {
                return false;
            }

            EditTokenSupply(symbol, -amount);
            return true;
        }

        // NFT version
        internal bool BurnToken(string symbol)
=======
            {
                Throw.If(flags.HasFlag(TokenFlags.Divisible), "non-fungible token must be indivisible");
            }

            if (flags.HasFlag(TokenFlags.Divisible))
            {
                Throw.If(decimals <= 0, "divisible token must have decimals");
            }
            else
            {
                Throw.If(decimals > 0, "indivisible token can't have decimals");
            }

            var tokenInfo = new TokenInfo(owner, symbol, name, maxSupply, decimals, flags);
            EditToken(symbol, tokenInfo);

            // add to persistent list of tokens
            var tokenList = this.Tokens.ToList();
            tokenList.Add(symbol);
            this.Tokens = tokenList;

            return true;
        }

        private string GetTokenInfoKey(string symbol)
        {
            return "info:" + symbol;
        }

        private void EditToken(string symbol, TokenInfo tokenInfo)
        {
            var key = GetTokenInfoKey(symbol);
            var bytes = Serialization.Serialize(tokenInfo);
            _vars.Set(key, bytes);
        }

        public bool TokenExists(string symbol)
        {
            var key = GetTokenInfoKey(symbol);
            return _vars.ContainsKey(key);
        }

        public TokenInfo GetTokenInfo(string symbol)
        {
            var key = GetTokenInfoKey(symbol);
            if (_vars.ContainsKey(key))
            {
                var bytes = _vars.Get(key);
                return Serialization.Unserialize<TokenInfo>(bytes);
            }

            throw new ChainException($"Token does not exist ({symbol})");
        }

        public BigInteger GetTokenSupply(StorageContext storage, string symbol)
        {
            if (!TokenExists(symbol))
            {
                throw new ChainException($"Token does not exist ({symbol})");
            }

            var supplies = new SupplySheet(symbol, RootChain, this);
            return supplies.GetTotal(storage);
        }

        internal bool MintTokens(string symbol, StorageContext storage, Chain chain, Address target, BigInteger amount)
        {
            if (!TokenExists(symbol))
            {
                return false;
            }

            var tokenInfo = GetTokenInfo(symbol);

            if (!tokenInfo.Flags.HasFlag(TokenFlags.Fungible))
            {
                return false;
            }

            if (amount <= 0)
            {
                return false;
            }

            var supply = new SupplySheet(symbol, chain, this);
            if (!supply.Mint(storage, amount, tokenInfo.MaxSupply))
            {
                return false;
            }

            var balances = new BalanceSheet(symbol);
            if (!balances.Add(storage, target, amount))
            {
                return false;
            }

            return true;
        }

        // NFT version
        internal bool MintToken(string symbol, StorageContext storage, Chain chain, Address target, BigInteger tokenID)
        {
            if (!TokenExists(symbol))
            {
                return false;
            }

            var tokenInfo = GetTokenInfo(symbol);

            if (tokenInfo.Flags.HasFlag(TokenFlags.Fungible))
            {
                return false;
            }

            var supply = new SupplySheet(symbol, chain, this);
            if (!supply.Mint(storage, 1, tokenInfo.MaxSupply))
            {
                return false;
            }

            var ownerships = new OwnershipSheet(symbol);
            if (!ownerships.Give(storage, target, tokenID))
            {
                return false;
            }

            EditNFTLocation(symbol, tokenID, chain.Address, target);
            return true;
        }

        internal bool BurnTokens(string symbol, StorageContext storage, Chain chain, Address target, BigInteger amount)
        {
            if (!TokenExists(symbol))
            {
                return false;
            }

            var tokenInfo = GetTokenInfo(symbol);

            if (!tokenInfo.Flags.HasFlag(TokenFlags.Fungible))
            {
                return false;
            }

            if (amount <= 0)
            {
                return false;
            }

            var supply = new SupplySheet(symbol, chain, this);

            if (tokenInfo.IsCapped && !supply.Burn(storage, amount))
            {
                return false;
            }

            var balances = new BalanceSheet(symbol);
            if (!balances.Subtract(storage, target, amount))
            {
                return false;
            }

            return true;
        }

        // NFT version
        internal bool BurnToken(string symbol, StorageContext storage, Address target, BigInteger tokenID)
>>>>>>> 3ed60c46
        {
            if (!TokenExists(symbol))
            {
                return false;
            }

            var tokenInfo = GetTokenInfo(symbol);

            if (tokenInfo.Flags.HasFlag(TokenFlags.Fungible))
            {
                return false;
            }

<<<<<<< HEAD
            EditTokenSupply(symbol, -1);
            return true;
        }

        internal bool TransferTokens(string symbol, StorageContext storage, BalanceSheet balances, Address source, Address destination, BigInteger amount)
=======
            var chain = RootChain;
            var supply = new SupplySheet(symbol, chain, this);

            if (!supply.Burn(storage, 1))
            {
                return false;
            }

            var ownerships = new OwnershipSheet(symbol);
            if (!ownerships.Take(storage, target, tokenID))
            {
                return false;
            }

            return true;
        }

        internal bool TransferTokens(string symbol, StorageContext storage, Chain chain, Address source, Address destination, BigInteger amount)
>>>>>>> 3ed60c46
        {
            if (!TokenExists(symbol))
            {
                return false;
            }

            var tokenInfo = GetTokenInfo(symbol);

            if (!tokenInfo.Flags.HasFlag(TokenFlags.Transferable))
            {
                throw new Exception("Not transferable");
            }

            if (!tokenInfo.Flags.HasFlag(TokenFlags.Fungible))
            {
                throw new Exception("Should be fungible");
            }

            if (amount <= 0)
            {
                return false;
            }

<<<<<<< HEAD
=======
            var balances = new BalanceSheet(symbol);
>>>>>>> 3ed60c46
            if (!balances.Subtract(storage, source, amount))
            {
                return false;
            }

            if (!balances.Add(storage, destination, amount))
            {
                return false;
            }

            return true;
        }

<<<<<<< HEAD
        internal bool TransferToken(string symbol, StorageContext storage, OwnershipSheet ownerships, Address source, Address destination, BigInteger ID)
=======
        internal bool TransferToken(string symbol, StorageContext storage, Chain chain, Address source, Address destination, BigInteger tokenID)
>>>>>>> 3ed60c46
        {
            if (!TokenExists(symbol))
            {
                return false;
            }

            var tokenInfo = GetTokenInfo(symbol);

            if (!tokenInfo.Flags.HasFlag(TokenFlags.Transferable))
            {
                throw new Exception("Not transferable");
            }

            if (tokenInfo.Flags.HasFlag(TokenFlags.Fungible))
            {
                throw new Exception("Should be non-fungible");
            }

<<<<<<< HEAD
            if (ID <= 0)
=======
            if (tokenID <= 0)
>>>>>>> 3ed60c46
            {
                return false;
            }

<<<<<<< HEAD
            if (!ownerships.Take(storage, source, ID))
=======
            var ownerships = new OwnershipSheet(symbol);
            if (!ownerships.Take(storage, source, tokenID))
>>>>>>> 3ed60c46
            {
                return false;
            }

<<<<<<< HEAD
            if (!ownerships.Give(storage, destination, ID))
=======
            if (!ownerships.Give(storage, destination, tokenID))
>>>>>>> 3ed60c46
            {
                return false;
            }

<<<<<<< HEAD
=======
            EditNFTLocation(symbol, tokenID, chain.Address, destination);
>>>>>>> 3ed60c46
            return true;
        }

        #endregion

        #region NFT
        private BigInteger GenerateIDForNFT(string tokenSymbol)
        {
            var key = "ID:" + tokenSymbol;
            BigInteger tokenID;

            byte[] bytes;

            lock (_vars)
            {
                if (_vars.ContainsKey(key))
                {
                    bytes = _vars.Get(key);
                    tokenID = Serialization.Unserialize<BigInteger>(bytes);
                    tokenID++;
                }
                else
                {
                    tokenID = 1;
                }

                bytes = Serialization.Serialize(tokenID);
                _vars.Set(key, bytes);
            }

            return tokenID;
        }

<<<<<<< HEAD
        internal BigInteger CreateNFT(string tokenSymbol, Address chainAddress, Address ownerAddress, byte[] rom, byte[] ram)
=======
        internal BigInteger CreateNFT(string tokenSymbol, Address chainAddress, byte[] rom, byte[] ram)
>>>>>>> 3ed60c46
        {
            Throw.IfNull(rom, nameof(rom));
            Throw.IfNull(ram, nameof(ram));

            lock (_tokenContents)
            {
                KeyValueStore<BigInteger, TokenContent> contents;

                if (_tokenContents.ContainsKey(tokenSymbol))
                {
                    contents = _tokenContents[tokenSymbol];
                }
                else
                {
                    // NOTE here we specify the data size as small, meaning the total allowed size of a nft including rom + ram is 255 bytes
                    var key = "nft_" + tokenSymbol;
                    contents = new KeyValueStore<BigInteger, TokenContent>(this.CreateKeyStoreAdapter(key));
                    _tokenContents[tokenSymbol] = contents;
                }

                var tokenID = GenerateIDForNFT(tokenSymbol);

<<<<<<< HEAD
                var content = new TokenContent(chainAddress, ownerAddress, rom, ram);
=======
                var content = new TokenContent(chainAddress, chainAddress, rom, ram);
>>>>>>> 3ed60c46
                contents[tokenID] = content;

                return tokenID;
            }
        }

        internal bool DestroyNFT(string tokenSymbol, BigInteger tokenID)
        {
            lock (_tokenContents)
            {
                if (_tokenContents.ContainsKey(tokenSymbol))
                {
                    var contents = _tokenContents[tokenSymbol];

                    if (contents.ContainsKey(tokenID))
                    {
                        contents.Remove(tokenID);
                        return true;
                    }
                }
            }

            return false;
        }

<<<<<<< HEAD
        internal bool EditNFTLocation(string tokenSymbol, BigInteger tokenID, Address chainAddress, Address owner)
=======
        private bool EditNFTLocation(string tokenSymbol, BigInteger tokenID, Address chainAddress, Address owner)
>>>>>>> 3ed60c46
        {
            lock (_tokenContents)
            {
                if (_tokenContents.ContainsKey(tokenSymbol))
                {
                    var contents = _tokenContents[tokenSymbol];

                    if (contents.ContainsKey(tokenID))
                    {
                        var content = contents[tokenID];
                        content = new TokenContent(chainAddress, owner, content.ROM, content.RAM);
                        contents.Set(tokenID, content);
                        return true;
<<<<<<< HEAD
                    }
                }
            }

            return false;
        }

        internal bool EditNFTContent(string tokenSymbol, BigInteger tokenID, byte[] ram)
        {
            if (ram == null || ram.Length > TokenContent.MaxRAMSize)
            {
                return false;
            }

            lock (_tokenContents)
            {
                if (_tokenContents.ContainsKey(tokenSymbol))
                {
                    var contents = _tokenContents[tokenSymbol];

                    if (contents.ContainsKey(tokenID))
                    {
                        var content = contents[tokenID];
                        if (ram == null)
                        {
                            ram = content.RAM;
                        }
                        content = new TokenContent(content.CurrentChain, content.CurrentOwner, content.ROM, ram);
                        contents.Set(tokenID, content);
                        return true;
                    }
                }
            }

            return false;
        }

        public TokenContent GetNFT(string tokenSymbol, BigInteger tokenID)
        {
            lock (_tokenContents)
            {
                if (_tokenContents.ContainsKey(tokenSymbol))
                {
                    var contents = _tokenContents[tokenSymbol];

                    if (contents.ContainsKey(tokenID))
                    {
                        var content = contents[tokenID];
                        return content;
                    }
                }
            }

            throw new ChainException($"NFT not found ({tokenSymbol}:{tokenID})");
=======
                    }
                }
            }

            return false;
>>>>>>> 3ed60c46
        }

        internal bool EditNFTContent(string tokenSymbol, BigInteger tokenID, byte[] ram)
        {
            if (ram == null || ram.Length > TokenContent.MaxRAMSize)
            {
                return false;
            }

            lock (_tokenContents)
            {
                if (_tokenContents.ContainsKey(tokenSymbol))
                {
                    var contents = _tokenContents[tokenSymbol];

                    if (contents.ContainsKey(tokenID))
                    {
                        var content = contents[tokenID];
                        if (ram == null)
                        {
                            ram = content.RAM;
                        }
                        content = new TokenContent(content.CurrentChain, content.CurrentOwner, content.ROM, ram);
                        contents.Set(tokenID, content);
                        return true;
                    }
                }
            }

            return false;
        }

        public TokenContent GetNFT(string tokenSymbol, BigInteger tokenID)
        {
            lock (_tokenContents)
            {
                if (_tokenContents.ContainsKey(tokenSymbol))
                {
                    var contents = _tokenContents[tokenSymbol];

                    if (contents.ContainsKey(tokenID))
                    {
                        var content = contents[tokenID];
                        return content;
                    }
                }
            }

            throw new ChainException($"NFT not found ({tokenSymbol}:{tokenID})");
        }
        #endregion

        #region GENESIS
        private Transaction TokenInitTx(KeyPair owner)
        {
            var sb = ScriptUtils.BeginScript();

            sb.CallContract(ScriptBuilderExtensions.TokenContract, "MintTokens", owner.Address, StakingTokenSymbol, UnitConversion.ToBigInteger(8863626, StakingTokenDecimals));
            // requires staking token to be created previously
            // note this is a completly arbitrary number just to be able to generate energy in the genesis, better change it later
            sb.CallContract(ScriptBuilderExtensions.EnergyContract, "Stake", owner.Address, UnitConversion.ToBigInteger(100000, StakingTokenDecimals));
            sb.CallContract(ScriptBuilderExtensions.EnergyContract, "Claim", owner.Address, owner.Address);

            var script = sb.EndScript();

            var tx = new Transaction(Name, RootChainName, script, Timestamp.Now + TimeSpan.FromDays(300));
            tx.Sign(owner);

            return tx;
        }

        private Transaction ChainCreateTx(KeyPair owner, string name)
        {
            var script = ScriptUtils.
                BeginScript().
                AllowGas(owner.Address, Address.Null, 1, 9999).
                CallContract(ScriptBuilderExtensions.NexusContract, "CreateChain", owner.Address, name, RootChain.Name, new string[] { name}).
                SpendGas(owner.Address).
                EndScript();

            var tx = new Transaction(Name, RootChainName, script, Timestamp.Now + TimeSpan.FromDays(300));
            tx.Sign(owner);
            return tx;
        }

        private Transaction ConsensusStakeCreateTx(KeyPair owner)
        {
            var script = ScriptUtils.
                BeginScript().
                AllowGas(owner.Address, Address.Null, 1, 9999).
                CallContract("consensus", "Stake", owner.Address).
                SpendGas(owner.Address).
                EndScript();

            var tx = new Transaction(Name, RootChainName, script, Timestamp.Now + TimeSpan.FromDays(300));
            tx.Sign(owner);
            return tx;
        }

        public const string FuelTokenSymbol = "KCAL";
        public const string FuelTokenName = "Phantasma Energy";
        public const int FuelTokenDecimals = 10;

        public const string StakingTokenSymbol = "SOUL";
        public const string StakingTokenName = "Phantasma Stake";
        public const int StakingTokenDecimals = 8;

        public const string StableTokenSymbol = "SUS";
        public const string StableTokenName = "Phantasma Dollar";
        public const int StableTokenDecimals = 8;

        public static readonly BigInteger PlatformSupply = UnitConversion.ToBigInteger(100000000, FuelTokenDecimals);

        public bool CreateGenesisBlock(string name, KeyPair owner, Timestamp timestamp)
        {
            if (Ready)
            {
                return false;
            }

            // TODO validate name
            this.Name = name;

            this.GenesisAddress = owner.Address;

<<<<<<< HEAD
            // TODO this probably should be done using a normal transaction instead of here
            var contracts = new List<SmartContract>
            {
                new NexusContract(),
                new TokenContract(),
                new ConsensusContract(),
                new GovernanceContract(),
                new AccountContract(),
                new FriendContract(),
                new OracleContract(),
                new ExchangeContract(),
                new MarketContract(),
                new GasContract(),
                new EnergyContract(),
            };

            // create root chain, TODO this probably should also be included as a transaction later
            var rootChain = new Chain(this, RootChainName, contracts, this._logger);
            _chainCache[rootChain.Name] = rootChain;
            this.RootAddress = rootChain.Address;

            // create genesis transactions
            var transactions = new List<Transaction>
            {
                TokenCreateTx(rootChain, owner, StakingTokenSymbol, StakingTokenName, UnitConversion.ToBigInteger(91136374, StakingTokenDecimals), StakingTokenDecimals, TokenFlags.Fungible | TokenFlags.Transferable | TokenFlags.Finite | TokenFlags.Divisible | TokenFlags.Stakable | TokenFlags.External, false),
                TokenCreateTx(rootChain, owner, FuelTokenSymbol, FuelTokenName, PlatformSupply, FuelTokenDecimals, TokenFlags.Fungible | TokenFlags.Transferable | TokenFlags.Finite | TokenFlags.Divisible | TokenFlags.Fuel, false),
                TokenCreateTx(rootChain, owner, StableTokenSymbol, StableTokenName, 0, StableTokenDecimals, TokenFlags.Fungible | TokenFlags.Transferable | TokenFlags.Divisible | TokenFlags.Stable, true),

                SideChainCreateTx(rootChain, owner, "privacy"),
                SideChainCreateTx(rootChain, owner, "vault"),
                SideChainCreateTx(rootChain, owner, "bank"),
                SideChainCreateTx(rootChain, owner, "interop"),
                // SideChainCreateTx(RootChain, owner, "market"), TODO
                SideChainCreateTx(rootChain, owner, "apps"),
                SideChainCreateTx(rootChain, owner, "energy"),

                // TODO remove those from here, theyare here just for testing
                SideChainCreateTx(rootChain, owner, "nacho"),
                SideChainCreateTx(rootChain, owner, "casino"),

                TokenCreateTx(rootChain, owner, "NEO", "NEO", UnitConversion.ToBigInteger(100000000, 0), 0, TokenFlags.Fungible | TokenFlags.Transferable | TokenFlags.Finite | TokenFlags.External, true),
                TokenCreateTx(rootChain, owner, "ETH", "Ethereum", UnitConversion.ToBigInteger(0, 18), 18, TokenFlags.Fungible | TokenFlags.Transferable | TokenFlags.Divisible | TokenFlags.External, true),
                TokenCreateTx(rootChain, owner, "EOS", "EOS", UnitConversion.ToBigInteger(1006245120, 18), 18, TokenFlags.Fungible | TokenFlags.Transferable | TokenFlags.Finite | TokenFlags.Divisible | TokenFlags.External, true),

                ConsensusStakeCreateTx(rootChain, owner)
            };

            var genesisMessage = Encoding.UTF8.GetBytes("A Phantasma was born...");
            var block = new Block(Chain.InitialHeight, rootChain.Address, timestamp, transactions.Select(tx => tx.Hash), Hash.Null, genesisMessage);

            try
            {
                rootChain.AddBlock(block, transactions);
=======
            var rootChain = CreateChain(null, owner.Address, RootChainName, null, null, new[] { "nexus", "consensus", "governance", "account", "friends", "oracle", "exchange", "market", "energy"});

            CreateToken(owner.Address, StakingTokenSymbol, StakingTokenName, UnitConversion.ToBigInteger(91136374, StakingTokenDecimals), StakingTokenDecimals, TokenFlags.Fungible | TokenFlags.Transferable | TokenFlags.Finite | TokenFlags.Divisible | TokenFlags.Stakable | TokenFlags.External);
            CreateToken(owner.Address, FuelTokenSymbol, FuelTokenName, PlatformSupply, FuelTokenDecimals, TokenFlags.Fungible | TokenFlags.Transferable | TokenFlags.Finite | TokenFlags.Divisible | TokenFlags.Fuel);
            CreateToken(owner.Address, StableTokenSymbol, StableTokenName, 0, StableTokenDecimals, TokenFlags.Fungible | TokenFlags.Transferable | TokenFlags.Divisible | TokenFlags.Stable);

            CreateToken(owner.Address, "NEO", "NEO", UnitConversion.ToBigInteger(100000000, 0), 0, TokenFlags.Fungible | TokenFlags.Transferable | TokenFlags.Finite | TokenFlags.External);
            CreateToken(owner.Address, "ETH", "Ethereum", UnitConversion.ToBigInteger(0, 18), 18, TokenFlags.Fungible | TokenFlags.Transferable | TokenFlags.Divisible | TokenFlags.External);
            CreateToken(owner.Address, "EOS", "EOS", UnitConversion.ToBigInteger(1006245120, 18), 18, TokenFlags.Fungible | TokenFlags.Transferable | TokenFlags.Finite | TokenFlags.Divisible | TokenFlags.External);

            // create genesis transactions
            var transactions = new List<Transaction>
            {
                TokenInitTx(owner),

                ChainCreateTx(owner, "privacy"),
                ChainCreateTx(owner, "vault"),
                ChainCreateTx(owner, "bank"),
                ChainCreateTx(owner, "interop"),
                // ChainCreateTx(owner, "market"), TODO
                ChainCreateTx(owner, "apps"),
                ChainCreateTx(owner, "energy"),

                // TODO remove those from here, theyare here just for testing
                ChainCreateTx(owner, "nacho"),
                ChainCreateTx(owner, "casino"),

                ConsensusStakeCreateTx(owner)
            };

            var genesisMessage = Encoding.UTF8.GetBytes("A Phantasma was born...");
            var block = new Block(Chain.InitialHeight, RootChainAddress, timestamp, transactions.Select(tx => tx.Hash), Hash.Null, genesisMessage);

            try
            {
                rootChain.AddBlock(block, transactions, null);
>>>>>>> 3ed60c46
            }
            catch (Exception e)
            {
                _logger.Error(e.ToString());
                return false;
            }

            GenesisHash = block.Hash;
            this.Ready = true;
            return true;
        }

        public int GetConfirmationsOfHash(Hash hash)
        {
            var block = FindBlockByHash(hash);
            if (block != null)
            {
                return GetConfirmationsOfBlock(block);
            }

            var tx = FindTransactionByHash(hash);
            if (tx != null)
            {
                return GetConfirmationsOfTransaction(tx);
            }

            return 0;
        }

        public int GetConfirmationsOfTransaction(Transaction transaction)
        {
            Throw.IfNull(transaction, nameof(transaction));

            var block = FindBlockByTransaction(transaction);
            if (block == null)
            {
                return 0;
            }

            return GetConfirmationsOfBlock(block);
        }

        public int GetConfirmationsOfBlock(Block block)
        {
            Throw.IfNull(block, nameof(block));

            if (block != null)
            {
                var chain = FindChainForBlock(block);
                if (chain != null)
                {
                    return (int)(1 + (chain.LastBlock.Height - block.Height));
                }
            }

            return 0;
        }
        #endregion

        #region VALIDATORS
        public IEnumerable<Address> GetValidators()
        {
            var validators = (Address[])RootChain.InvokeContract("consensus", "GetValidators");
            return validators;
        }

        public int GetValidatorCount()
        {
            var count = (BigInteger)RootChain.InvokeContract("consensus", "GetActiveValidatorss");
            return (int)count;
        }

        public bool IsValidator(Address address)
        {
            return GetIndexOfValidator(address) >= 0;
        }

        public int GetIndexOfValidator(Address address)
        {
            if (address == Address.Null)
            {
                return -1;
            }

            var result = (int)(BigInteger)RootChain.InvokeContract("consensus", "GetIndexOfValidator", address);
            return result;
        }

        public Address GetValidatorByIndex(int index)
        {
            if (RootChain == null)
            {
                return Address.Null;
            }

            Throw.If(index < 0, "invalid validator index");

            var result = (Address)RootChain.InvokeContract("consensus", "GetValidatorByIndex", (BigInteger)index);
            return result;
        }
        #endregion

        /*
        public void SerializeData(BinaryWriter writer)
        {
            writer.WriteVarString(Name);
<<<<<<< HEAD
            writer.WriteAddress(GenesisAddress);
            writer.WriteHash(GenesisHash);
=======
            GenesisAddress.SerializeData(writer);
>>>>>>> 3ed60c46

            int chainCount = _chainMap.Count;
            writer.WriteVarInt(chainCount);
            foreach (Chain entry in _chainMap.Values)
            {
                entry.SerializeData(writer);
            }

            int tokenCount = _tokenMap.Count;
            writer.WriteVarInt(tokenCount);
            foreach (Token entry in _tokenMap.Values)
            {
                entry.SerializeData(writer);
            }

            writer.WriteAddress(RootChain.Address);
            writer.WriteVarString(FuelToken.Symbol);
            writer.WriteVarString(StakingToken.Symbol);
            writer.WriteVarString(StableToken.Symbol);
        }*/
    }
}<|MERGE_RESOLUTION|>--- conflicted
+++ resolved
@@ -11,65 +11,14 @@
 using Phantasma.VM.Utils;
 using Phantasma.Blockchain.Contracts;
 using Phantasma.Blockchain.Contracts.Native;
-<<<<<<< HEAD
-using Phantasma.Blockchain.Storage;
-using Phantasma.Blockchain.Tokens;
-=======
 using Phantasma.Blockchain.Tokens;
 using Phantasma.Storage.Context;
->>>>>>> 3ed60c46
 
 namespace Phantasma.Blockchain
 {
     public class Nexus
     {
         public static readonly string RootChainName = "main";
-<<<<<<< HEAD
-        private static readonly string ChainAddressMapKey = "chain.addr.";
-        private static readonly string ChainNameMapKey = "chain.name.";
-
-        public Chain RootChain => FindChainByName(RootChainName);
-
-        private KeyValueStore<string, byte[]> _vars;
-        private Dictionary<string, KeyValueStore<BigInteger, TokenContent>> _tokenContents = new Dictionary<string, KeyValueStore<BigInteger, TokenContent>>();
-
-        public bool Ready { get; private set; }
-
-        public string Name
-        {
-            get
-            {
-                var bytes = _vars.Get(nameof(Name));
-                var result = Serialization.Unserialize<string>(bytes);
-                return result;
-            }
-
-            private set
-            {
-                var bytes = Serialization.Serialize(value);
-                _vars.Set(nameof(Name), bytes);
-            }
-        }
-
-        public Address RootAddress
-        {
-            get
-            {
-                return Serialization.Unserialize<Address>(_vars.Get(nameof(RootAddress)));
-            }
-
-            private set
-            {
-                _vars.Set(nameof(RootAddress), Serialization.Serialize(value));
-            }
-        }
-
-        public Address GenesisAddress
-        {
-            get
-            {
-                return Serialization.Unserialize<Address>(_vars.Get(nameof(GenesisAddress)));
-=======
         private static readonly string ChainNameMapKey = "chain.name.";
         private static readonly string ChainAddressMapKey = "chain.addr.";
         private static readonly string ChainParentNameKey = "chain.parent.";
@@ -98,25 +47,10 @@
                 }
 
                 return null;
->>>>>>> 3ed60c46
             }
 
             private set
             {
-<<<<<<< HEAD
-                _vars.Set(nameof(GenesisAddress), Serialization.Serialize(value));
-            }
-        }
-
-        public Hash GenesisHash
-        {
-            get
-            {
-                var result = Serialization.Unserialize<Hash>(_vars.Get(nameof(GenesisHash)));
-                return result;
-            }
-
-=======
                 var bytes = Serialization.Serialize(value);
                 _vars.Set(nameof(Name), bytes);
             }
@@ -171,7 +105,6 @@
                 return Hash.Null;
             }
 
->>>>>>> 3ed60c46
             private set
             {
                 _vars.Set(nameof(GenesisHash), Serialization.Serialize(value));
@@ -182,16 +115,12 @@
         {
             get
             {
-<<<<<<< HEAD
-                return Serialization.Unserialize<string[]>(_vars.Get(nameof(Tokens)));
-=======
                 if (_vars.ContainsKey(nameof(Tokens)))
                 {
                     return Serialization.Unserialize<string[]>(_vars.Get(nameof(Tokens)));
                 }
 
                 return Enumerable.Empty<string>();
->>>>>>> 3ed60c46
             }
 
             private set
@@ -201,8 +130,6 @@
             }
         }
 
-<<<<<<< HEAD
-=======
         public IEnumerable<string> Contracts
         {
             get
@@ -222,21 +149,16 @@
             }
         }
 
->>>>>>> 3ed60c46
         public IEnumerable<string> Chains
         {
             get
             {
-<<<<<<< HEAD
-                return Serialization.Unserialize<string[]>(_vars.Get(nameof(Chains)));
-=======
                 if (_vars.ContainsKey(nameof(Chains)))
                 {
                     return Serialization.Unserialize<string[]>(_vars.Get(nameof(Chains)));
                 }
 
                 return Enumerable.Empty<string>();
->>>>>>> 3ed60c46
             }
 
             private set
@@ -265,8 +187,6 @@
             {
                 var temp = this.Name;
                 Ready = !string.IsNullOrEmpty(temp);
-<<<<<<< HEAD
-=======
 
                 if (Ready)
                 {
@@ -276,7 +196,6 @@
                         FindChainByName(chainName);
                     }
                 }
->>>>>>> 3ed60c46
             }
             catch
             {
@@ -480,17 +399,6 @@
             if (name != RootChainName)
             {
                 if (parentChain == null || parentBlock == null)
-<<<<<<< HEAD
-                {
-                    return null;
-                }
-            }
-
-            if (owner != GenesisAddress)
-            {
-                if (parentChain.Level < 2)
-=======
->>>>>>> 3ed60c46
                 {
                     return null;
                 }
@@ -524,18 +432,6 @@
             chainList.Add(name);
             this.Chains = chainList;
 
-<<<<<<< HEAD
-            // add to persisent list of chains
-            var chainList = this.Chains.ToList();
-            chainList.Add(name);
-            this.Chains = chainList;
-
-            // add address and name mapping 
-            this._vars.Set(ChainAddressMapKey + chain.Address.Text, Encoding.UTF8.GetBytes(chain.Name));
-            this._vars.Set(ChainNameMapKey + chain.Name, chain.Address.PublicKey);
-
-            _chainCache[chain.Name] = chain;
-=======
             // add address and name mapping 
             this._vars.Set(ChainNameMapKey + chain.Name, chain.Address.PublicKey);
             this._vars.Set(ChainAddressMapKey + chain.Address.Text, Encoding.UTF8.GetBytes(chain.Name));
@@ -561,7 +457,6 @@
             {
                 this.RootChainAddress = chain.Address;
             }
->>>>>>> 3ed60c46
 
             _chainCache[chain.Name] = chain;
 
@@ -572,8 +467,6 @@
         {
             var key = ChainAddressMapKey + address.Text;
             if (_vars.ContainsKey(key))
-<<<<<<< HEAD
-=======
             {
                 var bytes = _vars.Get(key);
                 return Encoding.UTF8.GetString(bytes);
@@ -585,22 +478,10 @@
         public bool ChainExists(string chainName)
         {
             if (string.IsNullOrEmpty(chainName))
->>>>>>> 3ed60c46
-            {
-                var bytes = _vars.Get(key);
-                return Encoding.UTF8.GetString(bytes);
-            }
-
-<<<<<<< HEAD
-            return null;
-        }
-
-        public bool ChainExists(string chainName)
-        {
-            if (string.IsNullOrEmpty(chainName))
-            {
-                return false;
-=======
+            {
+                return false;
+            }
+
             var key = ChainNameMapKey + chainName;
             return _vars.ContainsKey(key);
         }
@@ -613,14 +494,10 @@
             if (chain == null)
             {
                 return null;
->>>>>>> 3ed60c46
             }
             return GetParentChainByName(chain.Name);
         }
 
-<<<<<<< HEAD
-            return FindChainByName(chainName) != null;
-=======
         public string GetParentChainByName(string chainName)
         {
             if (chainName == RootChainName)
@@ -685,10 +562,7 @@
             }
 
             throw new Exception("Parent block not found for chain: " + chainName);
->>>>>>> 3ed60c46
-        }
-
-        private Dictionary<string, Chain> _chainCache = new Dictionary<string, Chain>();
+        }
 
         public Chain FindChainByAddress(Address address)
         {
@@ -706,23 +580,6 @@
             if (_chainCache.ContainsKey(name))
             {
                 return _chainCache[name];
-<<<<<<< HEAD
-            }
-
-
-            var key = ChainNameMapKey + name;
-            if (_vars.ContainsKey(key))
-            {
-                var bytes = _vars.Get(key);
-                return Encoding.UTF8.GetString(bytes);
-            }
-
-            throw new Exception("fixme pls");
-            /*
-            var chain = new Chain(this);
-            _chainCache[name] = chain;
-            return chain;*/
-=======
             }
 
             if (ChainExists(name))
@@ -734,7 +591,6 @@
 
             //throw new Exception("Chain not found: " + name);
             return null;
->>>>>>> 3ed60c46
         }
 
         #endregion
@@ -758,201 +614,6 @@
             Throw.If(maxSupply > 0 && !flags.HasFlag(TokenFlags.Finite), "infinite requires no supply");
 
             if (!flags.HasFlag(TokenFlags.Fungible))
-<<<<<<< HEAD
-            {
-                Throw.If(flags.HasFlag(TokenFlags.Divisible), "non-fungible token must be indivisible");
-            }
-
-            if (flags.HasFlag(TokenFlags.Divisible))
-            {
-                Throw.If(decimals <= 0, "divisible token must have decimals");
-            }
-            else
-            {
-                Throw.If(decimals > 0, "indivisible token can't have decimals");
-            }
-
-            var tokenInfo = new TokenInfo(owner, symbol, name, maxSupply, decimals, flags);
-            EditToken(symbol, tokenInfo);
-
-            return true;
-        }
-
-        private string GetTokenInfoKey(string symbol)
-        {
-            return "info:" + symbol;
-        }
-
-        private void EditToken(string symbol, TokenInfo tokenInfo)
-        {
-            var key = GetTokenInfoKey(symbol);
-            var bytes = Serialization.Serialize(tokenInfo);
-            _vars.Set(key, bytes);
-        }
-
-        public bool TokenExists(string symbol)
-        {
-            var key = GetTokenInfoKey(symbol);
-            return _vars.ContainsKey(key);
-        }
-
-        public TokenInfo GetTokenInfo(string symbol)
-        {
-            var key = GetTokenInfoKey(symbol);
-            if (_vars.ContainsKey(key))
-            {
-                var bytes = _vars.Get(key);
-                return Serialization.Unserialize<TokenInfo>(bytes);
-            }
-
-            throw new ChainException($"Token does not exist ({symbol})");
-        }
-
-        public BigInteger GetTokenSupply(string symbol)
-        {
-            if (!TokenExists(symbol))
-            {
-                throw new ChainException($"Token does not exist ({symbol})");
-            }
-
-            return EditTokenSupply(symbol, 0);
-        }
-
-        private BigInteger EditTokenSupply(string symbol, BigInteger change)
-        {
-            if (!TokenExists(symbol))
-            {
-                throw new ChainException($"Token does not exist ({symbol})");
-            }
-
-            var tokenInfo = GetTokenInfo(symbol);
-
-            var key = "supply:" + symbol;
-
-            BigInteger currentSupply;
-            byte[] bytes;
-            if (_vars.ContainsKey(key))
-            {
-                bytes = _vars.Get(key);
-                currentSupply = Serialization.Unserialize<BigInteger>(bytes);
-            }
-            else {
-                currentSupply = 0;
-            }
-
-            currentSupply += change;
-
-            if (currentSupply<0)
-            {
-                throw new ChainException("Invalid negative supply");
-            }
-            else
-            if (tokenInfo.IsCapped && currentSupply > tokenInfo.MaxSupply)
-            {
-                throw new ChainException("Exceeded max supply");
-            }
-
-            if (change != 0)
-            {
-                bytes = Serialization.Serialize(currentSupply);
-                _vars.Set(key, bytes);
-            }
-
-            return currentSupply;
-        }
-
-        internal bool MintTokens(string symbol, StorageContext storage, BalanceSheet balances, SupplySheet supply, Address target, BigInteger amount)
-        {
-            if (!TokenExists(symbol))
-            {
-                return false;
-            }
-
-            var tokenInfo = GetTokenInfo(symbol);
-
-            if (!tokenInfo.Flags.HasFlag(TokenFlags.Fungible))
-            {
-                return false;
-            }
-
-            if (amount <= 0)
-            {
-                return false;
-            }
-
-            if (tokenInfo.IsCapped)
-            {
-                if (!supply.Mint(amount))
-                {
-                    return false;
-                }
-            }
-
-            if (!balances.Add(storage, target, amount))
-            {
-                return false;
-            }
-
-            EditTokenSupply(symbol, amount);
-            return true;
-        }
-
-        // NFT version
-        internal bool MintToken(string symbol)
-        {
-            if (!TokenExists(symbol))
-            {
-                return false;
-            }
-
-            var tokenInfo = GetTokenInfo(symbol);
-
-            if (tokenInfo.Flags.HasFlag(TokenFlags.Fungible))
-            {
-                return false;
-            }
-
-            EditTokenSupply(symbol, 1);
-
-            return true;
-        }
-
-        internal bool BurnTokens(string symbol, StorageContext storage, BalanceSheet balances, SupplySheet supply, Address target, BigInteger amount)
-        {
-            if (!TokenExists(symbol))
-            {
-                return false;
-            }
-
-            var tokenInfo = GetTokenInfo(symbol);
-
-            if (!tokenInfo.Flags.HasFlag(TokenFlags.Fungible))
-            {
-                return false;
-            }
-
-            if (amount <= 0)
-            {
-                return false;
-            }
-
-            if (tokenInfo.IsCapped && !supply.Burn(amount))
-            {
-                return false;
-            }
-
-            if (!balances.Subtract(storage, target, amount))
-            {
-                return false;
-            }
-
-            EditTokenSupply(symbol, -amount);
-            return true;
-        }
-
-        // NFT version
-        internal bool BurnToken(string symbol)
-=======
             {
                 Throw.If(flags.HasFlag(TokenFlags.Divisible), "non-fungible token must be indivisible");
             }
@@ -1120,7 +781,6 @@
 
         // NFT version
         internal bool BurnToken(string symbol, StorageContext storage, Address target, BigInteger tokenID)
->>>>>>> 3ed60c46
         {
             if (!TokenExists(symbol))
             {
@@ -1134,13 +794,6 @@
                 return false;
             }
 
-<<<<<<< HEAD
-            EditTokenSupply(symbol, -1);
-            return true;
-        }
-
-        internal bool TransferTokens(string symbol, StorageContext storage, BalanceSheet balances, Address source, Address destination, BigInteger amount)
-=======
             var chain = RootChain;
             var supply = new SupplySheet(symbol, chain, this);
 
@@ -1159,7 +812,6 @@
         }
 
         internal bool TransferTokens(string symbol, StorageContext storage, Chain chain, Address source, Address destination, BigInteger amount)
->>>>>>> 3ed60c46
         {
             if (!TokenExists(symbol))
             {
@@ -1183,10 +835,7 @@
                 return false;
             }
 
-<<<<<<< HEAD
-=======
             var balances = new BalanceSheet(symbol);
->>>>>>> 3ed60c46
             if (!balances.Subtract(storage, source, amount))
             {
                 return false;
@@ -1200,11 +849,7 @@
             return true;
         }
 
-<<<<<<< HEAD
-        internal bool TransferToken(string symbol, StorageContext storage, OwnershipSheet ownerships, Address source, Address destination, BigInteger ID)
-=======
         internal bool TransferToken(string symbol, StorageContext storage, Chain chain, Address source, Address destination, BigInteger tokenID)
->>>>>>> 3ed60c46
         {
             if (!TokenExists(symbol))
             {
@@ -1223,38 +868,23 @@
                 throw new Exception("Should be non-fungible");
             }
 
-<<<<<<< HEAD
-            if (ID <= 0)
-=======
             if (tokenID <= 0)
->>>>>>> 3ed60c46
-            {
-                return false;
-            }
-
-<<<<<<< HEAD
-            if (!ownerships.Take(storage, source, ID))
-=======
+            {
+                return false;
+            }
+
             var ownerships = new OwnershipSheet(symbol);
             if (!ownerships.Take(storage, source, tokenID))
->>>>>>> 3ed60c46
-            {
-                return false;
-            }
-
-<<<<<<< HEAD
-            if (!ownerships.Give(storage, destination, ID))
-=======
+            {
+                return false;
+            }
+
             if (!ownerships.Give(storage, destination, tokenID))
->>>>>>> 3ed60c46
-            {
-                return false;
-            }
-
-<<<<<<< HEAD
-=======
+            {
+                return false;
+            }
+
             EditNFTLocation(symbol, tokenID, chain.Address, destination);
->>>>>>> 3ed60c46
             return true;
         }
 
@@ -1288,11 +918,7 @@
             return tokenID;
         }
 
-<<<<<<< HEAD
-        internal BigInteger CreateNFT(string tokenSymbol, Address chainAddress, Address ownerAddress, byte[] rom, byte[] ram)
-=======
         internal BigInteger CreateNFT(string tokenSymbol, Address chainAddress, byte[] rom, byte[] ram)
->>>>>>> 3ed60c46
         {
             Throw.IfNull(rom, nameof(rom));
             Throw.IfNull(ram, nameof(ram));
@@ -1315,11 +941,7 @@
 
                 var tokenID = GenerateIDForNFT(tokenSymbol);
 
-<<<<<<< HEAD
-                var content = new TokenContent(chainAddress, ownerAddress, rom, ram);
-=======
                 var content = new TokenContent(chainAddress, chainAddress, rom, ram);
->>>>>>> 3ed60c46
                 contents[tokenID] = content;
 
                 return tokenID;
@@ -1345,11 +967,7 @@
             return false;
         }
 
-<<<<<<< HEAD
-        internal bool EditNFTLocation(string tokenSymbol, BigInteger tokenID, Address chainAddress, Address owner)
-=======
         private bool EditNFTLocation(string tokenSymbol, BigInteger tokenID, Address chainAddress, Address owner)
->>>>>>> 3ed60c46
         {
             lock (_tokenContents)
             {
@@ -1363,7 +981,6 @@
                         content = new TokenContent(chainAddress, owner, content.ROM, content.RAM);
                         contents.Set(tokenID, content);
                         return true;
-<<<<<<< HEAD
                     }
                 }
             }
@@ -1418,62 +1035,6 @@
             }
 
             throw new ChainException($"NFT not found ({tokenSymbol}:{tokenID})");
-=======
-                    }
-                }
-            }
-
-            return false;
->>>>>>> 3ed60c46
-        }
-
-        internal bool EditNFTContent(string tokenSymbol, BigInteger tokenID, byte[] ram)
-        {
-            if (ram == null || ram.Length > TokenContent.MaxRAMSize)
-            {
-                return false;
-            }
-
-            lock (_tokenContents)
-            {
-                if (_tokenContents.ContainsKey(tokenSymbol))
-                {
-                    var contents = _tokenContents[tokenSymbol];
-
-                    if (contents.ContainsKey(tokenID))
-                    {
-                        var content = contents[tokenID];
-                        if (ram == null)
-                        {
-                            ram = content.RAM;
-                        }
-                        content = new TokenContent(content.CurrentChain, content.CurrentOwner, content.ROM, ram);
-                        contents.Set(tokenID, content);
-                        return true;
-                    }
-                }
-            }
-
-            return false;
-        }
-
-        public TokenContent GetNFT(string tokenSymbol, BigInteger tokenID)
-        {
-            lock (_tokenContents)
-            {
-                if (_tokenContents.ContainsKey(tokenSymbol))
-                {
-                    var contents = _tokenContents[tokenSymbol];
-
-                    if (contents.ContainsKey(tokenID))
-                    {
-                        var content = contents[tokenID];
-                        return content;
-                    }
-                }
-            }
-
-            throw new ChainException($"NFT not found ({tokenSymbol}:{tokenID})");
         }
         #endregion
 
@@ -1550,61 +1111,6 @@
 
             this.GenesisAddress = owner.Address;
 
-<<<<<<< HEAD
-            // TODO this probably should be done using a normal transaction instead of here
-            var contracts = new List<SmartContract>
-            {
-                new NexusContract(),
-                new TokenContract(),
-                new ConsensusContract(),
-                new GovernanceContract(),
-                new AccountContract(),
-                new FriendContract(),
-                new OracleContract(),
-                new ExchangeContract(),
-                new MarketContract(),
-                new GasContract(),
-                new EnergyContract(),
-            };
-
-            // create root chain, TODO this probably should also be included as a transaction later
-            var rootChain = new Chain(this, RootChainName, contracts, this._logger);
-            _chainCache[rootChain.Name] = rootChain;
-            this.RootAddress = rootChain.Address;
-
-            // create genesis transactions
-            var transactions = new List<Transaction>
-            {
-                TokenCreateTx(rootChain, owner, StakingTokenSymbol, StakingTokenName, UnitConversion.ToBigInteger(91136374, StakingTokenDecimals), StakingTokenDecimals, TokenFlags.Fungible | TokenFlags.Transferable | TokenFlags.Finite | TokenFlags.Divisible | TokenFlags.Stakable | TokenFlags.External, false),
-                TokenCreateTx(rootChain, owner, FuelTokenSymbol, FuelTokenName, PlatformSupply, FuelTokenDecimals, TokenFlags.Fungible | TokenFlags.Transferable | TokenFlags.Finite | TokenFlags.Divisible | TokenFlags.Fuel, false),
-                TokenCreateTx(rootChain, owner, StableTokenSymbol, StableTokenName, 0, StableTokenDecimals, TokenFlags.Fungible | TokenFlags.Transferable | TokenFlags.Divisible | TokenFlags.Stable, true),
-
-                SideChainCreateTx(rootChain, owner, "privacy"),
-                SideChainCreateTx(rootChain, owner, "vault"),
-                SideChainCreateTx(rootChain, owner, "bank"),
-                SideChainCreateTx(rootChain, owner, "interop"),
-                // SideChainCreateTx(RootChain, owner, "market"), TODO
-                SideChainCreateTx(rootChain, owner, "apps"),
-                SideChainCreateTx(rootChain, owner, "energy"),
-
-                // TODO remove those from here, theyare here just for testing
-                SideChainCreateTx(rootChain, owner, "nacho"),
-                SideChainCreateTx(rootChain, owner, "casino"),
-
-                TokenCreateTx(rootChain, owner, "NEO", "NEO", UnitConversion.ToBigInteger(100000000, 0), 0, TokenFlags.Fungible | TokenFlags.Transferable | TokenFlags.Finite | TokenFlags.External, true),
-                TokenCreateTx(rootChain, owner, "ETH", "Ethereum", UnitConversion.ToBigInteger(0, 18), 18, TokenFlags.Fungible | TokenFlags.Transferable | TokenFlags.Divisible | TokenFlags.External, true),
-                TokenCreateTx(rootChain, owner, "EOS", "EOS", UnitConversion.ToBigInteger(1006245120, 18), 18, TokenFlags.Fungible | TokenFlags.Transferable | TokenFlags.Finite | TokenFlags.Divisible | TokenFlags.External, true),
-
-                ConsensusStakeCreateTx(rootChain, owner)
-            };
-
-            var genesisMessage = Encoding.UTF8.GetBytes("A Phantasma was born...");
-            var block = new Block(Chain.InitialHeight, rootChain.Address, timestamp, transactions.Select(tx => tx.Hash), Hash.Null, genesisMessage);
-
-            try
-            {
-                rootChain.AddBlock(block, transactions);
-=======
             var rootChain = CreateChain(null, owner.Address, RootChainName, null, null, new[] { "nexus", "consensus", "governance", "account", "friends", "oracle", "exchange", "market", "energy"});
 
             CreateToken(owner.Address, StakingTokenSymbol, StakingTokenName, UnitConversion.ToBigInteger(91136374, StakingTokenDecimals), StakingTokenDecimals, TokenFlags.Fungible | TokenFlags.Transferable | TokenFlags.Finite | TokenFlags.Divisible | TokenFlags.Stakable | TokenFlags.External);
@@ -1641,7 +1147,6 @@
             try
             {
                 rootChain.AddBlock(block, transactions, null);
->>>>>>> 3ed60c46
             }
             catch (Exception e)
             {
@@ -1748,12 +1253,7 @@
         public void SerializeData(BinaryWriter writer)
         {
             writer.WriteVarString(Name);
-<<<<<<< HEAD
-            writer.WriteAddress(GenesisAddress);
-            writer.WriteHash(GenesisHash);
-=======
             GenesisAddress.SerializeData(writer);
->>>>>>> 3ed60c46
 
             int chainCount = _chainMap.Count;
             writer.WriteVarInt(chainCount);

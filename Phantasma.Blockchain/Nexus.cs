--- conflicted
+++ resolved
@@ -16,11 +16,7 @@
 
 namespace Phantasma.Blockchain
 {
-<<<<<<< HEAD
-    public class Nexus: ISerializable
-=======
     public class Nexus : ISerializable
->>>>>>> 5a55c356
     {
         public string Name { get; private set; }
 
@@ -30,8 +26,10 @@
         public Token StakingToken { get; private set; }
         public Token StableToken { get; private set; }
 
-        private readonly Dictionary<string, Chain> _chains = new Dictionary<string, Chain>();
-        private readonly Dictionary<string, Token> _tokens = new Dictionary<string, Token>();
+        public static readonly int DefaultCacheSize = 64;
+
+        private readonly Dictionary<string, Chain> _chainMap = new Dictionary<string, Chain>();
+        private readonly Dictionary<string, Token> _tokenMap = new Dictionary<string, Token>();
 
         private Dictionary<Token, Dictionary<BigInteger, TokenContent>> _tokenContents = new Dictionary<Token, Dictionary<BigInteger, TokenContent>>();
 
@@ -39,25 +37,25 @@
         {
             get
             {
-                lock (_chains)
-                {
-                    return _chains.Values;
-                }
-            }
-        }
-
-        public IEnumerable<Token> Tokens => _tokens.Values;
-
-<<<<<<< HEAD
+                lock (_chainMap)
+                {
+                    return _chainMap.Values;
+                }
+            }
+        }
+
+        public IEnumerable<Token> Tokens => _tokenMap.Values;
+
         public readonly int CacheSize;
 
-=======
->>>>>>> 5a55c356
         public Address GenesisAddress { get; private set; }
+        public Hash GenesisHash { get; private set; }
 
         private readonly List<IChainPlugin> _plugins = new List<IChainPlugin>();
 
         private readonly Logger _logger;
+
+        private string _diskPath = null;
 
         /// <summary>
         /// The constructor bootstraps the main chain and all core side chains.
@@ -65,12 +63,10 @@
         public Nexus(string name, Address genesisAddress, int cacheSize, Logger logger = null)
         {
             GenesisAddress = genesisAddress;
-
-<<<<<<< HEAD
+            GenesisHash = null;
+
             this.CacheSize = cacheSize;
 
-=======
->>>>>>> 5a55c356
             _logger = logger;
             Name = name;
 
@@ -91,7 +87,69 @@
             };
 
             RootChain = new Chain(this, "main", contracts, logger);
-            _chains[RootChain.Name] = RootChain;
+            _chainMap[RootChain.Name] = RootChain;
+        }
+
+        private string NexusFile => _diskPath + "nexus.bin";
+
+        public bool InitFromDisk(string path)
+        {
+            if (string.IsNullOrEmpty(path))
+            {
+                path = ".";
+            }
+
+            if (!path.EndsWith("\\"))
+            {
+                path += "\\";
+            }
+
+            _diskPath = path;
+
+            var fileName = NexusFile;
+            if (File.Exists(fileName))
+            {
+                using (var stream = new FileStream(fileName, FileMode.Open))
+                {
+                    using (var reader = new BinaryReader(stream))
+                    {
+                        this.UnserializeData(reader);
+                    }
+                }
+                return true;
+            }
+
+            return false;
+        }
+
+        private bool _saveRequested;
+        private void RequestSave()
+        {
+            _saveRequested = true;
+        }
+
+        public void SaveChanges()
+        {
+            if (!_saveRequested)
+            {
+                return;
+            }
+
+            if (string.IsNullOrEmpty(_diskPath))
+            {
+                return;
+            }
+
+            var fileName = NexusFile;
+            using (var stream = new FileStream(fileName, FileMode.Create))
+            {
+                using (var writer = new BinaryWriter(stream))
+                {
+                    this.SerializeData(writer);
+                }
+            }
+
+            _saveRequested = false;
         }
 
         #region PLUGINS
@@ -100,6 +158,7 @@
             _plugins.Add(plugin);
         }
 
+        // NOTE this call is necessary even if no plugins are being used, because this method also saves any changes to disk
         internal void PluginTriggerBlock(Chain chain, Block block)
         {
             foreach (var plugin in _plugins)
@@ -110,6 +169,8 @@
                     plugin.OnTransaction(chain, block, tx);
                 }
             }
+
+            this.SaveChanges();
         }
 
         public Chain FindChainForBlock(Block block)
@@ -119,9 +180,9 @@
 
         public Chain FindChainForBlock(Hash hash)
         {
-            lock (_chains)
-            {
-                foreach (var chain in _chains.Values)
+            lock (_chainMap)
+            {
+                foreach (var chain in _chainMap.Values)
                 {
                     if (chain.ContainsBlock(hash))
                     {
@@ -159,9 +220,9 @@
 
         public Block FindBlockForHash(Hash hash)
         {
-            lock (_chains)
-            {
-                foreach (var chain in _chains.Values)
+            lock (_chainMap)
+            {
+                foreach (var chain in _chainMap.Values)
                 {
                     if (chain.ContainsTransaction(hash))
                     {
@@ -175,9 +236,9 @@
 
         public Block FindBlockByHash(Hash hash)
         {
-            lock (_chains)
-            {
-                foreach (var chain in _chains.Values)
+            lock (_chainMap)
+            {
+                foreach (var chain in _chainMap.Values)
                 {
                     if (chain.ContainsBlock(hash))
                     {
@@ -298,10 +359,12 @@
 
             var chain = new Chain(this, name, new[] { tokenContract, gasContract, contract }, _logger, parentChain, parentBlock);
 
-            lock (_chains)
-            {
-                _chains[name] = chain;
-            }
+            lock (_chainMap)
+            {
+                _chainMap[name] = chain;
+            }
+
+            RequestSave();
 
             return chain;
         }
@@ -314,9 +377,9 @@
             }
 
             bool result;
-            lock (_chains)
-            {
-                result = _chains.ContainsKey(chain.Name);
+            lock (_chainMap)
+            {
+                result = _chainMap.ContainsKey(chain.Name);
             }
 
             return result;
@@ -324,9 +387,9 @@
 
         public Chain FindChainByAddress(Address address)
         {
-            lock (_chains)
-            {
-                foreach (var entry in _chains.Values)
+            lock (_chainMap)
+            {
+                foreach (var entry in _chainMap.Values)
                 {
                     if (entry.Address == address)
                     {
@@ -340,11 +403,11 @@
 
         public Chain FindChainByName(string name)
         {
-            lock (_chains)
-            {
-                if (_chains.ContainsKey(name))
-                {
-                    return _chains[name];
+            lock (_chainMap)
+            {
+                if (_chainMap.ContainsKey(name))
+                {
+                    return _chainMap[name];
                 }
             }
 
@@ -385,16 +448,21 @@
                 StableToken = token;
             }
 
-            _tokens[symbol] = token;
+            lock (_tokenMap)
+            {
+                _tokenMap[symbol] = token;
+            }
+
+            RequestSave();
 
             return token;
         }
 
         public Token FindTokenBySymbol(string symbol)
         {
-            if (_tokens.ContainsKey(symbol))
-            {
-                return _tokens[symbol];
+            if (_tokenMap.ContainsKey(symbol))
+            {
+                return _tokenMap[symbol];
             }
 
             return null;
@@ -561,10 +629,13 @@
 
         public bool CreateGenesisBlock(KeyPair owner, Timestamp timestamp)
         {
-            if (FuelToken != null)
+            if (GenesisHash != null)
             {
                 return false;
             }
+
+            Throw.If(FuelToken != null, "Fuel token already created");
+            Throw.If(StakingToken != null, "Staking token already created");
 
             var transactions = new List<Transaction>
             {
@@ -579,6 +650,8 @@
                 // SideChainCreateTx(RootChain, owner, "market"), TODO
                 SideChainCreateTx(RootChain, owner, "apps"),
                 SideChainCreateTx(RootChain, owner, "energy"),
+
+                // TODO remove those from here, theyare here just for testing
                 SideChainCreateTx(RootChain, owner, "nacho"),
                 SideChainCreateTx(RootChain, owner, "casino"),
 
@@ -601,6 +674,7 @@
                 return false;
             }
 
+            GenesisHash = block.Hash;
             return true;
         }
 
@@ -698,17 +772,18 @@
         {
             writer.WriteVarString(Name);
             writer.WriteAddress(GenesisAddress);
-
-            int chainCount = _chains.Count;
+            writer.WriteHash(GenesisHash);
+
+            int chainCount = _chainMap.Count;
             writer.WriteVarInt(chainCount);
-            foreach (Chain entry in _chains.Values)
+            foreach (Chain entry in _chainMap.Values)
             {
                 entry.SerializeData(writer);
             }
 
-            int tokenCount = _tokens.Count;
+            int tokenCount = _tokenMap.Count;
             writer.WriteVarInt(tokenCount);
-            foreach (Token entry in _tokens.Values)
+            foreach (Token entry in _tokenMap.Values)
             {
                 entry.SerializeData(writer);
             }
@@ -723,6 +798,7 @@
         {
             this.Name = reader.ReadVarString();
             this.GenesisAddress = reader.ReadAddress();
+            this.GenesisHash = reader.ReadHash();
 
             int chainCount = (int)reader.ReadVarInt();
             while (chainCount > 0)

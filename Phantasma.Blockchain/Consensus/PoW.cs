--- conflicted
+++ resolved
@@ -1,48 +1,3 @@
-<<<<<<< HEAD
-﻿using System.Collections.Generic;
-using Phantasma.Cryptography;
-using Phantasma.Numerics;
-using Phantasma.Core.Types;
-using Phantasma.Blockchain.Tokens;
-using System.Linq;
-
-namespace Phantasma.Blockchain.Consensus
-{
-    public class ProofOfWork
-    {
-        public static Block MineBlock(Chain chain, Address minerAddress, IEnumerable<Transaction> txs, byte[] extraContent = null)
-        {
-            var timestamp = Timestamp.Now;
-
-            var hashes = txs.Select(tx => tx.Hash);
-            var block = new Block(chain.LastBlock.Height + 1, chain.Address, minerAddress, timestamp, hashes, chain.LastBlock.Hash, extraContent);
-
-            var blockDifficulty = Block.InitialDifficulty; // TODO change this later
-
-            BigInteger target = 0;
-            for (int i = 0; i <= blockDifficulty; i++)
-            {
-                BigInteger k = 1;
-                k <<= i;
-                target += k;
-            }
-
-            do
-            {
-                BigInteger n = new BigInteger(block.Hash.ToByteArray());
-                if (n < target)
-                {
-                    break;
-                }
-
-                block.UpdateHash(block.Nonce + 1);
-            } while (true);
-
-            return block;
-        }
-    }
-}
-=======
 ﻿using System.Collections.Generic;
 using Phantasma.Cryptography;
 using Phantasma.Numerics;
@@ -73,7 +28,7 @@
 
             do
             {
-                BigInteger n = block.Hash;
+                BigInteger n = new BigInteger(block.Hash.ToByteArray());
                 if (n < target)
                 {
                     break;
@@ -85,5 +40,4 @@
             return block;
         }
     }
-}
->>>>>>> 8f7ff0c8
+}
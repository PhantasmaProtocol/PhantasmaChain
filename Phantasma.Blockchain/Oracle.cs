--- conflicted
+++ resolved
@@ -203,19 +203,15 @@
                     if (TryGetOracleCache(stakingURL, out byte[] cachedContent))
                     {
                         BigInteger soulPriceBi;
-<<<<<<< HEAD
-                        soulPriceBi = new BigInteger(_entries[url].Content);
-=======
                         if (ProtocolVersion >= 3)
                         {
-                            soulPriceBi = BigInteger.FromSignedArray(cachedContent);
+                            soulPriceBi = new BigInteger(cachedContent);
                         }
                         else
                         {
-                            content = val.ToUnsignedByteArray() as T;
-                            soulPriceBi = BigInteger.FromUnsignedArray(cachedContent, true);
-                        }
->>>>>>> 7eb4e84e
+                            content = val.ToByteArray() as T;
+                            soulPriceBi = new BigInteger(cachedContent);
+                        }
 
                         soulPriceDec = UnitConversion.ToDecimal(soulPriceBi, DomainSettings.FiatTokenDecimals);
                     }
@@ -471,12 +467,7 @@
 
                             return (block) as T;
                         }
-<<<<<<< HEAD
-                        //TODO
-                        else if (BigInteger .TryParse(input[1], out height))
-=======
-                        else if (NativeBigInt.TryParse(input[1], out height))
->>>>>>> 7eb4e84e
+                        else if (BigInteger.TryParse(input[1], out height))
                         {
                             if (platformName == DomainSettings.PlatformName)
                             {

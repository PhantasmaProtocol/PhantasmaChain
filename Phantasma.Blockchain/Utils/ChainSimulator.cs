using System;
using System.Collections.Generic;
using System.Linq;
using Phantasma.Blockchain.Contracts.Native;
using Phantasma.Blockchain.Tokens;
using Phantasma.Core;
using Phantasma.Core.Log;
using Phantasma.Core.Types;
using Phantasma.Cryptography;
using Phantasma.IO;
using Phantasma.Numerics;
using Phantasma.VM.Utils;

namespace Phantasma.Blockchain.Utils
{
    public class SideChainPendingBlock
    {
        public Hash hash;
        public Chain sourceChain;
        public Chain destChain;
        public Token token;
    }

    public struct SimNFTData
    {
        public byte A;
        public byte B;
        public byte C;
    }

    // TODO this should be moved to a better place, refactored or even just deleted if no longer useful
    public class ChainSimulator
    {
        public Nexus Nexus { get; private set; }
        public DateTime CurrentTime;

        private System.Random _rnd;
        private List<KeyPair> _keys = new List<KeyPair>();
        private KeyPair _owner;

        private Chain bankChain;

        private static readonly string[] accountNames = {
            "aberration", "absence", "aceman", "acid", "alakazam", "alien", "alpha", "angel", "angler", "anomaly", "answer", "antsharer", "aqua", "archangel",
            "aspect", "atom", "avatar", "azure", "behemoth", "beta", "bishop", "bite", "blade", "blank", "blazer", "bliss", "boggle", "bolt",
            "bullet", "bullseye", "burn", "chaos", "charade", "charm", "chase", "chief", "chimera", "chronicle", "cipher", "claw", "cloud", "combo",
            "comet", "complex", "conjurer", "cowboy", "craze", "crotchet", "crow", "crypto", "cryptonic", "curse", "dagger", "dante", "daydream",
            "dexter", "diablo", "doctor", "doppelganger", "drake", "dread", "ecstasy", "enigma", "epitome", "essence", "eternity", "face",
            "fetish", "fiend", "flash", "fragment", "freak", "fury", "ghoul", "gloom", "gluttony", "grace", "griffin", "grim",
            "whiz", "wolf", "wrath", "zero", "zigzag", "zion"
        };

        private Dictionary<Chain, SideChainPendingBlock> _pendingEntries = new Dictionary<Chain, SideChainPendingBlock>();
        private List<SideChainPendingBlock> _pendingBlocks = new List<SideChainPendingBlock>();

        public readonly Logger Logger;

        public ChainSimulator(KeyPair ownerKey, int seed, int cacheSize, Logger logger = null)
        {
            this.Logger = logger != null ? logger : new DummyLogger();

            _owner = ownerKey;
            this.Nexus = new Nexus("simnet", ownerKey.Address, cacheSize);

            CurrentTime = new DateTime(2018, 8, 26);

            if (!Nexus.CreateGenesisBlock(_owner, CurrentTime))
            {
                throw new ChainException("Genesis block failure");
            }

            this.bankChain = Nexus.FindChainByName("bank");

            _rnd = new System.Random(seed);
            _keys.Add(_owner);

            var oneFuel = UnitConversion.ToBigInteger(1, Nexus.FuelTokenDecimals);
            var localBalance = Nexus.RootChain.GetTokenBalance(Nexus.FuelToken, _owner.Address);

            if (localBalance < oneFuel)
            {
                throw new Exception("Funds missing oops");
            }

<<<<<<< HEAD
=======
            var nachoAddress = Address.FromText("PGasVpbFYdu7qERihCsR22nTDQp1JwVAjfuJ38T8NtrCB");
            var nachoFuel = UnitConversion.ToBigInteger(5, Nexus.FuelTokenDecimals);
            var nachoChain = Nexus.FindChainByName("nacho");

>>>>>>> 5a55c356
            var appsChain = Nexus.FindChainByName("apps");

            BeginBlock();
            GenerateSideChainSend(_owner, Nexus.FuelToken, Nexus.RootChain, _owner.Address, appsChain, oneFuel, 0);
<<<<<<< HEAD
=======
            GenerateSideChainSend(_owner, Nexus.FuelToken, Nexus.RootChain, nachoAddress, nachoChain, nachoFuel, 9999);
>>>>>>> 5a55c356
            var blockTx = EndBlock().First();

            BeginBlock();
            GenerateSideChainSettlement(_owner, Nexus.RootChain, appsChain, blockTx.Hash);
            GenerateSideChainSettlement(_owner, Nexus.RootChain, nachoChain, blockTx.Hash);
            EndBlock();

            BeginBlock();
            GenerateChain(_owner, Nexus.RootChain, "dex");
            GenerateChain(_owner, Nexus.RootChain, "market");
            EndBlock();

            BeginBlock();
            GenerateAppRegistration(_owner, "nachomen", "https://nacho.men", "Collect, train and battle against other players in Nacho Men!");
            GenerateAppRegistration(_owner, "mystore", "https://my.store", "The future of digital content distribution!");
            GenerateAppRegistration(_owner, "nftbazar", "https://nft.bazar", "A decentralized NFT market");
            GenerateToken(_owner, "NACHO", "Nachomen", 0, 0, TokenFlags.Transferable);
            GenerateToken(_owner, "LUCHA", "Nachomen Luchador", 0, 0, TokenFlags.Transferable);
            GenerateToken(_owner, "ITEM", "Nachomen Item", 0, 0, TokenFlags.Transferable);
            EndBlock();

            var market = Nexus.FindChainByName("market");
            BeginBlock();

            var nacho = Nexus.FindTokenBySymbol("NACHO");
            RandomSpreadNFT(nacho, 150);

            GenerateSetTokenMetadata(_owner, nacho, "details", "https://nacho.men/luchador/*");
            GenerateSetTokenMetadata(_owner, nacho, "viewer", "https://nacho.men/luchador/body/*");
            EndBlock();

            var nftSales = new List<KeyValuePair<KeyPair, BigInteger>>();
            BeginBlock();
            for (int i = 1; i < 7; i++)
            {
                BigInteger ID = i + 100;
                var info = Nexus.GetNFT(nacho, ID);
                if (info == null)
                {
                    continue;
                }

                var chain = Nexus.FindChainByAddress(info.CurrentChain);
                if (chain == null)
                {
                    continue;
                }

                var nftOwner = chain.GetTokenOwner(nacho, ID);

                if (nftOwner == Address.Null)
                {
                    continue;
                }

                foreach (var key in _keys)
                {
                    if (key.Address == nftOwner)
                    {
                        nftSales.Add(new KeyValuePair<KeyPair, BigInteger>(key, ID));
                        // send some gas to the sellers
                        GenerateTransfer(_owner, key.Address, Nexus.RootChain, Nexus.FuelToken, UnitConversion.ToBigInteger(0.01m, Nexus.FuelTokenDecimals));
                    }
                }
            }

            EndBlock();

            BeginBlock();
            foreach (var sale in nftSales)
            {
                // TODO this later should be the market chain instead of root
                GenerateNftSale(sale.Key, Nexus.RootChain, nacho, sale.Value, UnitConversion.ToBigInteger(100 + 5 * _rnd.Next() % 50, Nexus.FuelTokenDecimals));
            }
            EndBlock();
        }

        private void RandomSpreadNFT(Token token, int amount)
        {
            Throw.IfNull(token, nameof(token));
            Throw.If(token.IsFungible, "expected NFT");

            for (int i = 1; i < amount; i++)
            {
                var nftKey = KeyPair.Generate();
                _keys.Add(nftKey);
                var data = new SimNFTData() { A = (byte)_rnd.Next(), B = (byte)_rnd.Next(), C = (byte)_rnd.Next() };
                GenerateNft(_owner, nftKey.Address, Nexus.RootChain, token, Serialization.Serialize(data), new byte[0]);
            }
        }

        private List<Transaction> transactions = new List<Transaction>();

        // there are more elegant ways of doing this...
        private Dictionary<Hash, Chain> txChainMap = new Dictionary<Hash, Chain>();
        private Dictionary<Hash, Transaction> txHashMap = new Dictionary<Hash, Transaction>();

        private HashSet<Address> pendingNames = new HashSet<Address>();

        private bool blockOpen = false;

        public void BeginBlock()
        {
            if (blockOpen)
            {
                throw new Exception("Simulator block not terminated");
            }

            transactions.Clear();
            txChainMap.Clear();
            txHashMap.Clear();

            var readyNames = new List<Address>();
            foreach (var address in pendingNames)
            {
                var currentName = Nexus.LookUpAddress(address);
                if (currentName != AccountContract.ANONYMOUS)
                {
                    readyNames.Add(address);
                }
            }
            foreach (var address in readyNames)
            {
                pendingNames.Remove(address);
            }

            blockOpen = true;

            step++;
            Logger.Message($"Begin block #{step}");
        }

        public void CancelBlock()
        {
            if (!blockOpen)
            {
                throw new Exception("Simulator block not started");
            }

            blockOpen = false;
            Logger.Message($"Cancel block #{step}");
            step--;
        }

        public IEnumerable<Block> EndBlock(Mempool mempool = null)
        {
            if (!blockOpen)
            {
                throw new Exception("Simulator block not open");
            }

            usedAddresses.Clear();

            blockOpen = false;

            var blocks = new List<Block>();

            if (txChainMap.Count > 0)
            {
                var chains = txChainMap.Values.Distinct();

                foreach (var chain in chains)
                {
                    var hashes = txChainMap.Where((p) => p.Value == chain).Select(x => x.Key);
                    if (hashes.Any())
                    {
                        var txs = new List<Transaction>();
                        foreach (var hash in hashes)
                        {
                            txs.Add(txHashMap[hash]);
                        }

                        uint nextHeight = chain.LastBlock != null ? chain.LastBlock.Height + 1 : Chain.InitialHeight;
                        var prevHash = chain.LastBlock != null ? chain.LastBlock.Hash : Hash.Null;

                        var block = new Block(nextHeight, chain.Address, CurrentTime, hashes, prevHash);

                        bool submitted;

                        if (mempool != null)
                        {
                            submitted = true;
                            foreach (var tx in txs)
                            {
                                try
                                {
                                    mempool.Submit(tx);
                                }
                                catch
                                {
                                    submitted = false;
                                    break;
                                }
                            }
                        }
                        else
                        {
                            try
                            {
                                chain.AddBlock(block, txs);
                                submitted = true;
                            }
                            catch (Exception e)
                            {
                                submitted = false;
                            }
                        }

                        if (submitted)
                        {
                            blocks.Add(block);

                            CurrentTime += TimeSpan.FromMinutes(45);

                            // add the finished block hash to each pending side chain tx
                            if (_pendingEntries.Count > 0)
                            {
                                foreach (var entry in _pendingEntries.Values)
                                {
                                    if (entry.sourceChain != chain) continue;

                                    var pendingBlock = new SideChainPendingBlock()
                                    {
                                        sourceChain = entry.sourceChain,
                                        destChain = entry.destChain,
                                        hash = block.Hash,
                                        token = entry.token
                                    };

                                    _pendingBlocks.Add(pendingBlock);
                                    Logger.Debug($"...Sending {entry.sourceChain.Name}=>{entry.destChain.Name}: {block.Hash}");
                                }
                            }

                            Logger.Message($"End block #{step} @ {chain.Name} chain: {block.Hash}");
                        }
                        else
                        {
                            throw new Exception($"add block @ {chain.Name} failed");
                        }
                    }
                }

                _pendingEntries.Clear();
                return blocks;
            }

            return Enumerable.Empty<Block>();
        }

        private Transaction MakeTransaction(KeyPair source, Chain chain, byte[] script)
        {
            var tx = new Transaction(Nexus.Name, chain.Name, script, CurrentTime + TimeSpan.FromSeconds(Mempool.MaxExpirationTimeDifferenceInSeconds / 2));

            if (source != null)
            {
                tx.Sign(source);
            }

            txChainMap[tx.Hash] = chain;
            txHashMap[tx.Hash] = tx;
            transactions.Add(tx);

            usedAddresses.Add(source.Address);

            return tx;
        }

        public Transaction GenerateCustomTransaction(KeyPair owner, Func<byte[]> scriptGenerator)
        {
            var chain = Nexus.RootChain;

            var script = scriptGenerator();

            var tx = MakeTransaction(owner, chain, script);
            tx.Sign(owner);

            return tx;
        }

        public Transaction GenerateToken(KeyPair owner, string symbol, string name, BigInteger totalSupply, int decimals, TokenFlags flags)
        {
            var chain = Nexus.RootChain;

            var script = ScriptUtils.
                BeginScript().
                AllowGas(owner.Address, Address.Null, 1, 9999).
                CallContract("nexus", "CreateToken", owner.Address, symbol, name, totalSupply, decimals, flags).
                SpendGas(owner.Address).
                EndScript();

            var tx = MakeTransaction(owner, chain, script);
            tx.Sign(owner);

            return tx;
        }

        public Transaction GenerateSideChainSend(KeyPair source, Token token, Chain sourceChain, Address targetAddress, Chain targetChain, BigInteger amount, BigInteger fee)
        {
            Throw.IfNull(source, nameof(source));
            Throw.IfNull(token, nameof(token));
            Throw.IfNull(sourceChain, nameof(sourceChain));
            Throw.IfNull(targetChain, nameof(targetChain));
            Throw.If(amount <= 0, "positive amount required");

            if (source.Address == targetAddress && token == Nexus.FuelToken)
            {
                Throw.If(fee != 0, "no fees for same address");
            }
            else
            {
                Throw.If(fee <= 0, "fee required when target is different address or token not native");
            }

            var sb = ScriptUtils.
                BeginScript().
                AllowGas(source.Address, Address.Null, 1, 9999);

            if (targetAddress != source.Address)
            {
                sb.CallContract("token", "SendTokens", targetChain.Address, source.Address, source.Address, token.Symbol, fee);
            }

            var script =
                sb.CallContract("token", "SendTokens", targetChain.Address, source.Address, targetAddress, token.Symbol, amount).
                SpendGas(source.Address).
                EndScript();

            var tx = MakeTransaction(source, sourceChain, script);

            _pendingEntries[sourceChain] = new SideChainPendingBlock()
            {
                sourceChain = sourceChain,
                destChain = targetChain,
                hash = null,
                token = token
            };
            return tx;
        }

        public Transaction GenerateSideChainSettlement(KeyPair source, Chain sourceChain, Chain destChain, Hash targetHash)
        {
            _pendingBlocks.RemoveAll(x => x.hash == targetHash);

            var script = ScriptUtils.
                BeginScript().
                CallContract("token", "SettleBlock", sourceChain.Address, targetHash).
                AllowGas(source.Address, Address.Null, 1, 9999).
                SpendGas(source.Address).
                EndScript();
            var tx = MakeTransaction(source, destChain, script);
            return tx;
        }

        public Transaction GenerateStableClaim(KeyPair source, Chain sourceChain, BigInteger amount)
        {
            var script = ScriptUtils.BeginScript().AllowGas(source.Address, Address.Null, 1, 9999).CallContract("bank", "Claim", source.Address, amount).SpendGas(source.Address).EndScript();
            var tx = MakeTransaction(source, sourceChain, script);
            tx.Sign(source);
            return tx;
        }

        public Transaction GenerateStableRedeem(KeyPair source, Chain sourceChain, BigInteger amount)
        {
            var script = ScriptUtils.BeginScript().AllowGas(source.Address, Address.Null, 1, 9999).CallContract("bank", "Redeem", source.Address, amount).SpendGas(source.Address).EndScript();
            var tx = MakeTransaction(source, sourceChain, script);
            return tx;
        }

        public Transaction GenerateAccountRegistration(KeyPair source, string name)
        {
            var sourceChain = this.Nexus.RootChain;
            var script = ScriptUtils.BeginScript().AllowGas(source.Address, Address.Null, 1, 9999).CallContract("account", "Register", source.Address, name).SpendGas(source.Address).EndScript();
            var tx = MakeTransaction(source, sourceChain, script);

            pendingNames.Add(source.Address);
            return tx;
        }

        public Transaction GenerateChain(KeyPair source, Chain parentchain, string name)
        {
            var script = ScriptUtils.BeginScript().
                AllowGas(source.Address, Address.Null, 1, 9999).
                CallContract("nexus", "CreateChain", source.Address, name, parentchain.Name).
                SpendGas(source.Address).
                EndScript();
            var tx = MakeTransaction(source, Nexus.RootChain, script);
            return tx;
        }

        public Transaction GenerateTransfer(KeyPair source, Address dest, Chain chain, Token token, BigInteger amount)
        {
            var script = ScriptUtils.BeginScript().
                AllowGas(source.Address, Address.Null, 1, 9999).
                CallContract("token", "TransferTokens", source.Address, dest, token.Symbol, amount).
                SpendGas(source.Address).
                EndScript();
            var tx = MakeTransaction(source, chain, script);
            return tx;
        }

        public Transaction GenerateNftTransfer(KeyPair source, Address dest, Chain chain, Token token, BigInteger tokenId)
        {
            var script = ScriptUtils.BeginScript().AllowGas(source.Address, Address.Null, 1, 9999).CallContract("token", "TransferToken", source.Address, dest, token.Symbol, tokenId).SpendGas(source.Address).EndScript();
            var tx = MakeTransaction(source, chain, script);
            return tx;
        }

        public Transaction GenerateNftSidechainTransfer(KeyPair source, Address destAddress, Chain sourceChain,
            Chain destChain, Token token, BigInteger tokenId)
        {
            var script = ScriptUtils.BeginScript().AllowGas(source.Address, Address.Null, 1, 9999).CallContract("token", "SendToken", destChain.Address, source.Address, destAddress, token.Symbol, tokenId).SpendGas(source.Address).EndScript();
            var tx = MakeTransaction(source, sourceChain, script);
            return tx;
        }

        public Transaction GenerateNftBurn(KeyPair source, Chain chain, Token token, BigInteger tokenId)
        {
            var script = ScriptUtils.BeginScript().AllowGas(source.Address, Address.Null, 1, 9999).CallContract("token", "BurnToken", source.Address, token.Symbol, tokenId).SpendGas(source.Address).EndScript();
            var tx = MakeTransaction(source, chain, script);
            return tx;
        }

        public Transaction GenerateNftSale(KeyPair source, Chain chain, Token token, BigInteger tokenId, BigInteger price)
        {
            Timestamp endDate = this.CurrentTime + TimeSpan.FromDays(5);
            var script = ScriptUtils.BeginScript().AllowGas(source.Address, Address.Null, 1, 9999).CallContract("market", "SellToken", source.Address, token.Symbol, Nexus.FuelTokenSymbol, tokenId, price, endDate).SpendGas(source.Address).EndScript();
            var tx = MakeTransaction(source, chain, script);
            return tx;
        }

        public Transaction GenerateNft(KeyPair source, Address destAddress, Chain chain, Token token, byte[] rom, byte[] ram)
        {
            var script = ScriptUtils.
                BeginScript().
                AllowGas(source.Address, Address.Null, 1, 9999).
                CallContract("token", "MintToken", destAddress, token.Symbol, rom, ram).
                SpendGas(source.Address).
                EndScript();

            var tx = MakeTransaction(source, chain, script);
            return tx;
        }

        public Transaction GenerateAppRegistration(KeyPair source, string name, string url, string description)
        {
            var contract = "apps";

            var chain = Nexus.FindChainByName("apps");
            var script = ScriptUtils.BeginScript().AllowGas(source.Address, Address.Null, 1, 9999).CallContract(contract, "RegisterApp", source.Address, name).SpendGas(source.Address).EndScript();
            var tx = MakeTransaction(source, chain, script);

            script = ScriptUtils.BeginScript().AllowGas(source.Address, Address.Null, 1, 9999).CallContract(contract, "SetAppUrl", name, url).SpendGas(source.Address).EndScript();
            tx = MakeTransaction(source, chain, script);

            script = ScriptUtils.BeginScript().AllowGas(source.Address, Address.Null, 1, 9999).CallContract(contract, "SetAppDescription", name, description).SpendGas(source.Address).EndScript();
            tx = MakeTransaction(source, chain, script);

            return tx;
        }

        public Transaction GenerateSetTokenMetadata(KeyPair source, Token token, string key, string value)
        {
            var bytes = System.Text.Encoding.UTF8.GetBytes(value);
            return GenerateSetTokenMetadata(source, token, key, bytes);
        }

        public Transaction GenerateSetTokenMetadata(KeyPair source, Token token, string key, byte[] value)
        {
            var chain = Nexus.RootChain;
            var script = ScriptUtils.BeginScript().AllowGas(source.Address, Address.Null, 1, 9999).CallContract("nexus", "SetTokenMetadata", token.Symbol, key, value).SpendGas(source.Address).EndScript();
            var tx = MakeTransaction(source, chain, script);

            return tx;
        }

        private int step;
        private HashSet<Address> usedAddresses = new HashSet<Address>();

        public void GenerateRandomBlock(Mempool mempool = null)
        {
            //Console.WriteLine("begin block #" + Nexus.RootChain.BlockHeight);
            BeginBlock();

            int transferCount = 1 + _rnd.Next() % 10;
            int tries = 0;
<<<<<<< HEAD
            while (transactions.Count < transferCount && tries < 1000)
            {
=======
            while (tries < 10000)
            {
                if (transactions.Count >= transferCount)
                {
                    break;
                }

>>>>>>> 5a55c356
                tries++;
                var source = _keys[_rnd.Next() % _keys.Count];

                if (usedAddresses.Contains(source.Address))
                {
                    continue;
                }

                var prevTxCount = transactions.Count;

                var sourceChain = Nexus.RootChain;
                var fee = 9999;

                Token token;

                switch (_rnd.Next() % 4)
                {
                    case 1: token = Nexus.StableToken; break;
                    //case 2: token = Nexus.FuelToken; break;
                    default: token = Nexus.StakingToken; break;
                }

                switch (_rnd.Next() % 7)
                {
                    // side-chain send
                    case 1:
                        {
                            var sourceChainList = Nexus.Chains.ToArray();
                            sourceChain = sourceChainList[_rnd.Next() % sourceChainList.Length];

                            var targetChainList = Nexus.Chains.Where(x => x.ParentChain == sourceChain || sourceChain.ParentChain == x).ToArray();
                            var targetChain = targetChainList[_rnd.Next() % targetChainList.Length];

                            var total = UnitConversion.ToBigInteger(1 + _rnd.Next() % 100, Nexus.FuelTokenDecimals);

                            var tokenBalance = sourceChain.GetTokenBalance(token, source.Address);
                            var fuelBalance = sourceChain.GetTokenBalance(Nexus.FuelToken, source.Address);

                            var expectedTotal = total;
                            if (token == Nexus.FuelToken)
                            {
                                expectedTotal += fee;
                            }

                            var sideFee = 0;
                            if (token != Nexus.FuelToken)
                            {
                                sideFee = fee;
                            }

                            if (tokenBalance > expectedTotal && fuelBalance > fee + sideFee)
                            {
                                Logger.Debug($"Rnd.SideChainSend: {total} {token.Symbol} from {source.Address}");
                                GenerateSideChainSend(source, token, sourceChain, source.Address, targetChain, total, sideFee);
                            }
                            break;
                        }

                    // side-chain receive
                    case 2:
                        {
                            if (_pendingBlocks.Any())
                            {
                                var pendingBlock = _pendingBlocks.First();

                                if (mempool == null || Nexus.GetConfirmationsOfHash(pendingBlock.hash) > 0)
                                {

                                    var balance = pendingBlock.destChain.GetTokenBalance(pendingBlock.token, source.Address);
                                    if (balance > 0)
                                    {
                                        Logger.Message($"...Settling {pendingBlock.sourceChain.Name}=>{pendingBlock.destChain.Name}: {pendingBlock.hash}");
                                        GenerateSideChainSettlement(source, pendingBlock.sourceChain, pendingBlock.destChain, pendingBlock.hash);
                                    }
                                }
                            }

                            break;
                        }

                    // stable claim
                    case 3:
                        {
                            sourceChain = bankChain;
                            token = Nexus.FuelToken;

                            var balance = sourceChain.GetTokenBalance(token, source.Address);

                            var total = UnitConversion.ToBigInteger(1 + _rnd.Next() % 100, Nexus.FuelTokenDecimals - 1);

                            if (balance > total + fee)
                            {
                                Logger.Debug($"Rnd.StableClaim: {total} {token.Symbol} from {source.Address}");
                                GenerateStableClaim(source, sourceChain, total);
                            }

                            break;
                        }

                    // stable redeem
                    case 4:
                        {
                            sourceChain = bankChain;
                            token = Nexus.StableToken;

                            var tokenBalance = sourceChain.GetTokenBalance(token, source.Address);
                            var fuelBalance = sourceChain.GetTokenBalance(Nexus.FuelToken, source.Address);

                            var bankContract = bankChain.FindContract<BankContract>("bank");
                            var rate = bankContract.GetRate(Nexus.FuelTokenSymbol);
                            var total = tokenBalance / 10;
                            if (total >= rate && fuelBalance > fee)
                            {
                                Logger.Debug($"Rnd.StableRedeem: {total} {token.Symbol} from {source.Address}");
                                GenerateStableRedeem(source, sourceChain, total);
                            }

                            break;
                        }

                    // name register
                    case 5:
                        {
                            sourceChain = this.Nexus.RootChain;
                            token = Nexus.FuelToken;

                            var balance = sourceChain.GetTokenBalance(token, source.Address);
                            if (balance > fee + AccountContract.RegistrationCost && !pendingNames.Contains(source.Address))
                            {
                                var randomName = accountNames[_rnd.Next() % accountNames.Length];

                                switch (_rnd.Next() % 10)
                                {
                                    case 1:
                                    case 2:
                                        randomName += (_rnd.Next() % 10).ToString();
                                        break;

                                    case 3:
                                    case 4:
                                    case 5:
                                        randomName += (10 + _rnd.Next() % 90).ToString();
                                        break;

                                    case 6:
                                        randomName += (100 + _rnd.Next() % 900).ToString();
                                        break;
                                }

                                var currentName = Nexus.LookUpAddress(source.Address);
                                if (currentName == AccountContract.ANONYMOUS)
                                {
                                    var lookup = Nexus.LookUpName(randomName);
                                    if (lookup == Address.Null)
                                    {
                                        Logger.Debug($"Rnd.GenerateAccount: {source.Address} => {randomName}");
                                        GenerateAccountRegistration(source, randomName);
                                    }
                                }
                            }

                            break;
                        }

                    // normal transfer
                    default:
                        {
                            var temp = _rnd.Next() % 5;
                            Address targetAddress;

                            if ((_keys.Count < 2 || temp == 0) && _keys.Count < 2000)
                            {
                                var key = KeyPair.Generate();
                                _keys.Add(key);
                                targetAddress = key.Address;
                            }
                            else
                            {
                                targetAddress = _keys[_rnd.Next() % _keys.Count].Address;
                            }

                            if (source.Address != targetAddress)
                            {
                                var total = UnitConversion.ToBigInteger(1 + _rnd.Next() % 100, Nexus.FuelTokenDecimals - 1);

                                var tokenBalance = sourceChain.GetTokenBalance(token, source.Address);
                                var fuelBalance = sourceChain.GetTokenBalance(Nexus.FuelToken, source.Address);

                                var expectedTotal = total;
                                if (token == Nexus.FuelToken)
                                {
                                    expectedTotal += fee;
                                }

                                if (tokenBalance > expectedTotal && fuelBalance > fee)
                                {
                                    Logger.Debug($"Rnd.Transfer: {total} {token.Symbol} from {source.Address} to {targetAddress}");
                                    GenerateTransfer(source, targetAddress, sourceChain, token, total);
                                }
                            }
                            break;
                        }
                }
            }

            if (transactions.Count > 0)
            {
                EndBlock(mempool);
            }
            else{
                CancelBlock();
            }
        }

        public void TimeSkipYears(int years)
        {
            CurrentTime = CurrentTime.AddYears(years);

            BeginBlock();
            var tx = GenerateCustomTransaction(_owner, () =>
                ScriptUtils.BeginScript().AllowGas(_owner.Address, Address.Null, 1, 9999)
                    .CallContract("energy", "GetUnclaimed", _owner.Address).
                    SpendGas(_owner.Address).EndScript());
            EndBlock();

            var txCost = Nexus.RootChain.GetTransactionFee(tx);
        }

        public void TimeSkipDays(double days, bool roundUp = false)
        {
            CurrentTime = CurrentTime.AddDays(days);

            if (roundUp)
            {
                CurrentTime = CurrentTime.AddDays(1);
                CurrentTime = new DateTime(CurrentTime.Year, CurrentTime.Month, CurrentTime.Day);

                var timestamp = (Timestamp)CurrentTime;
                var datetime = (DateTime)timestamp;
                if (datetime.Hour == 23)
                    datetime = datetime.AddHours(2);

                CurrentTime = new DateTime(datetime.Year, datetime.Month, datetime.Day, datetime.Hour, 0, 0);   //to set the time of day component to 0
            }

            BeginBlock();
            var tx = GenerateCustomTransaction(_owner, () =>
                ScriptUtils.BeginScript().AllowGas(_owner.Address, Address.Null, 1, 9999)
                    .CallContract("energy", "GetUnclaimed", _owner.Address).
                    SpendGas(_owner.Address).EndScript());
            EndBlock();

            var txCost = Nexus.RootChain.GetTransactionFee(tx);

        }

        public void TimeSkipYears(int years)
        {
            CurrentTime = CurrentTime.AddYears(years);

            BeginBlock();
            var tx = GenerateCustomTransaction(_owner, () =>
                ScriptUtils.BeginScript().AllowGas(_owner.Address, Address.Null, 1, 9999)
                    .CallContract("energy", "GetUnclaimed", _owner.Address).
                    SpendGas(_owner.Address).EndScript());
            EndBlock();

            var txCost = Nexus.RootChain.GetTransactionFee(tx);
        }

        public void TimeSkipDays(double days, bool roundUp = false)
        {
            CurrentTime = CurrentTime.AddDays(days);

            if (roundUp)
            {
                CurrentTime = CurrentTime.AddDays(1);
                CurrentTime = new DateTime(CurrentTime.Year, CurrentTime.Month, CurrentTime.Day);

                var timestamp = (Timestamp) CurrentTime;
                var datetime = (DateTime) timestamp;
                if (datetime.Hour == 23)
                    datetime = datetime.AddHours(2);
                
                CurrentTime = new DateTime(datetime.Year, datetime.Month, datetime.Day, datetime.Hour, 0 , 0);   //to set the time of day component to 0
            }

            BeginBlock();
            var tx = GenerateCustomTransaction(_owner, () =>
                ScriptUtils.BeginScript().AllowGas(_owner.Address, Address.Null, 1, 9999)
                    .CallContract("energy", "GetUnclaimed", _owner.Address).
                    SpendGas(_owner.Address).EndScript());
            EndBlock();

            var txCost = Nexus.RootChain.GetTransactionFee(tx);
            
        }
    }

}<|MERGE_RESOLUTION|>--- conflicted
+++ resolved
@@ -82,21 +82,15 @@
                 throw new Exception("Funds missing oops");
             }
 
-<<<<<<< HEAD
-=======
             var nachoAddress = Address.FromText("PGasVpbFYdu7qERihCsR22nTDQp1JwVAjfuJ38T8NtrCB");
             var nachoFuel = UnitConversion.ToBigInteger(5, Nexus.FuelTokenDecimals);
             var nachoChain = Nexus.FindChainByName("nacho");
 
->>>>>>> 5a55c356
             var appsChain = Nexus.FindChainByName("apps");
 
             BeginBlock();
             GenerateSideChainSend(_owner, Nexus.FuelToken, Nexus.RootChain, _owner.Address, appsChain, oneFuel, 0);
-<<<<<<< HEAD
-=======
             GenerateSideChainSend(_owner, Nexus.FuelToken, Nexus.RootChain, nachoAddress, nachoChain, nachoFuel, 9999);
->>>>>>> 5a55c356
             var blockTx = EndBlock().First();
 
             BeginBlock();
@@ -583,10 +577,6 @@
 
             int transferCount = 1 + _rnd.Next() % 10;
             int tries = 0;
-<<<<<<< HEAD
-            while (transactions.Count < transferCount && tries < 1000)
-            {
-=======
             while (tries < 10000)
             {
                 if (transactions.Count >= transferCount)
@@ -594,7 +584,6 @@
                     break;
                 }
 
->>>>>>> 5a55c356
                 tries++;
                 var source = _keys[_rnd.Next() % _keys.Count];
 
@@ -832,48 +821,6 @@
                 CurrentTime = CurrentTime.AddDays(1);
                 CurrentTime = new DateTime(CurrentTime.Year, CurrentTime.Month, CurrentTime.Day);
 
-                var timestamp = (Timestamp)CurrentTime;
-                var datetime = (DateTime)timestamp;
-                if (datetime.Hour == 23)
-                    datetime = datetime.AddHours(2);
-
-                CurrentTime = new DateTime(datetime.Year, datetime.Month, datetime.Day, datetime.Hour, 0, 0);   //to set the time of day component to 0
-            }
-
-            BeginBlock();
-            var tx = GenerateCustomTransaction(_owner, () =>
-                ScriptUtils.BeginScript().AllowGas(_owner.Address, Address.Null, 1, 9999)
-                    .CallContract("energy", "GetUnclaimed", _owner.Address).
-                    SpendGas(_owner.Address).EndScript());
-            EndBlock();
-
-            var txCost = Nexus.RootChain.GetTransactionFee(tx);
-
-        }
-
-        public void TimeSkipYears(int years)
-        {
-            CurrentTime = CurrentTime.AddYears(years);
-
-            BeginBlock();
-            var tx = GenerateCustomTransaction(_owner, () =>
-                ScriptUtils.BeginScript().AllowGas(_owner.Address, Address.Null, 1, 9999)
-                    .CallContract("energy", "GetUnclaimed", _owner.Address).
-                    SpendGas(_owner.Address).EndScript());
-            EndBlock();
-
-            var txCost = Nexus.RootChain.GetTransactionFee(tx);
-        }
-
-        public void TimeSkipDays(double days, bool roundUp = false)
-        {
-            CurrentTime = CurrentTime.AddDays(days);
-
-            if (roundUp)
-            {
-                CurrentTime = CurrentTime.AddDays(1);
-                CurrentTime = new DateTime(CurrentTime.Year, CurrentTime.Month, CurrentTime.Day);
-
                 var timestamp = (Timestamp) CurrentTime;
                 var datetime = (DateTime) timestamp;
                 if (datetime.Hour == 23)

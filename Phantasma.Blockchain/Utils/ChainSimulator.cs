--- conflicted
+++ resolved
@@ -89,14 +89,9 @@
             var appsChain = Nexus.FindChainByName("apps");
 
             BeginBlock();
-<<<<<<< HEAD
-            GenerateSideChainSend(_owner, Nexus.FuelTokenSymbol, Nexus.RootChain, _owner.Address, appsChain, oneFuel, 0);
-            GenerateSideChainSend(_owner, Nexus.FuelTokenSymbol, Nexus.RootChain, nachoAddress, nachoChain, nachoFuel, 9999);
-=======
             GenerateSideChainSend(_owner, Nexus.FuelToken, Nexus.RootChain, _owner.Address, appsChain, oneFuel, 0);
             GenerateSideChainSend(_owner, Nexus.FuelToken, Nexus.RootChain, nachoAddress, nachoChain, nachoFuel, 9999);
             GenerateSideChainSend(_owner, Nexus.FuelToken, Nexus.RootChain, Address.FromText("P27j1vgY1cjVYPnPDqjAVvqtxMmK9qjYvqz99EFp8vrPQ"), nachoChain, nachoFuel, 9999);
->>>>>>> 3b08e6d1
             var blockTx = EndBlock().First();
 
             BeginBlock();
@@ -122,19 +117,15 @@
             var market = Nexus.FindChainByName("market");
             BeginBlock();
 
-<<<<<<< HEAD
+            var nachoToken = Nexus.FindTokenBySymbol(Constants.NACHO_SYMBOL);
+            RandomSpreadNFT(nachoToken, 150);
             var nachoSymbol = "NACHO";
             RandomSpreadNFT(nachoSymbol, 150);
 
+            GenerateSetTokenMetadata(_owner, nachoToken, "details", "https://nacho.men/luchador/*");
+            GenerateSetTokenMetadata(_owner, nachoToken, "viewer", "https://nacho.men/luchador/body/*");
             GenerateSetTokenMetadata(_owner, nachoSymbol, "details", "https://nacho.men/luchador/*");
             GenerateSetTokenMetadata(_owner, nachoSymbol, "viewer", "https://nacho.men/luchador/body/*");
-=======
-            var nachoToken = Nexus.FindTokenBySymbol(Constants.NACHO_SYMBOL);
-            RandomSpreadNFT(nachoToken, 150);
-
-            GenerateSetTokenMetadata(_owner, nachoToken, "details", "https://nacho.men/luchador/*");
-            GenerateSetTokenMetadata(_owner, nachoToken, "viewer", "https://nacho.men/luchador/body/*");
->>>>>>> 3b08e6d1
             EndBlock();
 
             var nftSales = new List<KeyValuePair<KeyPair, BigInteger>>();
@@ -143,17 +134,12 @@
             for (int i = 1; i < 7; i++)
             {
                 BigInteger ID = i + 100;
-<<<<<<< HEAD
                 TokenContent info;
                 try
                 {
                     info = Nexus.GetNFT(nachoSymbol, ID);
                 }
                 catch  
-=======
-                var info = Nexus.GetNFT(nachoToken, ID);
-                if (info == null)
->>>>>>> 3b08e6d1
                 {
                     continue;
                 }
@@ -164,11 +150,7 @@
                     continue;
                 }
 
-<<<<<<< HEAD
                 var nftOwner = chain.GetTokenOwner(nachoSymbol, ID);
-=======
-                var nftOwner = chain.GetTokenOwner(nachoToken, ID);
->>>>>>> 3b08e6d1
 
                 if (nftOwner == Address.Null)
                 {
@@ -192,11 +174,7 @@
             foreach (var sale in nftSales)
             {
                 // TODO this later should be the market chain instead of root
-<<<<<<< HEAD
                 GenerateNftSale(sale.Key, Nexus.RootChain, nachoSymbol, sale.Value, UnitConversion.ToBigInteger(100 + 5 * _rnd.Next() % 50, Nexus.FuelTokenDecimals));
-=======
-                GenerateNftSale(sale.Key, Nexus.RootChain, nachoToken, sale.Value, UnitConversion.ToBigInteger(100 + 5 * _rnd.Next() % 50, Nexus.FuelTokenDecimals));
->>>>>>> 3b08e6d1
             }
             EndBlock();
 

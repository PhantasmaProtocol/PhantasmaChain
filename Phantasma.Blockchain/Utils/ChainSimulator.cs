using System;
using System.Collections.Generic;
using System.Linq;
using Phantasma.Blockchain.Contracts.Native;
using Phantasma.Blockchain.Tokens;
using Phantasma.Core;
using Phantasma.Core.Log;
using Phantasma.Core.Types;
using Phantasma.Cryptography;
using Phantasma.Numerics;
using Phantasma.VM.Utils;
using Phantasma.Storage;

namespace Phantasma.Blockchain.Utils
{
    public class SideChainPendingBlock
    {
        public Hash hash;
        public Chain sourceChain;
        public Chain destChain;
        public string tokenSymbol;
    }

    public struct SimNFTData
    {
        public byte A;
        public byte B;
        public byte C;
    }

    // TODO this should be moved to a better place, refactored or even just deleted if no longer useful
    public class ChainSimulator
    {
        public Nexus Nexus { get; private set; }
        public DateTime CurrentTime;

        private System.Random _rnd;
        private List<KeyPair> _keys = new List<KeyPair>();
        private KeyPair _owner;

        private Chain bankChain;

        private static readonly string[] accountNames = {
            "aberration", "absence", "aceman", "acid", "alakazam", "alien", "alpha", "angel", "angler", "anomaly", "answer", "antsharer", "aqua", "archangel",
            "aspect", "atom", "avatar", "azure", "behemoth", "beta", "bishop", "bite", "blade", "blank", "blazer", "bliss", "boggle", "bolt",
            "bullet", "bullseye", "burn", "chaos", "charade", "charm", "chase", "chief", "chimera", "chronicle", "cipher", "claw", "cloud", "combo",
            "comet", "complex", "conjurer", "cowboy", "craze", "crotchet", "crow", "crypto", "cryptonic", "curse", "dagger", "dante", "daydream",
            "dexter", "diablo", "doctor", "doppelganger", "drake", "dread", "ecstasy", "enigma", "epitome", "essence", "eternity", "face",
            "fetish", "fiend", "flash", "fragment", "freak", "fury", "ghoul", "gloom", "gluttony", "grace", "griffin", "grim",
            "whiz", "wolf", "wrath", "zero", "zigzag", "zion"
        };

        private Dictionary<Chain, SideChainPendingBlock> _pendingEntries = new Dictionary<Chain, SideChainPendingBlock>();
        private List<SideChainPendingBlock> _pendingBlocks = new List<SideChainPendingBlock>();

        public readonly Logger Logger;

        public ChainSimulator(KeyPair ownerKey, int seed, Logger logger = null)
        {
            this.Logger = logger != null ? logger : new DummyLogger();

            _owner = ownerKey;
            this.Nexus = new Nexus();

            CurrentTime = new DateTime(2018, 8, 26);

            if (!Nexus.CreateGenesisBlock("simnet", _owner, CurrentTime))
            {
                throw new ChainException("Genesis block failure");
            }

            this.bankChain = Nexus.FindChainByName("bank");

            _rnd = new System.Random(seed);
            _keys.Add(_owner);

            var oneFuel = UnitConversion.ToBigInteger(1, Nexus.FuelTokenDecimals);
            var localBalance = Nexus.RootChain.GetTokenBalance(Nexus.FuelTokenSymbol, _owner.Address);

            if (localBalance < oneFuel)
            {
                throw new Exception("Funds missing oops");
            }

            var nachoAddress = Address.FromText("PGasVpbFYdu7qERihCsR22nTDQp1JwVAjfuJ38T8NtrCB");
            var nachoFuel = UnitConversion.ToBigInteger(5, Nexus.FuelTokenDecimals);
            var nachoChain = Nexus.FindChainByName("nacho");

            var appsChain = Nexus.FindChainByName("apps");

            BeginBlock();
            GenerateSideChainSend(_owner, Nexus.FuelTokenSymbol, Nexus.RootChain, _owner.Address, appsChain, oneFuel, 0);
            GenerateSideChainSend(_owner, Nexus.FuelTokenSymbol, Nexus.RootChain, nachoAddress, nachoChain, nachoFuel, 9999);
            GenerateSideChainSend(_owner, Nexus.FuelTokenSymbol, Nexus.RootChain, Address.FromText("P27j1vgY1cjVYPnPDqjAVvqtxMmK9qjYvqz99EFp8vrPQ"), nachoChain, nachoFuel, 9999);
            var blockTx = EndBlock().First();

            BeginBlock();
            GenerateSideChainSettlement(_owner, Nexus.RootChain, appsChain, blockTx.Hash);
            GenerateSideChainSettlement(_owner, Nexus.RootChain, nachoChain, blockTx.Hash);
            EndBlock();

            BeginBlock();
            GenerateChain(_owner, Nexus.RootChain, "dex");
            GenerateChain(_owner, Nexus.RootChain, "market");
            EndBlock();

            BeginBlock();
            GenerateAppRegistration(_owner, "nachomen", "https://nacho.men", "Collect, train and battle against other players in Nacho Men!");
            GenerateAppRegistration(_owner, "mystore", "https://my.store", "The future of digital content distribution!");
            GenerateAppRegistration(_owner, "nftbazar", "https://nft.bazar", "A decentralized NFT market");

            GenerateToken(_owner, NachoConstants.NACHO_SYMBOL, "Nachomen", 0, 0, TokenFlags.Transferable);
            GenerateToken(_owner, NachoConstants.WRESTLER_SYMBOL, "Nachomen Luchador", 0, 0, TokenFlags.Transferable);
            GenerateToken(_owner, NachoConstants.ITEM_SYMBOL, "Nachomen Item", 0, 0, TokenFlags.Transferable);
            EndBlock();

            var market = Nexus.FindChainByName("market");
            BeginBlock();

<<<<<<< HEAD
            var nachoSymbol = "NACHO";
            RandomSpreadNFT(nachoSymbol, 150);
=======
            var nachoToken = Nexus.FindTokenBySymbol(NachoConstants.NACHO_SYMBOL);
            RandomSpreadNFT(nachoToken, 150);
>>>>>>> 5fa6437d

            GenerateSetTokenMetadata(_owner, nachoSymbol, "details", "https://nacho.men/luchador/*");
            GenerateSetTokenMetadata(_owner, nachoSymbol, "viewer", "https://nacho.men/luchador/body/*");
            EndBlock();

            var nftSales = new List<KeyValuePair<KeyPair, BigInteger>>();

            BeginBlock();
            for (int i = 1; i < 7; i++)
            {
                BigInteger ID = i + 100;
                TokenContent info;
                try
                {
                    info = Nexus.GetNFT(nachoSymbol, ID);
                }
                catch  
                {
                    continue;
                }

                var chain = Nexus.FindChainByAddress(info.CurrentChain);
                if (chain == null)
                {
                    continue;
                }

                var nftOwner = chain.GetTokenOwner(nachoSymbol, ID);

                if (nftOwner == Address.Null)
                {
                    continue;
                }

                foreach (var key in _keys)
                {
                    if (key.Address == nftOwner)
                    {
                        nftSales.Add(new KeyValuePair<KeyPair, BigInteger>(key, ID));
                        // send some gas to the sellers
                        GenerateTransfer(_owner, key.Address, Nexus.RootChain, Nexus.FuelTokenSymbol, UnitConversion.ToBigInteger(0.01m, Nexus.FuelTokenDecimals));
                    }
                }
            }

            EndBlock();

            BeginBlock();
            foreach (var sale in nftSales)
            {
                // TODO this later should be the market chain instead of root
                GenerateNftSale(sale.Key, Nexus.RootChain, nachoSymbol, sale.Value, UnitConversion.ToBigInteger(100 + 5 * _rnd.Next() % 50, Nexus.FuelTokenDecimals));
            }
            EndBlock();

            BeginBlock();

<<<<<<< HEAD
=======
            var wrestlerToken = Nexus.FindTokenBySymbol(NachoConstants.WRESTLER_SYMBOL);

>>>>>>> 5fa6437d
            var newWrestler = new NachoWrestler()
            {
                auctionID = 0,
                battleCount = 0,
                comments = new string[0],
                currentMojo = 10,
                experience = 10000,
                flags = WrestlerFlags.None,
                genes = new byte[] { 115, 169, 73, 21, 111, 3, 174, 90, 137, 58 }, //"Piece, 115, 169, 73, 21, 111, 3, 174, 90, 137, 58"
                gymBoostAtk = byte.MaxValue,
                gymBoostDef = byte.MaxValue,
                gymBoostStamina = byte.MaxValue,
                gymTime = 0,
                itemID = 0,
                location = WrestlerLocation.None,
                maskOverrideCheck = byte.MaxValue,
                maskOverrideID = byte.MaxValue,
                maskOverrideRarity = byte.MaxValue,
                maxMojo = 10,
                mojoTime = 0,
                moveOverrides = new byte[0],
                nickname = "testname",
                owner = nachoAddress,
                perfumeTime = 0,
                praticeLevel = PraticeLevel.Gold,
                roomTime = 0,
                score = 0,
                stakeAmount = 0,
                trainingStat = StatKind.None,
                ua1 = byte.MaxValue,
                ua2 = byte.MaxValue,
                ua3 = byte.MaxValue,
                us1 = byte.MaxValue,
                us2 = byte.MaxValue,
                us3 = byte.MaxValue
            };
            
            var wrestlerBytes = newWrestler.Serialize();
            GenerateNft(_owner, nachoAddress, nachoSymbol, new byte[0], wrestlerBytes);

            EndBlock();
        }

        private void RandomSpreadNFT(string tokenSymbol, int amount)
        {
            Throw.If(!Nexus.TokenExists(tokenSymbol), "Token does not exist: "+tokenSymbol);
            var tokenInfo = Nexus.GetTokenInfo(tokenSymbol);
            Throw.If(tokenInfo.IsFungible, "expected NFT");

            for (int i = 1; i < amount; i++)
            {
                var nftKey = KeyPair.Generate();
                _keys.Add(nftKey);
                var data = new SimNFTData() { A = (byte)_rnd.Next(), B = (byte)_rnd.Next(), C = (byte)_rnd.Next() };
                GenerateNft(_owner, nftKey.Address, tokenSymbol, Serialization.Serialize(data), new byte[0]);
            }
        }

        private List<Transaction> transactions = new List<Transaction>();

        // there are more elegant ways of doing this...
        private Dictionary<Hash, Chain> txChainMap = new Dictionary<Hash, Chain>();
        private Dictionary<Hash, Transaction> txHashMap = new Dictionary<Hash, Transaction>();

        private HashSet<Address> pendingNames = new HashSet<Address>();

        private bool blockOpen = false;

        public void BeginBlock()
        {
            if (blockOpen)
            {
                throw new Exception("Simulator block not terminated");
            }

            transactions.Clear();
            txChainMap.Clear();
            txHashMap.Clear();

            var readyNames = new List<Address>();
            foreach (var address in pendingNames)
            {
                var currentName = Nexus.LookUpAddress(address);
                if (currentName != AccountContract.ANONYMOUS)
                {
                    readyNames.Add(address);
                }
            }
            foreach (var address in readyNames)
            {
                pendingNames.Remove(address);
            }

            blockOpen = true;

            step++;
            Logger.Message($"Begin block #{step}");
        }

        public void CancelBlock()
        {
            if (!blockOpen)
            {
                throw new Exception("Simulator block not started");
            }

            blockOpen = false;
            Logger.Message($"Cancel block #{step}");
            step--;
        }

        public IEnumerable<Block> EndBlock(Mempool mempool = null)
        {
            if (!blockOpen)
            {
                throw new Exception("Simulator block not open");
            }

            usedAddresses.Clear();

            blockOpen = false;

            var blocks = new List<Block>();

            if (txChainMap.Count > 0)
            {
                var chains = txChainMap.Values.Distinct();

                foreach (var chain in chains)
                {
                    var hashes = txChainMap.Where((p) => p.Value == chain).Select(x => x.Key);
                    if (hashes.Any())
                    {
                        var txs = new List<Transaction>();
                        foreach (var hash in hashes)
                        {
                            txs.Add(txHashMap[hash]);
                        }

                        uint nextHeight = chain.LastBlock != null ? chain.LastBlock.Height + 1 : Chain.InitialHeight;
                        var prevHash = chain.LastBlock != null ? chain.LastBlock.Hash : Hash.Null;

                        var block = new Block(nextHeight, chain.Address, CurrentTime, hashes, prevHash);

                        bool submitted;

                        if (mempool != null)
                        {
                            submitted = true;
                            foreach (var tx in txs)
                            {
                                try
                                {
                                    mempool.Submit(tx);
                                }
                                catch
                                {
                                    submitted = false;
                                    break;
                                }
                            }
                        }
                        else
                        {
                            try
                            {
                                chain.AddBlock(block, txs, null);
                                submitted = true;
                            }
                            catch (Exception e)
                            {
                                submitted = false;
                            }
                        }

                        if (submitted)
                        {
                            blocks.Add(block);

                            CurrentTime += TimeSpan.FromMinutes(45);

                            // add the finished block hash to each pending side chain tx
                            if (_pendingEntries.Count > 0)
                            {
                                foreach (var entry in _pendingEntries.Values)
                                {
                                    if (entry.sourceChain != chain) continue;

                                    var pendingBlock = new SideChainPendingBlock()
                                    {
                                        sourceChain = entry.sourceChain,
                                        destChain = entry.destChain,
                                        hash = block.Hash,
                                        tokenSymbol = entry.tokenSymbol
                                    };

                                    _pendingBlocks.Add(pendingBlock);
                                    Logger.Debug($"...Sending {entry.sourceChain.Name}=>{entry.destChain.Name}: {block.Hash}");
                                }
                            }

                            Logger.Message($"End block #{step} @ {chain.Name} chain: {block.Hash}");
                        }
                        else
                        {
                            throw new Exception($"add block @ {chain.Name} failed");
                        }
                    }
                }

                _pendingEntries.Clear();
                return blocks;
            }

            return Enumerable.Empty<Block>();
        }

        private Transaction MakeTransaction(KeyPair source, Chain chain, byte[] script)
        {
            var tx = new Transaction(Nexus.Name, chain.Name, script, CurrentTime + TimeSpan.FromSeconds(Mempool.MaxExpirationTimeDifferenceInSeconds / 2));

            if (source != null)
            {
                tx.Sign(source);
            }

            txChainMap[tx.Hash] = chain;
            txHashMap[tx.Hash] = tx;
            transactions.Add(tx);

            usedAddresses.Add(source.Address);

            return tx;
        }

        public Transaction GenerateCustomTransaction(KeyPair owner, Func<byte[]> scriptGenerator)
        {
            var chain = Nexus.RootChain;

            var script = scriptGenerator();

            var tx = MakeTransaction(owner, chain, script);
            tx.Sign(owner);

            return tx;
        }

        public Transaction GenerateToken(KeyPair owner, string symbol, string name, BigInteger totalSupply, int decimals, TokenFlags flags)
        {
            var chain = Nexus.RootChain;

            var script = ScriptUtils.
                BeginScript().
                AllowGas(owner.Address, Address.Null, 1, 9999).
                CallContract("nexus", "CreateToken", owner.Address, symbol, name, totalSupply, decimals, flags).
                SpendGas(owner.Address).
                EndScript();

            var tx = MakeTransaction(owner, chain, script);
            tx.Sign(owner);

            return tx;
        }

        public Transaction GenerateSideChainSend(KeyPair source, string tokenSymbol, Chain sourceChain, Address targetAddress, Chain targetChain, BigInteger amount, BigInteger fee)
        {
            Throw.IfNull(source, nameof(source));
            Throw.If(!Nexus.TokenExists(tokenSymbol), "Token does not exist: "+ tokenSymbol);
            Throw.IfNull(sourceChain, nameof(sourceChain));
            Throw.IfNull(targetChain, nameof(targetChain));
            Throw.If(amount <= 0, "positive amount required");

            if (source.Address == targetAddress && tokenSymbol == Nexus.FuelTokenSymbol)
            {
                Throw.If(fee != 0, "no fees for same address");
            }
            else
            {
                Throw.If(fee <= 0, "fee required when target is different address or token not native");
            }

            var sb = ScriptUtils.
                BeginScript().
                AllowGas(source.Address, Address.Null, 1, 9999);

            if (targetAddress != source.Address)
            {
                sb.CallContract("token", "SendTokens", targetChain.Address, source.Address, source.Address, tokenSymbol, fee);
            }

            var script =
                sb.CallContract("token", "SendTokens", targetChain.Address, source.Address, targetAddress, tokenSymbol, amount).
                SpendGas(source.Address).
                EndScript();

            var tx = MakeTransaction(source, sourceChain, script);

            _pendingEntries[sourceChain] = new SideChainPendingBlock()
            {
                sourceChain = sourceChain,
                destChain = targetChain,
                hash = null,
                tokenSymbol = tokenSymbol
            };
            return tx;
        }

        public Transaction GenerateSideChainSettlement(KeyPair source, Chain sourceChain, Chain destChain, Hash targetHash)
        {
            _pendingBlocks.RemoveAll(x => x.hash == targetHash);

            var script = ScriptUtils.
                BeginScript().
                CallContract("token", "SettleBlock", sourceChain.Address, targetHash).
                AllowGas(source.Address, Address.Null, 1, 9999).
                SpendGas(source.Address).
                EndScript();
            var tx = MakeTransaction(source, destChain, script);
            return tx;
        }

        public Transaction GenerateStableClaim(KeyPair source, Chain sourceChain, BigInteger amount)
        {
            var script = ScriptUtils.BeginScript().AllowGas(source.Address, Address.Null, 1, 9999).CallContract("bank", "Claim", source.Address, amount).SpendGas(source.Address).EndScript();
            var tx = MakeTransaction(source, sourceChain, script);
            tx.Sign(source);
            return tx;
        }

        public Transaction GenerateStableRedeem(KeyPair source, Chain sourceChain, BigInteger amount)
        {
            var script = ScriptUtils.BeginScript().AllowGas(source.Address, Address.Null, 1, 9999).CallContract("bank", "Redeem", source.Address, amount).SpendGas(source.Address).EndScript();
            var tx = MakeTransaction(source, sourceChain, script);
            return tx;
        }

        public Transaction GenerateAccountRegistration(KeyPair source, string name)
        {
            var sourceChain = this.Nexus.RootChain;
            var script = ScriptUtils.BeginScript().AllowGas(source.Address, Address.Null, 1, 9999).CallContract("account", "Register", source.Address, name).SpendGas(source.Address).EndScript();
            var tx = MakeTransaction(source, sourceChain, script);

            pendingNames.Add(source.Address);
            return tx;
        }

        public Transaction GenerateChain(KeyPair source, Chain parentchain, string name)
        {
            var contracts = new string[] { name };
            var script = ScriptUtils.BeginScript().
                AllowGas(source.Address, Address.Null, 1, 9999).
                CallContract("nexus", "CreateChain", source.Address, name, parentchain.Name, contracts).
                SpendGas(source.Address).
                EndScript();
            var tx = MakeTransaction(source, Nexus.RootChain, script);
            return tx;
        }

        public Transaction GenerateTransfer(KeyPair source, Address dest, Chain chain, string tokenSymbol, BigInteger amount)
        {
            var script = ScriptUtils.BeginScript().
                AllowGas(source.Address, Address.Null, 1, 9999).
                CallContract("token", "TransferTokens", source.Address, dest, tokenSymbol, amount).
                SpendGas(source.Address).
                EndScript();
            var tx = MakeTransaction(source, chain, script);
            return tx;
        }

        public Transaction GenerateNftTransfer(KeyPair source, Address dest, Chain chain, string tokenSymbol, BigInteger tokenId)
        {
            var script = ScriptUtils.BeginScript().AllowGas(source.Address, Address.Null, 1, 9999).CallContract("token", "TransferToken", source.Address, dest, tokenSymbol, tokenId).SpendGas(source.Address).EndScript();
            var tx = MakeTransaction(source, chain, script);
            return tx;
        }

        public Transaction GenerateNftSidechainTransfer(KeyPair source, Address destAddress, Chain sourceChain,
            Chain destChain, string tokenSymbol, BigInteger tokenId)
        {
            var script = ScriptUtils.BeginScript().AllowGas(source.Address, Address.Null, 1, 9999).CallContract("token", "SendToken", destChain.Address, source.Address, destAddress, tokenSymbol, tokenId).SpendGas(source.Address).EndScript();
            var tx = MakeTransaction(source, sourceChain, script);
            return tx;
        }

        public Transaction GenerateNftBurn(KeyPair source, Chain chain, string tokenSymbol, BigInteger tokenId)
        {
            var script = ScriptUtils.BeginScript().AllowGas(source.Address, Address.Null, 1, 9999).CallContract("token", "BurnToken", source.Address, tokenSymbol, tokenId).SpendGas(source.Address).EndScript();
            var tx = MakeTransaction(source, chain, script);
            return tx;
        }

        public Transaction GenerateNftSale(KeyPair source, Chain chain, string tokenSymbol, BigInteger tokenId, BigInteger price)
        {
            Timestamp endDate = this.CurrentTime + TimeSpan.FromDays(5);
            var script = ScriptUtils.BeginScript().AllowGas(source.Address, Address.Null, 1, 9999).CallContract("market", "SellToken", source.Address, tokenSymbol, Nexus.FuelTokenSymbol, tokenId, price, endDate).SpendGas(source.Address).EndScript();
            var tx = MakeTransaction(source, chain, script);
            return tx;
        }

        public Transaction GenerateNft(KeyPair source, Address destAddress, string tokenSymbol, byte[] rom, byte[] ram)
        {
            var chain = Nexus.RootChain;
            var script = ScriptUtils.
                BeginScript().
                AllowGas(source.Address, Address.Null, 1, 9999).
                CallContract("token", "MintToken", destAddress, tokenSymbol, rom, ram).
                SpendGas(source.Address).
                EndScript();

            var tx = MakeTransaction(source, chain, script);
            return tx;
        }

        public Transaction GenerateAppRegistration(KeyPair source, string name, string url, string description)
        {
            var contract = "apps";

            var chain = Nexus.FindChainByName("apps");
            var script = ScriptUtils.BeginScript().AllowGas(source.Address, Address.Null, 1, 9999).CallContract(contract, "RegisterApp", source.Address, name).SpendGas(source.Address).EndScript();
            var tx = MakeTransaction(source, chain, script);

            script = ScriptUtils.BeginScript().AllowGas(source.Address, Address.Null, 1, 9999).CallContract(contract, "SetAppUrl", name, url).SpendGas(source.Address).EndScript();
            tx = MakeTransaction(source, chain, script);

            script = ScriptUtils.BeginScript().AllowGas(source.Address, Address.Null, 1, 9999).CallContract(contract, "SetAppDescription", name, description).SpendGas(source.Address).EndScript();
            tx = MakeTransaction(source, chain, script);

            return tx;
        }

        public Transaction GenerateSetTokenMetadata(KeyPair source, string tokenSymbol, string key, string value)
        {
            var bytes = System.Text.Encoding.UTF8.GetBytes(value);
            return GenerateSetTokenMetadata(source, tokenSymbol, key, bytes);
        }

        public Transaction GenerateSetTokenMetadata(KeyPair source, string tokenSymbol, string key, byte[] value)
        {
            var chain = Nexus.RootChain;
            var script = ScriptUtils.BeginScript().AllowGas(source.Address, Address.Null, 1, 9999).CallContract("nexus", "SetTokenMetadata", tokenSymbol, key, value).SpendGas(source.Address).EndScript();
            var tx = MakeTransaction(source, chain, script);

            return tx;
        }

        private int step;
        private HashSet<Address> usedAddresses = new HashSet<Address>();

        public void GenerateRandomBlock(Mempool mempool = null)
        {
            //Console.WriteLine("begin block #" + Nexus.RootChain.BlockHeight);
            BeginBlock();

            int transferCount = 1 + _rnd.Next() % 10;
            int tries = 0;
            while (tries < 10000)
            {
                if (transactions.Count >= transferCount)
                {
                    break;
                }

                tries++;
                var source = _keys[_rnd.Next() % _keys.Count];

                if (usedAddresses.Contains(source.Address))
                {
                    continue;
                }

                var prevTxCount = transactions.Count;

                var sourceChain = Nexus.RootChain;
                var fee = 9999;

                string tokenSymbol;

                switch (_rnd.Next() % 4)
                {
                    case 1: tokenSymbol = Nexus.StableTokenSymbol; break;
                    //case 2: token = Nexus.FuelTokenSymbol; break;
                    default: tokenSymbol = Nexus.StakingTokenSymbol; break;
                }

                switch (_rnd.Next() % 7)
                {
                    // side-chain send
                    case 1:
                        {
                            var sourceChainList = Nexus.Chains.ToArray();
                            sourceChain = Nexus.FindChainByName( sourceChainList[_rnd.Next() % sourceChainList.Length]);

                            var targetChainList = Nexus.Chains.Select(x => Nexus.FindChainByName(x)).Where(x => Nexus.GetParentChainByName(x.Name) == sourceChain.Name || Nexus.GetParentChainByName(sourceChain.Name) == x.Name).ToArray();
                            var targetChain = targetChainList[_rnd.Next() % targetChainList.Length];

                            var total = UnitConversion.ToBigInteger(1 + _rnd.Next() % 100, Nexus.FuelTokenDecimals);

                            var tokenBalance = sourceChain.GetTokenBalance(tokenSymbol, source.Address);
                            var fuelBalance = sourceChain.GetTokenBalance(Nexus.FuelTokenSymbol, source.Address);

                            var expectedTotal = total;
                            if (tokenSymbol == Nexus.FuelTokenSymbol)
                            {
                                expectedTotal += fee;
                            }

                            var sideFee = 0;
                            if (tokenSymbol != Nexus.FuelTokenSymbol)
                            {
                                sideFee = fee;
                            }

                            if (tokenBalance > expectedTotal && fuelBalance > fee + sideFee)
                            {
                                Logger.Debug($"Rnd.SideChainSend: {total} {tokenSymbol} from {source.Address}");
                                GenerateSideChainSend(source, tokenSymbol, sourceChain, source.Address, targetChain, total, sideFee);
                            }
                            break;
                        }

                    // side-chain receive
                    case 2:
                        {
                            if (_pendingBlocks.Any())
                            {
                                var pendingBlock = _pendingBlocks.First();

                                if (mempool == null || Nexus.GetConfirmationsOfHash(pendingBlock.hash) > 0)
                                {

                                    var balance = pendingBlock.destChain.GetTokenBalance(pendingBlock.tokenSymbol, source.Address);
                                    if (balance > 0)
                                    {
                                        Logger.Message($"...Settling {pendingBlock.sourceChain.Name}=>{pendingBlock.destChain.Name}: {pendingBlock.hash}");
                                        GenerateSideChainSettlement(source, pendingBlock.sourceChain, pendingBlock.destChain, pendingBlock.hash);
                                    }
                                }
                            }

                            break;
                        }

                    // stable claim
                    case 3:
                        {
                            sourceChain = bankChain;
                            tokenSymbol = Nexus.FuelTokenSymbol;

                            var balance = sourceChain.GetTokenBalance(tokenSymbol, source.Address);

                            var total = UnitConversion.ToBigInteger(1 + _rnd.Next() % 100, Nexus.FuelTokenDecimals - 1);

                            if (balance > total + fee)
                            {
                                Logger.Debug($"Rnd.StableClaim: {total} {tokenSymbol} from {source.Address}");
                                GenerateStableClaim(source, sourceChain, total);
                            }

                            break;
                        }

                    // stable redeem
                    case 4:
                        {
                            sourceChain = bankChain;
                            tokenSymbol = Nexus.StableTokenSymbol;

                            var tokenBalance = sourceChain.GetTokenBalance(tokenSymbol, source.Address);
                            var fuelBalance = sourceChain.GetTokenBalance(Nexus.FuelTokenSymbol, source.Address);

                            var rate = (BigInteger) bankChain.InvokeContract("bank", "GetRate", Nexus.FuelTokenSymbol);
                            var total = tokenBalance / 10;
                            if (total >= rate && fuelBalance > fee)
                            {
                                Logger.Debug($"Rnd.StableRedeem: {total} {tokenSymbol} from {source.Address}");
                                GenerateStableRedeem(source, sourceChain, total);
                            }

                            break;
                        }

                    // name register
                    case 5:
                        {
                            sourceChain = this.Nexus.RootChain;
                            tokenSymbol = Nexus.FuelTokenSymbol;

                            var balance = sourceChain.GetTokenBalance(tokenSymbol, source.Address);
                            if (balance > fee + AccountContract.RegistrationCost && !pendingNames.Contains(source.Address))
                            {
                                var randomName = accountNames[_rnd.Next() % accountNames.Length];

                                switch (_rnd.Next() % 10)
                                {
                                    case 1:
                                    case 2:
                                        randomName += (_rnd.Next() % 10).ToString();
                                        break;

                                    case 3:
                                    case 4:
                                    case 5:
                                        randomName += (10 + _rnd.Next() % 90).ToString();
                                        break;

                                    case 6:
                                        randomName += (100 + _rnd.Next() % 900).ToString();
                                        break;
                                }

                                var currentName = Nexus.LookUpAddress(source.Address);
                                if (currentName == AccountContract.ANONYMOUS)
                                {
                                    var lookup = Nexus.LookUpName(randomName);
                                    if (lookup == Address.Null)
                                    {
                                        Logger.Debug($"Rnd.GenerateAccount: {source.Address} => {randomName}");
                                        GenerateAccountRegistration(source, randomName);
                                    }
                                }
                            }

                            break;
                        }

                    // normal transfer
                    default:
                        {
                            var temp = _rnd.Next() % 5;
                            Address targetAddress;

                            if ((_keys.Count < 2 || temp == 0) && _keys.Count < 2000)
                            {
                                var key = KeyPair.Generate();
                                _keys.Add(key);
                                targetAddress = key.Address;
                            }
                            else
                            {
                                targetAddress = _keys[_rnd.Next() % _keys.Count].Address;
                            }

                            if (source.Address != targetAddress)
                            {
                                var total = UnitConversion.ToBigInteger(1 + _rnd.Next() % 100, Nexus.FuelTokenDecimals - 1);

                                var tokenBalance = sourceChain.GetTokenBalance(tokenSymbol, source.Address);
                                var fuelBalance = sourceChain.GetTokenBalance(Nexus.FuelTokenSymbol, source.Address);

                                var expectedTotal = total;
                                if (tokenSymbol == Nexus.FuelTokenSymbol)
                                {
                                    expectedTotal += fee;
                                }

                                if (tokenBalance > expectedTotal && fuelBalance > fee)
                                {
                                    Logger.Debug($"Rnd.Transfer: {total} {tokenSymbol} from {source.Address} to {targetAddress}");
                                    GenerateTransfer(source, targetAddress, sourceChain, tokenSymbol, total);
                                }
                            }
                            break;
                        }
                }
            }

            if (transactions.Count > 0)
            {
                EndBlock(mempool);
            }
            else{
                CancelBlock();
            }
        }

        public void TimeSkipYears(int years)
        {
            CurrentTime = CurrentTime.AddYears(years);

            BeginBlock();
            var tx = GenerateCustomTransaction(_owner, () =>
                ScriptUtils.BeginScript().AllowGas(_owner.Address, Address.Null, 1, 9999)
                    .CallContract("energy", "GetUnclaimed", _owner.Address).
                    SpendGas(_owner.Address).EndScript());
            EndBlock();

            var txCost = Nexus.RootChain.GetTransactionFee(tx);
        }

        public void TimeSkipDays(double days, bool roundUp = false)
        {
            CurrentTime = CurrentTime.AddDays(days);

            if (roundUp)
            {
                CurrentTime = CurrentTime.AddDays(1);
                CurrentTime = new DateTime(CurrentTime.Year, CurrentTime.Month, CurrentTime.Day);

                var timestamp = (Timestamp) CurrentTime;
                var datetime = (DateTime) timestamp;
                if (datetime.Hour == 23)
                    datetime = datetime.AddHours(2);
                
                CurrentTime = new DateTime(datetime.Year, datetime.Month, datetime.Day, datetime.Hour, 0 , 0);   //to set the time of day component to 0
            }

            BeginBlock();
            var tx = GenerateCustomTransaction(_owner, () =>
                ScriptUtils.BeginScript().AllowGas(_owner.Address, Address.Null, 1, 9999)
                    .CallContract("energy", "GetUnclaimed", _owner.Address).
                    SpendGas(_owner.Address).EndScript());
            EndBlock();

            var txCost = Nexus.RootChain.GetTransactionFee(tx);
            
        }
    }

}<|MERGE_RESOLUTION|>--- conflicted
+++ resolved
@@ -117,13 +117,8 @@
             var market = Nexus.FindChainByName("market");
             BeginBlock();
 
-<<<<<<< HEAD
             var nachoSymbol = "NACHO";
             RandomSpreadNFT(nachoSymbol, 150);
-=======
-            var nachoToken = Nexus.FindTokenBySymbol(NachoConstants.NACHO_SYMBOL);
-            RandomSpreadNFT(nachoToken, 150);
->>>>>>> 5fa6437d
 
             GenerateSetTokenMetadata(_owner, nachoSymbol, "details", "https://nacho.men/luchador/*");
             GenerateSetTokenMetadata(_owner, nachoSymbol, "viewer", "https://nacho.men/luchador/body/*");
@@ -181,11 +176,6 @@
 
             BeginBlock();
 
-<<<<<<< HEAD
-=======
-            var wrestlerToken = Nexus.FindTokenBySymbol(NachoConstants.WRESTLER_SYMBOL);
-
->>>>>>> 5fa6437d
             var newWrestler = new NachoWrestler()
             {
                 auctionID = 0,

--- conflicted
+++ resolved
@@ -416,14 +416,8 @@
 
             Core.Throw.If(Oracle == null, "cannot read price from null oracle");
             var bytes = Oracle.Read<byte[]>(this.Time, "price://" + symbol);
-<<<<<<< HEAD
+            Expect(bytes != null && bytes.Length > 0, $"Could not read price of {symbol} from oracle");
             var value = new BigInteger(bytes);
-=======
-
-            Expect(bytes != null && bytes.Length > 0, $"Could not read price of {symbol} from oracle");
-
-            var value = BigInteger.FromUnsignedArray(bytes, true);
->>>>>>> 7eb4e84e
 
             Expect(value > 0, "token price not available for " + symbol);
 

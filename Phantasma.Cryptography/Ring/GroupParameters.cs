<<<<<<< HEAD
﻿using Phantasma.Numerics;
using Phantasma.Core;

namespace Phantasma.Cryptography.Ring
{
    // Those can be any parameters suitable for Digital Signature Algorithm (DSA). Bouncy castle library can generate them
    public struct GroupParameters
    {
        public readonly BigInteger Prime, Generator, SubgroupSize;

        public GroupParameters(BigInteger prime, BigInteger generator, BigInteger subgroupSize)
        {
            Prime = prime;
            Generator = generator;
            SubgroupSize = subgroupSize;

            Throw.If(Generator < 2 || Generator > Prime - BigInteger.One, "Generator out of range");
            Throw.If(BigInteger.ModPow(Generator, SubgroupSize, Prime) != BigInteger.One, "Generator is wrong");
        }
    }

}
=======
﻿using Phantasma.Numerics;
using Phantasma.Core;

namespace Phantasma.Cryptography.Ring
{
    // Those can be any parameters suitable for Digital Signature Algorithm (DSA). Bouncy castle library can generate them
    public struct GroupParameters
    {
        public readonly BigInteger Prime, Generator, SubgroupSize;

        public GroupParameters(BigInteger prime, BigInteger generator, BigInteger subgroupSize)
        {
            Prime = prime;
            Generator = generator;
            SubgroupSize = subgroupSize;

            Throw.If(Generator < 2 || Generator > Prime - BigInteger.One, "Generator out of range");
            Throw.If(BigInteger.ModPow(Generator, SubgroupSize, Prime) != BigInteger.One, "Generator is wrong");
        }
    }

}
>>>>>>> 8f7ff0c8
<|MERGE_RESOLUTION|>--- conflicted
+++ resolved
@@ -1,4 +1,3 @@
-<<<<<<< HEAD
 ﻿using Phantasma.Numerics;
 using Phantasma.Core;
 
@@ -20,28 +19,4 @@
         }
     }
 
-}
-=======
-﻿using Phantasma.Numerics;
-using Phantasma.Core;
-
-namespace Phantasma.Cryptography.Ring
-{
-    // Those can be any parameters suitable for Digital Signature Algorithm (DSA). Bouncy castle library can generate them
-    public struct GroupParameters
-    {
-        public readonly BigInteger Prime, Generator, SubgroupSize;
-
-        public GroupParameters(BigInteger prime, BigInteger generator, BigInteger subgroupSize)
-        {
-            Prime = prime;
-            Generator = generator;
-            SubgroupSize = subgroupSize;
-
-            Throw.If(Generator < 2 || Generator > Prime - BigInteger.One, "Generator out of range");
-            Throw.If(BigInteger.ModPow(Generator, SubgroupSize, Prime) != BigInteger.One, "Generator is wrong");
-        }
-    }
-
-}
->>>>>>> 8f7ff0c8
+}
<<<<<<< HEAD
﻿using System;
using System.Collections.Generic;
using System.Linq;
using Phantasma.Numerics;
using Phantasma.Core;

namespace Phantasma.Cryptography.Ring
{
    // Most of the code is ripped off from Bouncy Castle. Multi-exponentiation stuff is new
    public class Modular
    {
        private const long IMASK = 0xffffffffL;
        private const ulong UIMASK = (ulong)IMASK;

        BigInteger modulus;
        protected int[] modulusMagnitude;
        long mDash;

        public Modular(BigInteger modulus)
        {
            Throw.If(modulus <= 2, "Modulus must be greater than 2");

            this.modulus = modulus;
            modulusMagnitude = GetData(modulus);


            Throw.If(modulusMagnitude[modulusMagnitude.Length - 1] % 2 == 0, "Modulus must be odd");

            mDash = GetMDash(modulusMagnitude);
        }

        public BigInteger Modulus { get { return modulus; } }

        protected int[] GetData(BigInteger number)
        {
            var bytes = number.ToByteArray();
            int nBytes = bytes.Length;
            while (nBytes > 0 && bytes[nBytes - 1] == 0)
                --nBytes;

            int length = (nBytes - 1) / 4 + 1;
            var res = new int[length];
            Buffer.BlockCopy(bytes, 0, res, 0, Math.Min(length * 4, nBytes));
            Array.Reverse(res);
            return res;
        }

        protected BigInteger FromData(int[] data)
        {
            var bytes = new byte[data.Length * 4 + 1];
            Buffer.BlockCopy(data.Reverse().ToArray(), 0, bytes, 0, bytes.Length - 1);
            return new BigInteger(bytes);
        }

        private long GetMDash(int[] magnitude)
        {
            long v = (((~magnitude[magnitude.Length - 1]) | 1) & 0xffffffffL);
            var mDash = FastModInverse(v, 0x100000000L);

            return mDash;
        }

        private static long FastModInverse(long v, long m)
        {
            long[] x = new long[2];
            long gcd = FastExtEuclid(v, m, x);

            if (x[0] < 0)
            {
                x[0] += m;
            }

            return x[0];
        }

        private static long FastExtEuclid(long a, long b, long[] uOut)
        {
            long u1 = 1;
            long u3 = a;
            long v1 = 0;
            long v3 = b;

            while (v3 > 0)
            {
                long q, tn;

                q = u3 / v3;

                tn = u1 - (v1 * q);
                u1 = v1;
                v1 = tn;

                tn = u3 - (v3 * q);
                u3 = v3;
                v3 = tn;
            }

            uOut[0] = u1;
            uOut[1] = (u3 - (u1 * a)) / b;

            return u3;
        }

        public BigInteger Pow(BigInteger[] bases, BigInteger[] exponents)
        {
            int[,][] cache = null;
            return Pow(bases, exponents, ref cache, 4);
        }

        public BigInteger Pow(BigInteger[] bases, BigInteger[] exponents, ref int[,][] cache, int windowSize = 8)
        {
            if (bases.Length != exponents.Length)
                throw new ArithmeticException("Same number of bases and exponents expected");

            int[][] exps;
            int maxExpLen;
            ExtractAligned(exponents, out exps, out maxExpLen);

            // those are in Montgomery form
            var gs = new int[exponents.Length][];
            for (int i = 0; i < exponents.Length; ++i)
            {
                BigInteger g = (bases[i] << (32 * modulusMagnitude.Length)) % modulus;
                gs[i] = GetData(g);
                if (gs[i].Length < modulusMagnitude.Length)
                    gs[i] = Extend(gs[i], modulusMagnitude.Length);
            }

            var accum = new int[modulusMagnitude.Length + 1];
            var a = new int[modulusMagnitude.Length];
            var gi = new int[modulusMagnitude.Length];
            bool foundFirst = false;

            int nWindows = (exponents.Length - 1) / windowSize + 1;
            if (cache == null)
                cache = new int[nWindows, 1 << windowSize][];
            else if (cache.GetLength(0) != nWindows || cache.GetLength(1) != (1 << windowSize))
                throw new ArgumentException("Cache has wrong dimentions");

            for (int i = 0; i < maxExpLen; ++i)
            {
                for (int bit = 31; bit >= 0; --bit)
                {
                    bool nonZero = false;
                    var mask = 1 << bit;
                    for (int ew = 0; ew < nWindows; ++ew)
                    {
                        var window = 0;
                        for (int j = 0; j < windowSize && ew * windowSize + j < exponents.Length; ++j)
                            if ((exps[ew * windowSize + j][i] & mask) != 0)
                                window += 1 << j;

                        if (window != 0)
                        {
                            if (cache[ew, window] == null)
                            {
                                int[] w = null;
                                bool copied = false;
                                for (int j = 0; j < windowSize && ew * windowSize + j < exponents.Length; ++j)
                                    if ((exps[ew * windowSize + j][i] & mask) != 0)
                                        if (w == null)
                                            w = gs[ew * windowSize + j];
                                        else
                                        {
                                            if (!copied)
                                            {
                                                w = (int[])w.Clone();
                                                copied = true;
                                            }

                                            MultiplyMonty(accum, w, gs[ew * windowSize + j]);
                                        }

                                cache[ew, window] = w;
                            }

                            if (!nonZero)
                            {
                                Buffer.BlockCopy(cache[ew, window], 0, gi, 0, modulusMagnitude.Length * 4);
                                nonZero = true;
                            }
                            else
                                MultiplyMonty(accum, gi, cache[ew, window]);
                        }
                    }

                    if (foundFirst)
                        MultiplyMonty(accum, a, a);

                    if (nonZero)
                    {
                        if (!foundFirst)
                        {
                            Buffer.BlockCopy(gi, 0, a, 0, modulusMagnitude.Length * 4);
                            foundFirst = true;
                        }
                        else
                            MultiplyMonty(accum, a, gi);
                    }
                }
            }

            Array.Clear(gi, 0, gi.Length);
            gi[gi.Length - 1] = 1;
            MultiplyMonty(accum, a, gi);

            BigInteger result = FromData(a);
            return result;
        }

        protected void ExtractAligned(BigInteger[] exponents, out int[][] exps, out int maxExpLen)
        {
            exps = new int[exponents.Length][];
            maxExpLen = 0;
            for (int i = 0; i < exponents.Length; ++i)
            {
                exps[i] = GetData(exponents[i]);
                maxExpLen = Math.Max(maxExpLen, exps[i].Length);
            }

            for (int i = 0; i < exponents.Length; ++i)
                if (exps[i].Length < maxExpLen)
                    exps[i] = Extend(exps[i], maxExpLen);
        }

        public BigInteger Pow(BigInteger number, BigInteger exponent)
        {
            if (exponent.Sign() == 0)
                return BigInteger.One;

            if (number.Sign() == 0)
                return BigInteger.Zero;

            // zVal = number * R mod m
            BigInteger tmp = (number << (32 * modulusMagnitude.Length)) % modulus;
            var zVal = GetData(tmp);
            if (zVal.Length > modulusMagnitude.Length)
                return BigInteger.ModPow(number, exponent, modulus);

            var yAccum = new int[modulusMagnitude.Length + 1];
            if (zVal.Length < modulusMagnitude.Length)
                zVal = Extend(zVal, modulusMagnitude.Length);

            var yVal = new int[modulusMagnitude.Length];
            Buffer.BlockCopy(zVal, 0, yVal, 0, yVal.Length * 4);

            var exponentMagnitude = GetData(exponent);

            //
            // from LSW to MSW
            //
            for (int i = 0; i < exponentMagnitude.Length; i++)
            {
                int v = exponentMagnitude[i];
                int bits = 0;

                if (i == 0)
                {
                    while (v > 0)
                    {
                        v <<= 1;
                        bits++;
                    }

                    v <<= 1;
                    bits++;
                }

                while (v != 0)
                {
                    // Montgomery square algo doesn't exist, and a normal
                    // square followed by a Montgomery reduction proved to
                    // be almost as heavy as a Montgomery mulitply.
                    MultiplyMonty(yAccum, yVal, yVal);

                    bits++;

                    if (v < 0)
                        MultiplyMonty(yAccum, yVal, zVal);

                    v <<= 1;
                }

                while (bits < 32)
                {
                    MultiplyMonty(yAccum, yVal, yVal);
                    bits++;
                }
            }

            // Return y * R^(-1) mod m by doing y * 1 * R^(-1) mod m
            Array.Clear(zVal, 0, zVal.Length);
            zVal[zVal.Length - 1] = 1;
            MultiplyMonty(yAccum, yVal, zVal);

            BigInteger result = FromData(yVal);

            return exponent.Sign() > 0 ? result : Inverse(result);
        }

        public BigInteger Inverse(BigInteger number)
        {
            BigInteger x, y = BigInteger.Zero;
            BigInteger gcd = ExtEuclid((number % modulus), modulus, out x, ref y, false);

            if (gcd != 1)
                throw new ArithmeticException("Numbers not relatively prime.");

            if (x.Sign() < 0)
            {
                var magnitude = doSubBigLil(modulusMagnitude, GetData(x));
                x = FromData(magnitude);
            }

            return x;
        }

        private static int[] doSubBigLil(int[] bigMag, int[] lilMag)
        {
            int[] res = (int[])bigMag.Clone();
            return Subtract(0, res, 0, lilMag);
        }

        /**
      * Calculate the numbers u1, u2, and u3 such that:
      *
      * u1 * a + u2 * b = u3
      *
      * where u3 is the greatest common divider of a and b.
      * a and b using the extended Euclid algorithm (refer p. 323
      * of The Art of Computer Programming vol 2, 2nd ed).
      * This also seems to have the side effect of calculating
      * some form of multiplicative inverse.
      *
      * @param a First number to calculate gcd for
      * @param b Second number to calculate gcd for
      * @param u1Out the return object for the u1 value
      * @param u2Out the return object for the u2 value
      * @return The greatest common divisor of a and b
      */
        private static BigInteger ExtEuclid(BigInteger a, BigInteger b, out BigInteger u1, ref BigInteger u2, bool needU2)
        {
            u1 = BigInteger.One;
            BigInteger u3 = a;
            BigInteger v1 = BigInteger.Zero;
            BigInteger v3 = b;

            while (v3.Sign() > 0)
            {
                BigInteger remainder = u3 % v3;
                BigInteger quotient = u3/ v3;

                BigInteger tn = u1 - v1 * quotient;
                u1 = v1;
                v1 = tn;

                u3 = v3;
                v3 = remainder;
            }

            if (needU2)
                u2 = (u3 - u1 * a) / b;

            return u3;
        }

        protected static int[] Extend(int[] number, int size)
        {
            int[] longZ = new int[size];
            Buffer.BlockCopy(number, 0, longZ, (size - number.Length) * 4, number.Length * 4);
            return longZ;
        }

        /**
      * Montgomery multiplication: a = x * y * R^(-1) mod m
      * <br/>
      * Based algorithm 14.36 of Handbook of Applied Cryptography.
      * <br/>
      * <li> m, x, y should have length n </li>
      * <li> a should have length (n + 1) </li>
      * <li> b = 2^32, R = b^n </li>
      * <br/>
      * The result is put in x
      * <br/>
      * NOTE: the indices of x, y, m, a different in HAC and in Java
      */
        protected void MultiplyMonty(int[] a, int[] x, int[] y)
        // mQuote = -m^(-1) mod b
        {
            if (modulusMagnitude.Length == 1)
            {
                x[0] = (int)MultiplyMontyNIsOne((uint)x[0], (uint)y[0], (uint)modulusMagnitude[0], (ulong)mDash);
                return;
            }

            int n = modulusMagnitude.Length;
            int nMinus1 = n - 1;
            long y_0 = y[nMinus1] & IMASK;

            // 1. a = 0 (Notation: a = (a_{n} a_{n-1} ... a_{0})_{b} )
            Array.Clear(a, 0, n + 1);

            // 2. for i from 0 to (n - 1) do the following:
            for (int i = n; i > 0; i--)
            {
                long x_i = x[i - 1] & IMASK;

                // 2.1 u = ((a[0] + (x[i] * y[0]) * mQuote) mod b
                long u = ((((a[n] & IMASK) + ((x_i * y_0) & IMASK)) & IMASK) * mDash) & IMASK;

                // 2.2 a = (a + x_i * y + u * m) / b
                long prod1 = x_i * y_0;
                long prod2 = u * (modulusMagnitude[nMinus1] & IMASK);
                long tmp = (a[n] & IMASK) + (prod1 & IMASK) + (prod2 & IMASK);
                long carry = (long)((ulong)prod1 >> 32) + (long)((ulong)prod2 >> 32) + (long)((ulong)tmp >> 32);
                for (int j = nMinus1; j > 0; j--)
                {
                    prod1 = x_i * (y[j - 1] & IMASK);
                    prod2 = u * (modulusMagnitude[j - 1] & IMASK);
                    tmp = (a[j] & IMASK) + (prod1 & IMASK) + (prod2 & IMASK) + (carry & IMASK);
                    carry = (long)((ulong)carry >> 32) + (long)((ulong)prod1 >> 32) +
                    (long)((ulong)prod2 >> 32) + (long)((ulong)tmp >> 32);
                    a[j + 1] = (int)tmp; // division by b
                }
                carry += (a[0] & IMASK);
                a[1] = (int)carry;
                a[0] = (int)((ulong)carry >> 32); // OJO!!!!!
            }

            // 3. if x >= m the x = x - m
            if (CompareTo(0, a, 0, modulusMagnitude) >= 0)
                Subtract(0, a, 0, modulusMagnitude);

            // put the result in x
            Buffer.BlockCopy(a, 4, x, 0, n * 4);
        }

        private static uint MultiplyMontyNIsOne(uint x, uint y, uint m, ulong mQuote)
        {
            ulong um = m;
            ulong prod1 = (ulong)x * (ulong)y;
            ulong u = (prod1 * mQuote) & UIMASK;
            ulong prod2 = u * um;
            ulong tmp = (prod1 & UIMASK) + (prod2 & UIMASK);
            ulong carry = (prod1 >> 32) + (prod2 >> 32) + (tmp >> 32);

            if (carry > um)
                carry -= um;

            return (uint)(carry & UIMASK);
        }

        /**
      * unsigned comparison on two arrays - note the arrays may
      * start with leading zeros.
      */
        private static int CompareTo(int xIndx, int[] x, int yIndx, int[] y)
        {
            while (xIndx != x.Length && x[xIndx] == 0)
                xIndx++;

            while (yIndx != y.Length && y[yIndx] == 0)
                yIndx++;

            return CompareNoLeadingZeroes(xIndx, x, yIndx, y);
        }

        private static int CompareNoLeadingZeroes(int xIndx, int[] x, int yIndx, int[] y)
        {
            int diff = (x.Length - y.Length) - (xIndx - yIndx);

            if (diff != 0)
                return diff < 0 ? -1 : 1;

            // lengths of magnitudes the same, test the magnitude values

            while (xIndx < x.Length)
            {
                uint v1 = (uint)x[xIndx++];
                uint v2 = (uint)y[yIndx++];

                if (v1 != v2)
                    return v1 < v2 ? -1 : 1;
            }

            return 0;
        }

        /**
      * returns x = x - y - we assume x is >= y
      */
        private static int[] Subtract(int xStart, int[] x, int yStart, int[] y)
        {
            int iT = x.Length;
            int iV = y.Length;
            long m;
            int borrow = 0;

            do
            {
                m = (x[--iT] & IMASK) - (y[--iV] & IMASK) + borrow;
                x[iT] = (int)m;

                // borrow = (m < 0) ? -1 : 0;
                borrow = (int)(m >> 63);
            }
            while (iV > yStart);

            if (borrow != 0)
                while (--x[--iT] == -1) ;

            return x;
        }
    }

    public class MultiExponentiation : Modular
    {
        const int MaxChainLength = 4;

        class CacheNode
        {
            public Dictionary<int, CacheNode> next = new Dictionary<int, CacheNode>(MaxChainLength);
            public int[] number = null;
            public int length = 0;
        }

        BigInteger[] origBases;
        int[][] bases;
        CacheNode rootNode = new CacheNode();

        public MultiExponentiation(BigInteger modulus, BigInteger[] bases) : base(modulus)
        {
            origBases = bases;
            this.bases = new int[bases.Length][];
            for (int i = 0; i < bases.Length; ++i)
            {
                BigInteger g = (bases[i] << (32 * modulusMagnitude.Length)) % modulus;
                this.bases[i] = GetData(g);
                if (this.bases[i].Length < modulusMagnitude.Length)
                    this.bases[i] = Extend(this.bases[i], modulusMagnitude.Length);

                rootNode.next[i] = new CacheNode { number = this.bases[i], length = 1 };
            }
        }

        public BigInteger Pow(BigInteger[] exponents)
        {
            if (bases.Length != exponents.Length)
                throw new ArithmeticException("Same number of bases and exponents expected");

            int[][] exps;
            int maxExpLen;
            ExtractAligned(exponents, out exps, out maxExpLen);

            var accum = new int[modulusMagnitude.Length + 1];
            var a = new int[modulusMagnitude.Length];
            var gi = new int[modulusMagnitude.Length];
            bool foundFirst = false;

            for (int i = 0; i < maxExpLen; ++i)
            {
                for (int bit = 31; bit >= 0; --bit)
                {
                    bool nonZero = false;
                    var mask = 1 << bit;

                    var node = rootNode;
                    for (int e = 0; e < exponents.Length; ++e)
                        if ((exps[e][i] & mask) != 0)
                        {
                            CacheNode next;
                            if (!node.next.TryGetValue(e, out next))
                            {
                                next = new CacheNode { length = node.length + 1 };
                                next.number = (int[])node.number.Clone();
                                MultiplyMonty(accum, next.number, bases[e]);
                                node.next[e] = next;
                            }

                            node = next;
                            if (node.length == MaxChainLength)
                            {
                                if (nonZero)
                                    MultiplyMonty(accum, gi, node.number);
                                else
                                {
                                    Buffer.BlockCopy(node.number, 0, gi, 0, modulusMagnitude.Length * 4);
                                    nonZero = true;
                                }

                                node = rootNode;
                            }
                        }

                    if (node != rootNode)
                        if (nonZero)
                            MultiplyMonty(accum, gi, node.number);
                        else
                        {
                            Buffer.BlockCopy(node.number, 0, gi, 0, modulusMagnitude.Length * 4);
                            nonZero = true;
                        }

                    if (foundFirst)
                        MultiplyMonty(accum, a, a);

                    if (nonZero)
                    {
                        if (!foundFirst)
                        {
                            Buffer.BlockCopy(gi, 0, a, 0, modulusMagnitude.Length * 4);
                            foundFirst = true;
                        }
                        else
                            MultiplyMonty(accum, a, gi);
                    }
                }
            }

            Array.Clear(gi, 0, gi.Length);
            gi[gi.Length - 1] = 1;
            MultiplyMonty(accum, a, gi);

            BigInteger result = FromData(a);
            return result;
        }

        public BigInteger[] Bases { get { return origBases; } }
    }
}
=======
﻿using System;
using System.Collections.Generic;
using System.Linq;
using Phantasma.Numerics;
using Phantasma.Core;

namespace Phantasma.Cryptography.Ring
{
    // Most of the code is ripped off from Bouncy Castle. Multi-exponentiation stuff is new
    public class Modular
    {
        private const long IMASK = 0xffffffffL;
        private const ulong UIMASK = (ulong)IMASK;

        BigInteger modulus;
        protected int[] modulusMagnitude;
        long mDash;

        public Modular(BigInteger modulus)
        {
            Throw.If(modulus <= 2, "Modulus must be greater than 2");

            this.modulus = modulus;
            modulusMagnitude = GetData(modulus);


            Throw.If(modulusMagnitude[modulusMagnitude.Length - 1] % 2 == 0, "Modulus must be odd");

            mDash = GetMDash(modulusMagnitude);
        }

        public BigInteger Modulus { get { return modulus; } }

        protected int[] GetData(BigInteger number)
        {
            var bytes = number.ToByteArray();
            int nBytes = bytes.Length;
            while (nBytes > 0 && bytes[nBytes - 1] == 0)
                --nBytes;

            int length = (nBytes - 1) / 4 + 1;
            var res = new int[length];
            Buffer.BlockCopy(bytes, 0, res, 0, Math.Min(length * 4, nBytes));
            Array.Reverse(res);
            return res;
        }

        protected BigInteger FromData(int[] data)
        {
            var bytes = new byte[data.Length * 4 + 1];
            Buffer.BlockCopy(data.Reverse().ToArray(), 0, bytes, 0, bytes.Length - 1);
            return new BigInteger(bytes);
        }

        private long GetMDash(int[] magnitude)
        {
            long v = (((~magnitude[magnitude.Length - 1]) | 1) & 0xffffffffL);
            var mDash = FastModInverse(v, 0x100000000L);

            return mDash;
        }

        private static long FastModInverse(long v, long m)
        {
            long[] x = new long[2];
            long gcd = FastExtEuclid(v, m, x);

            if (x[0] < 0)
            {
                x[0] += m;
            }

            return x[0];
        }

        private static long FastExtEuclid(long a, long b, long[] uOut)
        {
            long u1 = 1;
            long u3 = a;
            long v1 = 0;
            long v3 = b;

            while (v3 > 0)
            {
                long q, tn;

                q = u3 / v3;

                tn = u1 - (v1 * q);
                u1 = v1;
                v1 = tn;

                tn = u3 - (v3 * q);
                u3 = v3;
                v3 = tn;
            }

            uOut[0] = u1;
            uOut[1] = (u3 - (u1 * a)) / b;

            return u3;
        }

        public BigInteger Pow(BigInteger[] bases, BigInteger[] exponents)
        {
            int[,][] cache = null;
            return Pow(bases, exponents, ref cache, 4);
        }

        public BigInteger Pow(BigInteger[] bases, BigInteger[] exponents, ref int[,][] cache, int windowSize = 8)
        {
            if (bases.Length != exponents.Length)
                throw new ArithmeticException("Same number of bases and exponents expected");

            int[][] exps;
            int maxExpLen;
            ExtractAligned(exponents, out exps, out maxExpLen);

            // those are in Montgomery form
            var gs = new int[exponents.Length][];
            for (int i = 0; i < exponents.Length; ++i)
            {
                BigInteger g = (bases[i] << (32 * modulusMagnitude.Length)) % modulus;
                gs[i] = GetData(g);
                if (gs[i].Length < modulusMagnitude.Length)
                    gs[i] = Extend(gs[i], modulusMagnitude.Length);
            }

            var accum = new int[modulusMagnitude.Length + 1];
            var a = new int[modulusMagnitude.Length];
            var gi = new int[modulusMagnitude.Length];
            bool foundFirst = false;

            int nWindows = (exponents.Length - 1) / windowSize + 1;
            if (cache == null)
                cache = new int[nWindows, 1 << windowSize][];
            else if (cache.GetLength(0) != nWindows || cache.GetLength(1) != (1 << windowSize))
                throw new ArgumentException("Cache has wrong dimentions");

            for (int i = 0; i < maxExpLen; ++i)
            {
                for (int bit = 31; bit >= 0; --bit)
                {
                    bool nonZero = false;
                    var mask = 1 << bit;
                    for (int ew = 0; ew < nWindows; ++ew)
                    {
                        var window = 0;
                        for (int j = 0; j < windowSize && ew * windowSize + j < exponents.Length; ++j)
                            if ((exps[ew * windowSize + j][i] & mask) != 0)
                                window += 1 << j;

                        if (window != 0)
                        {
                            if (cache[ew, window] == null)
                            {
                                int[] w = null;
                                bool copied = false;
                                for (int j = 0; j < windowSize && ew * windowSize + j < exponents.Length; ++j)
                                    if ((exps[ew * windowSize + j][i] & mask) != 0)
                                        if (w == null)
                                            w = gs[ew * windowSize + j];
                                        else
                                        {
                                            if (!copied)
                                            {
                                                w = (int[])w.Clone();
                                                copied = true;
                                            }

                                            MultiplyMonty(accum, w, gs[ew * windowSize + j]);
                                        }

                                cache[ew, window] = w;
                            }

                            if (!nonZero)
                            {
                                Buffer.BlockCopy(cache[ew, window], 0, gi, 0, modulusMagnitude.Length * 4);
                                nonZero = true;
                            }
                            else
                                MultiplyMonty(accum, gi, cache[ew, window]);
                        }
                    }

                    if (foundFirst)
                        MultiplyMonty(accum, a, a);

                    if (nonZero)
                    {
                        if (!foundFirst)
                        {
                            Buffer.BlockCopy(gi, 0, a, 0, modulusMagnitude.Length * 4);
                            foundFirst = true;
                        }
                        else
                            MultiplyMonty(accum, a, gi);
                    }
                }
            }

            Array.Clear(gi, 0, gi.Length);
            gi[gi.Length - 1] = 1;
            MultiplyMonty(accum, a, gi);

            BigInteger result = FromData(a);
            return result;
        }

        protected void ExtractAligned(BigInteger[] exponents, out int[][] exps, out int maxExpLen)
        {
            exps = new int[exponents.Length][];
            maxExpLen = 0;
            for (int i = 0; i < exponents.Length; ++i)
            {
                exps[i] = GetData(exponents[i]);
                maxExpLen = Math.Max(maxExpLen, exps[i].Length);
            }

            for (int i = 0; i < exponents.Length; ++i)
                if (exps[i].Length < maxExpLen)
                    exps[i] = Extend(exps[i], maxExpLen);
        }

        public BigInteger Pow(BigInteger number, BigInteger exponent)
        {
            if (exponent.Sign() == 0)
                return BigInteger.One;

            if (number.Sign() == 0)
                return BigInteger.Zero;

            // zVal = number * R mod m
            BigInteger tmp = (number << (32 * modulusMagnitude.Length)) % modulus;
            var zVal = GetData(tmp);
            if (zVal.Length > modulusMagnitude.Length)
                return BigInteger.ModPow(number, exponent, modulus);

            var yAccum = new int[modulusMagnitude.Length + 1];
            if (zVal.Length < modulusMagnitude.Length)
                zVal = Extend(zVal, modulusMagnitude.Length);

            var yVal = new int[modulusMagnitude.Length];
            Buffer.BlockCopy(zVal, 0, yVal, 0, yVal.Length * 4);

            var exponentMagnitude = GetData(exponent);

            //
            // from LSW to MSW
            //
            for (int i = 0; i < exponentMagnitude.Length; i++)
            {
                int v = exponentMagnitude[i];
                int bits = 0;

                if (i == 0)
                {
                    while (v > 0)
                    {
                        v <<= 1;
                        bits++;
                    }

                    v <<= 1;
                    bits++;
                }

                while (v != 0)
                {
                    // Montgomery square algo doesn't exist, and a normal
                    // square followed by a Montgomery reduction proved to
                    // be almost as heavy as a Montgomery mulitply.
                    MultiplyMonty(yAccum, yVal, yVal);

                    bits++;

                    if (v < 0)
                        MultiplyMonty(yAccum, yVal, zVal);

                    v <<= 1;
                }

                while (bits < 32)
                {
                    MultiplyMonty(yAccum, yVal, yVal);
                    bits++;
                }
            }

            // Return y * R^(-1) mod m by doing y * 1 * R^(-1) mod m
            Array.Clear(zVal, 0, zVal.Length);
            zVal[zVal.Length - 1] = 1;
            MultiplyMonty(yAccum, yVal, zVal);

            BigInteger result = FromData(yVal);

            return exponent.Sign() > 0 ? result : Inverse(result);
        }

        public BigInteger Inverse(BigInteger number)
        {
            BigInteger x, y = BigInteger.Zero;
            BigInteger gcd = ExtEuclid((number % modulus), modulus, out x, ref y, false);

            if (gcd != 1)
                throw new ArithmeticException("Numbers not relatively prime.");

            if (x.Sign() < 0)
            {
                var magnitude = doSubBigLil(modulusMagnitude, GetData(x));
                x = FromData(magnitude);
            }

            return x;
        }

        private static int[] doSubBigLil(int[] bigMag, int[] lilMag)
        {
            int[] res = (int[])bigMag.Clone();
            return Subtract(0, res, 0, lilMag);
        }

        /**
      * Calculate the numbers u1, u2, and u3 such that:
      *
      * u1 * a + u2 * b = u3
      *
      * where u3 is the greatest common divider of a and b.
      * a and b using the extended Euclid algorithm (refer p. 323
      * of The Art of Computer Programming vol 2, 2nd ed).
      * This also seems to have the side effect of calculating
      * some form of multiplicative inverse.
      *
      * @param a First number to calculate gcd for
      * @param b Second number to calculate gcd for
      * @param u1Out the return object for the u1 value
      * @param u2Out the return object for the u2 value
      * @return The greatest common divisor of a and b
      */
        private static BigInteger ExtEuclid(BigInteger a, BigInteger b, out BigInteger u1, ref BigInteger u2, bool needU2)
        {
            u1 = BigInteger.One;
            BigInteger u3 = a;
            BigInteger v1 = BigInteger.Zero;
            BigInteger v3 = b;

            while (v3.Sign() > 0)
            {
                BigInteger remainder = u3 % v3;
                BigInteger quotient = u3/ v3;

                BigInteger tn = u1 - v1 * quotient;
                u1 = v1;
                v1 = tn;

                u3 = v3;
                v3 = remainder;
            }

            if (needU2)
                u2 = (u3 - u1 * a) / b;

            return u3;
        }

        protected static int[] Extend(int[] number, int size)
        {
            int[] longZ = new int[size];
            Buffer.BlockCopy(number, 0, longZ, (size - number.Length) * 4, number.Length * 4);
            return longZ;
        }

        /**
      * Montgomery multiplication: a = x * y * R^(-1) mod m
      * <br/>
      * Based algorithm 14.36 of Handbook of Applied Cryptography.
      * <br/>
      * <li> m, x, y should have length n </li>
      * <li> a should have length (n + 1) </li>
      * <li> b = 2^32, R = b^n </li>
      * <br/>
      * The result is put in x
      * <br/>
      * NOTE: the indices of x, y, m, a different in HAC and in Java
      */
        protected void MultiplyMonty(int[] a, int[] x, int[] y)
        // mQuote = -m^(-1) mod b
        {
            if (modulusMagnitude.Length == 1)
            {
                x[0] = (int)MultiplyMontyNIsOne((uint)x[0], (uint)y[0], (uint)modulusMagnitude[0], (ulong)mDash);
                return;
            }

            int n = modulusMagnitude.Length;
            int nMinus1 = n - 1;
            long y_0 = y[nMinus1] & IMASK;

            // 1. a = 0 (Notation: a = (a_{n} a_{n-1} ... a_{0})_{b} )
            Array.Clear(a, 0, n + 1);

            // 2. for i from 0 to (n - 1) do the following:
            for (int i = n; i > 0; i--)
            {
                long x_i = x[i - 1] & IMASK;

                // 2.1 u = ((a[0] + (x[i] * y[0]) * mQuote) mod b
                long u = ((((a[n] & IMASK) + ((x_i * y_0) & IMASK)) & IMASK) * mDash) & IMASK;

                // 2.2 a = (a + x_i * y + u * m) / b
                long prod1 = x_i * y_0;
                long prod2 = u * (modulusMagnitude[nMinus1] & IMASK);
                long tmp = (a[n] & IMASK) + (prod1 & IMASK) + (prod2 & IMASK);
                long carry = (long)((ulong)prod1 >> 32) + (long)((ulong)prod2 >> 32) + (long)((ulong)tmp >> 32);
                for (int j = nMinus1; j > 0; j--)
                {
                    prod1 = x_i * (y[j - 1] & IMASK);
                    prod2 = u * (modulusMagnitude[j - 1] & IMASK);
                    tmp = (a[j] & IMASK) + (prod1 & IMASK) + (prod2 & IMASK) + (carry & IMASK);
                    carry = (long)((ulong)carry >> 32) + (long)((ulong)prod1 >> 32) +
                    (long)((ulong)prod2 >> 32) + (long)((ulong)tmp >> 32);
                    a[j + 1] = (int)tmp; // division by b
                }
                carry += (a[0] & IMASK);
                a[1] = (int)carry;
                a[0] = (int)((ulong)carry >> 32); // OJO!!!!!
            }

            // 3. if x >= m the x = x - m
            if (CompareTo(0, a, 0, modulusMagnitude) >= 0)
                Subtract(0, a, 0, modulusMagnitude);

            // put the result in x
            Buffer.BlockCopy(a, 4, x, 0, n * 4);
        }

        private static uint MultiplyMontyNIsOne(uint x, uint y, uint m, ulong mQuote)
        {
            ulong um = m;
            ulong prod1 = (ulong)x * (ulong)y;
            ulong u = (prod1 * mQuote) & UIMASK;
            ulong prod2 = u * um;
            ulong tmp = (prod1 & UIMASK) + (prod2 & UIMASK);
            ulong carry = (prod1 >> 32) + (prod2 >> 32) + (tmp >> 32);

            if (carry > um)
                carry -= um;

            return (uint)(carry & UIMASK);
        }

        /**
      * unsigned comparison on two arrays - note the arrays may
      * start with leading zeros.
      */
        private static int CompareTo(int xIndx, int[] x, int yIndx, int[] y)
        {
            while (xIndx != x.Length && x[xIndx] == 0)
                xIndx++;

            while (yIndx != y.Length && y[yIndx] == 0)
                yIndx++;

            return CompareNoLeadingZeroes(xIndx, x, yIndx, y);
        }

        private static int CompareNoLeadingZeroes(int xIndx, int[] x, int yIndx, int[] y)
        {
            int diff = (x.Length - y.Length) - (xIndx - yIndx);

            if (diff != 0)
                return diff < 0 ? -1 : 1;

            // lengths of magnitudes the same, test the magnitude values

            while (xIndx < x.Length)
            {
                uint v1 = (uint)x[xIndx++];
                uint v2 = (uint)y[yIndx++];

                if (v1 != v2)
                    return v1 < v2 ? -1 : 1;
            }

            return 0;
        }

        /**
      * returns x = x - y - we assume x is >= y
      */
        private static int[] Subtract(int xStart, int[] x, int yStart, int[] y)
        {
            int iT = x.Length;
            int iV = y.Length;
            long m;
            int borrow = 0;

            do
            {
                m = (x[--iT] & IMASK) - (y[--iV] & IMASK) + borrow;
                x[iT] = (int)m;

                // borrow = (m < 0) ? -1 : 0;
                borrow = (int)(m >> 63);
            }
            while (iV > yStart);

            if (borrow != 0)
                while (--x[--iT] == -1) ;

            return x;
        }
    }

    public class MultiExponentiation : Modular
    {
        const int MaxChainLength = 4;

        class CacheNode
        {
            public Dictionary<int, CacheNode> next = new Dictionary<int, CacheNode>(MaxChainLength);
            public int[] number = null;
            public int length = 0;
        }

        BigInteger[] origBases;
        int[][] bases;
        CacheNode rootNode = new CacheNode();

        public MultiExponentiation(BigInteger modulus, BigInteger[] bases) : base(modulus)
        {
            origBases = bases;
            this.bases = new int[bases.Length][];
            for (int i = 0; i < bases.Length; ++i)
            {
                BigInteger g = (bases[i] << (32 * modulusMagnitude.Length)) % modulus;
                this.bases[i] = GetData(g);
                if (this.bases[i].Length < modulusMagnitude.Length)
                    this.bases[i] = Extend(this.bases[i], modulusMagnitude.Length);

                rootNode.next[i] = new CacheNode { number = this.bases[i], length = 1 };
            }
        }

        public BigInteger Pow(BigInteger[] exponents)
        {
            if (bases.Length != exponents.Length)
                throw new ArithmeticException("Same number of bases and exponents expected");

            int[][] exps;
            int maxExpLen;
            ExtractAligned(exponents, out exps, out maxExpLen);

            var accum = new int[modulusMagnitude.Length + 1];
            var a = new int[modulusMagnitude.Length];
            var gi = new int[modulusMagnitude.Length];
            bool foundFirst = false;

            for (int i = 0; i < maxExpLen; ++i)
            {
                for (int bit = 31; bit >= 0; --bit)
                {
                    bool nonZero = false;
                    var mask = 1 << bit;

                    var node = rootNode;
                    for (int e = 0; e < exponents.Length; ++e)
                        if ((exps[e][i] & mask) != 0)
                        {
                            CacheNode next;
                            if (!node.next.TryGetValue(e, out next))
                            {
                                next = new CacheNode { length = node.length + 1 };
                                next.number = (int[])node.number.Clone();
                                MultiplyMonty(accum, next.number, bases[e]);
                                node.next[e] = next;
                            }

                            node = next;
                            if (node.length == MaxChainLength)
                            {
                                if (nonZero)
                                    MultiplyMonty(accum, gi, node.number);
                                else
                                {
                                    Buffer.BlockCopy(node.number, 0, gi, 0, modulusMagnitude.Length * 4);
                                    nonZero = true;
                                }

                                node = rootNode;
                            }
                        }

                    if (node != rootNode)
                        if (nonZero)
                            MultiplyMonty(accum, gi, node.number);
                        else
                        {
                            Buffer.BlockCopy(node.number, 0, gi, 0, modulusMagnitude.Length * 4);
                            nonZero = true;
                        }

                    if (foundFirst)
                        MultiplyMonty(accum, a, a);

                    if (nonZero)
                    {
                        if (!foundFirst)
                        {
                            Buffer.BlockCopy(gi, 0, a, 0, modulusMagnitude.Length * 4);
                            foundFirst = true;
                        }
                        else
                            MultiplyMonty(accum, a, gi);
                    }
                }
            }

            Array.Clear(gi, 0, gi.Length);
            gi[gi.Length - 1] = 1;
            MultiplyMonty(accum, a, gi);

            BigInteger result = FromData(a);
            return result;
        }

        public BigInteger[] Bases { get { return origBases; } }
    }
}
>>>>>>> 8f7ff0c8
<|MERGE_RESOLUTION|>--- conflicted
+++ resolved
@@ -1,4 +1,3 @@
-<<<<<<< HEAD
 ﻿using System;
 using System.Collections.Generic;
 using System.Linq;
@@ -628,636 +627,4 @@
 
         public BigInteger[] Bases { get { return origBases; } }
     }
-}
-=======
-﻿using System;
-using System.Collections.Generic;
-using System.Linq;
-using Phantasma.Numerics;
-using Phantasma.Core;
-
-namespace Phantasma.Cryptography.Ring
-{
-    // Most of the code is ripped off from Bouncy Castle. Multi-exponentiation stuff is new
-    public class Modular
-    {
-        private const long IMASK = 0xffffffffL;
-        private const ulong UIMASK = (ulong)IMASK;
-
-        BigInteger modulus;
-        protected int[] modulusMagnitude;
-        long mDash;
-
-        public Modular(BigInteger modulus)
-        {
-            Throw.If(modulus <= 2, "Modulus must be greater than 2");
-
-            this.modulus = modulus;
-            modulusMagnitude = GetData(modulus);
-
-
-            Throw.If(modulusMagnitude[modulusMagnitude.Length - 1] % 2 == 0, "Modulus must be odd");
-
-            mDash = GetMDash(modulusMagnitude);
-        }
-
-        public BigInteger Modulus { get { return modulus; } }
-
-        protected int[] GetData(BigInteger number)
-        {
-            var bytes = number.ToByteArray();
-            int nBytes = bytes.Length;
-            while (nBytes > 0 && bytes[nBytes - 1] == 0)
-                --nBytes;
-
-            int length = (nBytes - 1) / 4 + 1;
-            var res = new int[length];
-            Buffer.BlockCopy(bytes, 0, res, 0, Math.Min(length * 4, nBytes));
-            Array.Reverse(res);
-            return res;
-        }
-
-        protected BigInteger FromData(int[] data)
-        {
-            var bytes = new byte[data.Length * 4 + 1];
-            Buffer.BlockCopy(data.Reverse().ToArray(), 0, bytes, 0, bytes.Length - 1);
-            return new BigInteger(bytes);
-        }
-
-        private long GetMDash(int[] magnitude)
-        {
-            long v = (((~magnitude[magnitude.Length - 1]) | 1) & 0xffffffffL);
-            var mDash = FastModInverse(v, 0x100000000L);
-
-            return mDash;
-        }
-
-        private static long FastModInverse(long v, long m)
-        {
-            long[] x = new long[2];
-            long gcd = FastExtEuclid(v, m, x);
-
-            if (x[0] < 0)
-            {
-                x[0] += m;
-            }
-
-            return x[0];
-        }
-
-        private static long FastExtEuclid(long a, long b, long[] uOut)
-        {
-            long u1 = 1;
-            long u3 = a;
-            long v1 = 0;
-            long v3 = b;
-
-            while (v3 > 0)
-            {
-                long q, tn;
-
-                q = u3 / v3;
-
-                tn = u1 - (v1 * q);
-                u1 = v1;
-                v1 = tn;
-
-                tn = u3 - (v3 * q);
-                u3 = v3;
-                v3 = tn;
-            }
-
-            uOut[0] = u1;
-            uOut[1] = (u3 - (u1 * a)) / b;
-
-            return u3;
-        }
-
-        public BigInteger Pow(BigInteger[] bases, BigInteger[] exponents)
-        {
-            int[,][] cache = null;
-            return Pow(bases, exponents, ref cache, 4);
-        }
-
-        public BigInteger Pow(BigInteger[] bases, BigInteger[] exponents, ref int[,][] cache, int windowSize = 8)
-        {
-            if (bases.Length != exponents.Length)
-                throw new ArithmeticException("Same number of bases and exponents expected");
-
-            int[][] exps;
-            int maxExpLen;
-            ExtractAligned(exponents, out exps, out maxExpLen);
-
-            // those are in Montgomery form
-            var gs = new int[exponents.Length][];
-            for (int i = 0; i < exponents.Length; ++i)
-            {
-                BigInteger g = (bases[i] << (32 * modulusMagnitude.Length)) % modulus;
-                gs[i] = GetData(g);
-                if (gs[i].Length < modulusMagnitude.Length)
-                    gs[i] = Extend(gs[i], modulusMagnitude.Length);
-            }
-
-            var accum = new int[modulusMagnitude.Length + 1];
-            var a = new int[modulusMagnitude.Length];
-            var gi = new int[modulusMagnitude.Length];
-            bool foundFirst = false;
-
-            int nWindows = (exponents.Length - 1) / windowSize + 1;
-            if (cache == null)
-                cache = new int[nWindows, 1 << windowSize][];
-            else if (cache.GetLength(0) != nWindows || cache.GetLength(1) != (1 << windowSize))
-                throw new ArgumentException("Cache has wrong dimentions");
-
-            for (int i = 0; i < maxExpLen; ++i)
-            {
-                for (int bit = 31; bit >= 0; --bit)
-                {
-                    bool nonZero = false;
-                    var mask = 1 << bit;
-                    for (int ew = 0; ew < nWindows; ++ew)
-                    {
-                        var window = 0;
-                        for (int j = 0; j < windowSize && ew * windowSize + j < exponents.Length; ++j)
-                            if ((exps[ew * windowSize + j][i] & mask) != 0)
-                                window += 1 << j;
-
-                        if (window != 0)
-                        {
-                            if (cache[ew, window] == null)
-                            {
-                                int[] w = null;
-                                bool copied = false;
-                                for (int j = 0; j < windowSize && ew * windowSize + j < exponents.Length; ++j)
-                                    if ((exps[ew * windowSize + j][i] & mask) != 0)
-                                        if (w == null)
-                                            w = gs[ew * windowSize + j];
-                                        else
-                                        {
-                                            if (!copied)
-                                            {
-                                                w = (int[])w.Clone();
-                                                copied = true;
-                                            }
-
-                                            MultiplyMonty(accum, w, gs[ew * windowSize + j]);
-                                        }
-
-                                cache[ew, window] = w;
-                            }
-
-                            if (!nonZero)
-                            {
-                                Buffer.BlockCopy(cache[ew, window], 0, gi, 0, modulusMagnitude.Length * 4);
-                                nonZero = true;
-                            }
-                            else
-                                MultiplyMonty(accum, gi, cache[ew, window]);
-                        }
-                    }
-
-                    if (foundFirst)
-                        MultiplyMonty(accum, a, a);
-
-                    if (nonZero)
-                    {
-                        if (!foundFirst)
-                        {
-                            Buffer.BlockCopy(gi, 0, a, 0, modulusMagnitude.Length * 4);
-                            foundFirst = true;
-                        }
-                        else
-                            MultiplyMonty(accum, a, gi);
-                    }
-                }
-            }
-
-            Array.Clear(gi, 0, gi.Length);
-            gi[gi.Length - 1] = 1;
-            MultiplyMonty(accum, a, gi);
-
-            BigInteger result = FromData(a);
-            return result;
-        }
-
-        protected void ExtractAligned(BigInteger[] exponents, out int[][] exps, out int maxExpLen)
-        {
-            exps = new int[exponents.Length][];
-            maxExpLen = 0;
-            for (int i = 0; i < exponents.Length; ++i)
-            {
-                exps[i] = GetData(exponents[i]);
-                maxExpLen = Math.Max(maxExpLen, exps[i].Length);
-            }
-
-            for (int i = 0; i < exponents.Length; ++i)
-                if (exps[i].Length < maxExpLen)
-                    exps[i] = Extend(exps[i], maxExpLen);
-        }
-
-        public BigInteger Pow(BigInteger number, BigInteger exponent)
-        {
-            if (exponent.Sign() == 0)
-                return BigInteger.One;
-
-            if (number.Sign() == 0)
-                return BigInteger.Zero;
-
-            // zVal = number * R mod m
-            BigInteger tmp = (number << (32 * modulusMagnitude.Length)) % modulus;
-            var zVal = GetData(tmp);
-            if (zVal.Length > modulusMagnitude.Length)
-                return BigInteger.ModPow(number, exponent, modulus);
-
-            var yAccum = new int[modulusMagnitude.Length + 1];
-            if (zVal.Length < modulusMagnitude.Length)
-                zVal = Extend(zVal, modulusMagnitude.Length);
-
-            var yVal = new int[modulusMagnitude.Length];
-            Buffer.BlockCopy(zVal, 0, yVal, 0, yVal.Length * 4);
-
-            var exponentMagnitude = GetData(exponent);
-
-            //
-            // from LSW to MSW
-            //
-            for (int i = 0; i < exponentMagnitude.Length; i++)
-            {
-                int v = exponentMagnitude[i];
-                int bits = 0;
-
-                if (i == 0)
-                {
-                    while (v > 0)
-                    {
-                        v <<= 1;
-                        bits++;
-                    }
-
-                    v <<= 1;
-                    bits++;
-                }
-
-                while (v != 0)
-                {
-                    // Montgomery square algo doesn't exist, and a normal
-                    // square followed by a Montgomery reduction proved to
-                    // be almost as heavy as a Montgomery mulitply.
-                    MultiplyMonty(yAccum, yVal, yVal);
-
-                    bits++;
-
-                    if (v < 0)
-                        MultiplyMonty(yAccum, yVal, zVal);
-
-                    v <<= 1;
-                }
-
-                while (bits < 32)
-                {
-                    MultiplyMonty(yAccum, yVal, yVal);
-                    bits++;
-                }
-            }
-
-            // Return y * R^(-1) mod m by doing y * 1 * R^(-1) mod m
-            Array.Clear(zVal, 0, zVal.Length);
-            zVal[zVal.Length - 1] = 1;
-            MultiplyMonty(yAccum, yVal, zVal);
-
-            BigInteger result = FromData(yVal);
-
-            return exponent.Sign() > 0 ? result : Inverse(result);
-        }
-
-        public BigInteger Inverse(BigInteger number)
-        {
-            BigInteger x, y = BigInteger.Zero;
-            BigInteger gcd = ExtEuclid((number % modulus), modulus, out x, ref y, false);
-
-            if (gcd != 1)
-                throw new ArithmeticException("Numbers not relatively prime.");
-
-            if (x.Sign() < 0)
-            {
-                var magnitude = doSubBigLil(modulusMagnitude, GetData(x));
-                x = FromData(magnitude);
-            }
-
-            return x;
-        }
-
-        private static int[] doSubBigLil(int[] bigMag, int[] lilMag)
-        {
-            int[] res = (int[])bigMag.Clone();
-            return Subtract(0, res, 0, lilMag);
-        }
-
-        /**
-      * Calculate the numbers u1, u2, and u3 such that:
-      *
-      * u1 * a + u2 * b = u3
-      *
-      * where u3 is the greatest common divider of a and b.
-      * a and b using the extended Euclid algorithm (refer p. 323
-      * of The Art of Computer Programming vol 2, 2nd ed).
-      * This also seems to have the side effect of calculating
-      * some form of multiplicative inverse.
-      *
-      * @param a First number to calculate gcd for
-      * @param b Second number to calculate gcd for
-      * @param u1Out the return object for the u1 value
-      * @param u2Out the return object for the u2 value
-      * @return The greatest common divisor of a and b
-      */
-        private static BigInteger ExtEuclid(BigInteger a, BigInteger b, out BigInteger u1, ref BigInteger u2, bool needU2)
-        {
-            u1 = BigInteger.One;
-            BigInteger u3 = a;
-            BigInteger v1 = BigInteger.Zero;
-            BigInteger v3 = b;
-
-            while (v3.Sign() > 0)
-            {
-                BigInteger remainder = u3 % v3;
-                BigInteger quotient = u3/ v3;
-
-                BigInteger tn = u1 - v1 * quotient;
-                u1 = v1;
-                v1 = tn;
-
-                u3 = v3;
-                v3 = remainder;
-            }
-
-            if (needU2)
-                u2 = (u3 - u1 * a) / b;
-
-            return u3;
-        }
-
-        protected static int[] Extend(int[] number, int size)
-        {
-            int[] longZ = new int[size];
-            Buffer.BlockCopy(number, 0, longZ, (size - number.Length) * 4, number.Length * 4);
-            return longZ;
-        }
-
-        /**
-      * Montgomery multiplication: a = x * y * R^(-1) mod m
-      * <br/>
-      * Based algorithm 14.36 of Handbook of Applied Cryptography.
-      * <br/>
-      * <li> m, x, y should have length n </li>
-      * <li> a should have length (n + 1) </li>
-      * <li> b = 2^32, R = b^n </li>
-      * <br/>
-      * The result is put in x
-      * <br/>
-      * NOTE: the indices of x, y, m, a different in HAC and in Java
-      */
-        protected void MultiplyMonty(int[] a, int[] x, int[] y)
-        // mQuote = -m^(-1) mod b
-        {
-            if (modulusMagnitude.Length == 1)
-            {
-                x[0] = (int)MultiplyMontyNIsOne((uint)x[0], (uint)y[0], (uint)modulusMagnitude[0], (ulong)mDash);
-                return;
-            }
-
-            int n = modulusMagnitude.Length;
-            int nMinus1 = n - 1;
-            long y_0 = y[nMinus1] & IMASK;
-
-            // 1. a = 0 (Notation: a = (a_{n} a_{n-1} ... a_{0})_{b} )
-            Array.Clear(a, 0, n + 1);
-
-            // 2. for i from 0 to (n - 1) do the following:
-            for (int i = n; i > 0; i--)
-            {
-                long x_i = x[i - 1] & IMASK;
-
-                // 2.1 u = ((a[0] + (x[i] * y[0]) * mQuote) mod b
-                long u = ((((a[n] & IMASK) + ((x_i * y_0) & IMASK)) & IMASK) * mDash) & IMASK;
-
-                // 2.2 a = (a + x_i * y + u * m) / b
-                long prod1 = x_i * y_0;
-                long prod2 = u * (modulusMagnitude[nMinus1] & IMASK);
-                long tmp = (a[n] & IMASK) + (prod1 & IMASK) + (prod2 & IMASK);
-                long carry = (long)((ulong)prod1 >> 32) + (long)((ulong)prod2 >> 32) + (long)((ulong)tmp >> 32);
-                for (int j = nMinus1; j > 0; j--)
-                {
-                    prod1 = x_i * (y[j - 1] & IMASK);
-                    prod2 = u * (modulusMagnitude[j - 1] & IMASK);
-                    tmp = (a[j] & IMASK) + (prod1 & IMASK) + (prod2 & IMASK) + (carry & IMASK);
-                    carry = (long)((ulong)carry >> 32) + (long)((ulong)prod1 >> 32) +
-                    (long)((ulong)prod2 >> 32) + (long)((ulong)tmp >> 32);
-                    a[j + 1] = (int)tmp; // division by b
-                }
-                carry += (a[0] & IMASK);
-                a[1] = (int)carry;
-                a[0] = (int)((ulong)carry >> 32); // OJO!!!!!
-            }
-
-            // 3. if x >= m the x = x - m
-            if (CompareTo(0, a, 0, modulusMagnitude) >= 0)
-                Subtract(0, a, 0, modulusMagnitude);
-
-            // put the result in x
-            Buffer.BlockCopy(a, 4, x, 0, n * 4);
-        }
-
-        private static uint MultiplyMontyNIsOne(uint x, uint y, uint m, ulong mQuote)
-        {
-            ulong um = m;
-            ulong prod1 = (ulong)x * (ulong)y;
-            ulong u = (prod1 * mQuote) & UIMASK;
-            ulong prod2 = u * um;
-            ulong tmp = (prod1 & UIMASK) + (prod2 & UIMASK);
-            ulong carry = (prod1 >> 32) + (prod2 >> 32) + (tmp >> 32);
-
-            if (carry > um)
-                carry -= um;
-
-            return (uint)(carry & UIMASK);
-        }
-
-        /**
-      * unsigned comparison on two arrays - note the arrays may
-      * start with leading zeros.
-      */
-        private static int CompareTo(int xIndx, int[] x, int yIndx, int[] y)
-        {
-            while (xIndx != x.Length && x[xIndx] == 0)
-                xIndx++;
-
-            while (yIndx != y.Length && y[yIndx] == 0)
-                yIndx++;
-
-            return CompareNoLeadingZeroes(xIndx, x, yIndx, y);
-        }
-
-        private static int CompareNoLeadingZeroes(int xIndx, int[] x, int yIndx, int[] y)
-        {
-            int diff = (x.Length - y.Length) - (xIndx - yIndx);
-
-            if (diff != 0)
-                return diff < 0 ? -1 : 1;
-
-            // lengths of magnitudes the same, test the magnitude values
-
-            while (xIndx < x.Length)
-            {
-                uint v1 = (uint)x[xIndx++];
-                uint v2 = (uint)y[yIndx++];
-
-                if (v1 != v2)
-                    return v1 < v2 ? -1 : 1;
-            }
-
-            return 0;
-        }
-
-        /**
-      * returns x = x - y - we assume x is >= y
-      */
-        private static int[] Subtract(int xStart, int[] x, int yStart, int[] y)
-        {
-            int iT = x.Length;
-            int iV = y.Length;
-            long m;
-            int borrow = 0;
-
-            do
-            {
-                m = (x[--iT] & IMASK) - (y[--iV] & IMASK) + borrow;
-                x[iT] = (int)m;
-
-                // borrow = (m < 0) ? -1 : 0;
-                borrow = (int)(m >> 63);
-            }
-            while (iV > yStart);
-
-            if (borrow != 0)
-                while (--x[--iT] == -1) ;
-
-            return x;
-        }
-    }
-
-    public class MultiExponentiation : Modular
-    {
-        const int MaxChainLength = 4;
-
-        class CacheNode
-        {
-            public Dictionary<int, CacheNode> next = new Dictionary<int, CacheNode>(MaxChainLength);
-            public int[] number = null;
-            public int length = 0;
-        }
-
-        BigInteger[] origBases;
-        int[][] bases;
-        CacheNode rootNode = new CacheNode();
-
-        public MultiExponentiation(BigInteger modulus, BigInteger[] bases) : base(modulus)
-        {
-            origBases = bases;
-            this.bases = new int[bases.Length][];
-            for (int i = 0; i < bases.Length; ++i)
-            {
-                BigInteger g = (bases[i] << (32 * modulusMagnitude.Length)) % modulus;
-                this.bases[i] = GetData(g);
-                if (this.bases[i].Length < modulusMagnitude.Length)
-                    this.bases[i] = Extend(this.bases[i], modulusMagnitude.Length);
-
-                rootNode.next[i] = new CacheNode { number = this.bases[i], length = 1 };
-            }
-        }
-
-        public BigInteger Pow(BigInteger[] exponents)
-        {
-            if (bases.Length != exponents.Length)
-                throw new ArithmeticException("Same number of bases and exponents expected");
-
-            int[][] exps;
-            int maxExpLen;
-            ExtractAligned(exponents, out exps, out maxExpLen);
-
-            var accum = new int[modulusMagnitude.Length + 1];
-            var a = new int[modulusMagnitude.Length];
-            var gi = new int[modulusMagnitude.Length];
-            bool foundFirst = false;
-
-            for (int i = 0; i < maxExpLen; ++i)
-            {
-                for (int bit = 31; bit >= 0; --bit)
-                {
-                    bool nonZero = false;
-                    var mask = 1 << bit;
-
-                    var node = rootNode;
-                    for (int e = 0; e < exponents.Length; ++e)
-                        if ((exps[e][i] & mask) != 0)
-                        {
-                            CacheNode next;
-                            if (!node.next.TryGetValue(e, out next))
-                            {
-                                next = new CacheNode { length = node.length + 1 };
-                                next.number = (int[])node.number.Clone();
-                                MultiplyMonty(accum, next.number, bases[e]);
-                                node.next[e] = next;
-                            }
-
-                            node = next;
-                            if (node.length == MaxChainLength)
-                            {
-                                if (nonZero)
-                                    MultiplyMonty(accum, gi, node.number);
-                                else
-                                {
-                                    Buffer.BlockCopy(node.number, 0, gi, 0, modulusMagnitude.Length * 4);
-                                    nonZero = true;
-                                }
-
-                                node = rootNode;
-                            }
-                        }
-
-                    if (node != rootNode)
-                        if (nonZero)
-                            MultiplyMonty(accum, gi, node.number);
-                        else
-                        {
-                            Buffer.BlockCopy(node.number, 0, gi, 0, modulusMagnitude.Length * 4);
-                            nonZero = true;
-                        }
-
-                    if (foundFirst)
-                        MultiplyMonty(accum, a, a);
-
-                    if (nonZero)
-                    {
-                        if (!foundFirst)
-                        {
-                            Buffer.BlockCopy(gi, 0, a, 0, modulusMagnitude.Length * 4);
-                            foundFirst = true;
-                        }
-                        else
-                            MultiplyMonty(accum, a, gi);
-                    }
-                }
-            }
-
-            Array.Clear(gi, 0, gi.Length);
-            gi[gi.Length - 1] = 1;
-            MultiplyMonty(accum, a, gi);
-
-            BigInteger result = FromData(a);
-            return result;
-        }
-
-        public BigInteger[] Bases { get { return origBases; } }
-    }
-}
->>>>>>> 8f7ff0c8
+}
using System;
using System.Linq;
using System.Reflection;
using Phantasma.Core;
using static Phantasma.Numerics.BigInteger;

/*
 * Implementation of LargeInteger class, written for Phantasma project
 * Author: Simão Pavlovich
 */

namespace Phantasma.Numerics
{
    public struct BigInteger : IEquatable<BigInteger>, IComparable<BigInteger>
    {
        private int _sign;
        private uint[] _data;
        private const int _Base = sizeof(uint) * 8;    //number of bits required for shift operations

        private static uint _MaxVal => (uint)Math.Pow(2, _Base) - 1;

        public static readonly BigInteger Zero = new BigInteger(0L);

        public static readonly BigInteger One = new BigInteger(1L);
        private int dataLength => _data.Length;

        public BigInteger(BigInteger other)
        {
            _sign = other._sign;
            _data = new uint[other._data.Length];
            Array.Copy(other._data, _data, _data.Length);
        }

        public BigInteger(uint[] bytes, int sign = 1)
        {
            _sign = sign;
            _data = null;

            InitFromArray(bytes);
        }

        public BigInteger(int val) : this((long)val)
        {
        }

        public BigInteger(uint val) : this((long)val)
        {
        }

        public BigInteger(byte[] bytes, int sign = 1)
        {
            _sign = sign;
            _data = null;

            uint[] uintArray = new uint[(bytes.Length / 4) + (bytes.Length % 4 > 0 ? 1 : 0)];

            int bytePosition = 0;
            for (int i = 0, j = -1; i < bytes.Length; i++)
            {
                bytePosition = i % 4;

                if (bytePosition == 0)
                    j++;

                uintArray[j] |= (uint)(bytes[i] << (bytePosition * 8));
            }

<<<<<<< HEAD
            InitFromArray(uintArray);
=======
        public int CompareTo(BigInteger n)
        {
            if (this < n)
            {
                return -1;
            }
            if (this > n)
            {
                return 1;
            }
            return 0;
>>>>>>> 8f7ff0c8
        }

        public BigInteger(long val)
        {
            if (val == 0)
            {
                _sign = 0;
                _data = new uint[1];
                return;
            }

            _sign = val < 0 ? -1 : 1;

            if (val < 0) val = -val;


            var bytes = BitConverter.GetBytes(val);

            var uintBytes = new uint[(bytes.Length / 4) + 1];

            for (int i = 0; i < bytes.Length; i++)
            {
                int uintIndex = (i / 4);
                int shiftAmount = (i % 4) * 8;
                uintBytes[uintIndex] += (uint)(bytes[i] << shiftAmount);
            }

            _data = null;
            InitFromArray(uintBytes);
        }

        private void InitFromArray(uint[] digits)
        {
            int n = digits.Length;
            for (int i = n - 1; i >= 0; i--)
            {
                if (digits[i] == 0)
                {
                    n--;
                }
                else
                {
                    break;
                }
            }

            if (n <= 0)
            {
                _data = new uint[1];
                _sign = 0;
            }
            else
            {
                _data = new uint[n];
                Array.Copy(digits, _data, n);
            }
        }

        public BigInteger(string value, int radix)
        {
            value = value.ToUpper().Trim().Replace("\r","").Replace(" ","").Replace("\n","");

            var LargeInteger = new BigInteger(0);
            var bi = new BigInteger(1L);

            if (value == "0")
            {
                _sign = 0;
                _data = new uint[1] { 0 };
                return;
            }

            _sign = (value[0] == '-') ? -1 : 1;

            int limit = _sign == -1 ? 1 : 0;

            for (int i = value.Length - 1; i >= limit; i--)
            {
                int val = value[i];
                val = ((val >= 48 && val <= 57) ? (val - 48) : ((val < 65 || val > 90) ? 9999999 : (val - 65 + 10)));
                Throw.If(val >= radix, "Invalid string in constructor.");

                LargeInteger += bi * val;

                if (i - 1 >= limit)
                    bi *= radix;
            }

            _data = null;
            InitFromArray(LargeInteger._data);
        }

        public static BigInteger FromHex(string p0)
        {
            return new BigInteger(p0, 16);
        }

        public int Sign()
        {
            return _sign;
        }

        public static explicit operator int(BigInteger value)
        {
            if (value._data.Length == 0)
                return 0;

            int result = (int)value._data[0];

            if (value._sign < 0)
                result *= -1;

            return result;
        }

        public static explicit operator long(BigInteger value)
        {
            long result = 0;

            result = value._data[0];

            if(value.dataLength > 1)
                result |= (long)((ulong)value._data[1] << 32);

            if (value._sign < 0)
                result *= -1;

            return result;
        }

        public static implicit operator BigInteger(int val)
        {
            return new BigInteger(val);
        }

        public static implicit operator BigInteger(long val)
        {
            return new BigInteger(val);
        }

        public static BigInteger Abs(BigInteger x)
        {
            return new BigInteger(x._data, 1);
        }

        public override string ToString()
        {
            return ToDecimal();
        }

        public string ToDecimal()
        {
            int radix = 10;
            Throw.If(radix < 2 || radix > 36, "Radix must be >= 2 and <= 36");

            string text = "ABCDEFGHIJKLMNOPQRSTUVWXYZ";
            string text2 = "";

            BigInteger largeInteger = new BigInteger(this);
            largeInteger._sign = 1;

            bool flag = false;

            var largeInteger2 = new BigInteger();
            var largeInteger3 = new BigInteger();
            var bi = new BigInteger(radix);
            if (largeInteger._data.Length == 0 || (largeInteger._data.Length == 1 && largeInteger._data[0] == 0))
            {
                text2 = "0";
            }
            else
            {
                while (largeInteger._data.Length > 1 || (largeInteger._data.Length == 1 && largeInteger._data[0] != 0))
                {
                    DivideAndModulus(largeInteger, bi, out largeInteger2, out largeInteger3);
                    if (largeInteger3._data.Length == 0)
                        text2 = "0" + text2;
                    else
                        text2 = ((largeInteger3._data[0] >= 10) ? (text[(int)(largeInteger3._data[0] - 10)] + text2) : (largeInteger3._data[0] + text2));
                    largeInteger = largeInteger2;
                }
                if (_sign < 1 && text != "0")
                {
                    text2 = "-" + text2;
                }
            }

            return text2;
        }

        public string ToHex()
        {
            string result = "";

            foreach (var digit in _data)
            {
                result += digit.ToString("x8");
            }

            result = result.TrimStart('0');

            return result;
        }

        private static uint[] Add(uint[] X, uint[] Y)
        {
            var longest = Math.Max(X.Length, Y.Length);
            var r = new uint[longest + 1];

            uint overflow = 0;
            for (int i = 0; i < longest; i++)
            {
                uint x = i < X.Length ? X[i] : 0;
                uint y = i < Y.Length ? Y[i] : 0;
                ulong sum = (ulong)overflow + x + y;

                r[i] = (uint)sum;
                overflow = (uint)(sum >> _Base);
            }

            r[longest] = (byte)overflow;
            return r;
        }

        private static uint[] Subtract(uint[] X, uint[] Y)
        {
            var longest = X.Length > Y.Length ? X.Length : Y.Length;
            var r = new uint[longest];

            long carry = 0;

            for (int i = 0; i < r.Length; i++)
            {
                long x = i < X.Length ? X[i] : 0;
                long y = i < Y.Length ? Y[i] : 0;
                var tmpSub = x - y - carry;
                r[i] = (uint)(tmpSub & uint.MaxValue);
                carry = ((tmpSub >= 0) ? 0 : 1);
            }

            return r;
        }

        private static uint[] Multiply(uint[] X, uint[] Y)
        {
            uint[] output = new uint[X.Length + Y.Length + 1];

            for (int i = 0; i < X.Length; i++)
            {
                if (X[i] == 0)
                    continue;

                ulong carry = 0uL;
                int k = i;

                for (int j = 0; j < Y.Length; j++, k++)
                {
                    ulong tmp = (ulong)(X[i] * (long)Y[j] + output[k] + (long)carry);
                    output[k] = (uint) (tmp);
                    carry = tmp >> 32;
                }

                output[i + Y.Length] = (uint)carry;
            }

            return output;
        }

        public static BigInteger operator +(BigInteger a, BigInteger b)
        {
            BigInteger result;

            //all these if-else's are to make sure we don't attempt operations that would give a negative result,
            //allowing the large int operations to deal only in the scope of unsigned numbers
            if (a._sign < 0 && b._sign < 0)
            {
                result = new BigInteger(Add(a._data, b._data));
                result._sign = result == 0 ? 0 : -1;
            }
            else
            if (a._sign < 0)
            {
                if (Abs(a) < b)
                {
                    result = new BigInteger(Subtract(b._data, a._data));
                    result._sign = result == 0 ? 0 : 1;
                }
                else
                {
                    result = new BigInteger(Subtract(a._data, b._data));
                    result._sign = result == 0 ? 0 : -1;
                }
            }
            else if (b._sign < 0)
            {
                if (a < Abs(b))
                {
                    result = new BigInteger(Subtract(b._data, a._data));
                    result._sign = result == 0 ? 0 : -1;
                }
                else
                {
                    result = new BigInteger(Subtract(a._data, b._data));
                    result._sign = result == 0 ? 0 : 1;
                }
            }
            else
            {
                result = new BigInteger(Add(b._data, a._data));
                result._sign = result == 0 ? 0 : 1;
            }

            return result;
        }

        public static BigInteger operator -(BigInteger a, BigInteger b)
        {
            BigInteger result;

            //all these if-else's are to make sure we don't attempt operations that would give a negative result,
            //allowing the large int operations to deal only in the scope of unsigned numbers
            if (a._sign < 0 && b._sign < 0)
            {
                if (Abs(a) < Abs(b))
                {
                    result = new BigInteger(Subtract(b._data, a._data));
                    result._sign = result == 0 ? 0 : 1;
                }
                else
                {
                    result = new BigInteger(Subtract(a._data, b._data));
                    result._sign = result == 0 ? 0 : -1;
                }
            }
            else
            if (a._sign < 0)
            {
                result = new BigInteger(Add(a._data, b._data));
                result._sign = result == 0 ? 0 : -1;
            }
            else if (b._sign < 0)
            {
                result = new BigInteger(Add(a._data, b._data));
                result._sign = result == 0 ? 0 : 1;
            }
            else
            {
                if (a < b)
                {
                    result = new BigInteger(Subtract(b._data, a._data));
                    result._sign = result == 0 ? 0 : -1;
                }
                else
                {
                    result = new BigInteger(Subtract(a._data, b._data));
                    result._sign = result == 0 ? 0 : 1;
                }
            }

            return result;
        }

        public static BigInteger operator *(BigInteger a, BigInteger b)
        {
            var result = new BigInteger(Multiply(a._data, b._data))
            {
                _sign = a._sign * b._sign
            };
            return result;
        }

        public static BigInteger operator /(BigInteger a, BigInteger b)
        {
            BigInteger quot, rem;
            DivideAndModulus(Abs(a), Abs(b), out quot, out rem);
            quot._sign = quot._sign == 0 ? 0 : a._sign * b._sign;
            return quot;
        }

        public static BigInteger operator %(BigInteger a, BigInteger b)
        {
            BigInteger quot, rem;
            DivideAndModulus(a, b, out quot, out rem);
            return rem;
        }

        public static void DivideAndModulus(BigInteger a, BigInteger b, out BigInteger quot, out BigInteger rem)
        {
            if (b == 0)
            {
                quot = Zero;
                rem = Zero;
                return;
            }

            if (a._data.Length < b._data.Length)
            {
                quot = new BigInteger(0);
                rem = new BigInteger(a);
                return;
            }

            if (b._data.Length == 1)
                SingleDigitDivMod(a, b, out quot, out rem);
            else
                MultiDigitDivMod(a, b, out quot, out rem);

            quot._sign = a._sign * b._sign;
            rem._sign = a._sign;

            rem = a >= 0 ? rem : b + rem;

        }

        //do not access this function directly under any circumstances, always go through DivideAndModulus
        private static void SingleDigitDivMod(BigInteger numerator, BigInteger denominator, out BigInteger quotient, out BigInteger remainder)
        {
            uint[] tmpQuotArray = new uint[numerator.dataLength - denominator.dataLength + 1];
            uint[] remArray = new uint[numerator.dataLength];
            int quotIter = 0;   //quotient array iterator index
            for (int i = 0; i < numerator.dataLength; i++)
            {
                remArray[i] = numerator._data[i];
            }

            ulong quickDen = denominator._data[0];  //quick denominator
            int remIter = remArray.Length - 1;  //remainder array iterator index
            ulong tmpRem = remArray[remIter];   //temporary remainder digit

            if (tmpRem >= quickDen)
            {
                ulong tmpQuot = tmpRem / quickDen;
                tmpQuotArray[quotIter++] = (uint)tmpQuot;
                remArray[remIter] = (uint)(tmpRem % quickDen);
            }

            remIter--;
            while (remIter >= 0)
            {
                tmpRem = ((ulong)remArray[remIter + 1] << 32) + remArray[remIter];
                ulong tmpQuot = tmpRem / quickDen;
                tmpQuotArray[quotIter++] = (uint)tmpQuot;
                remArray[remIter + 1] = 0u;
                remArray[remIter--] = (uint)(tmpRem % quickDen);
            }

            uint[] quotArray = new uint[quotIter];
            for(int i = quotArray.Length - 1, j = 0; i >= 0; i--, j++)
            {
                quotArray[j] = tmpQuotArray[i];
            }

            quotient = new BigInteger(quotArray);
            remainder = new BigInteger(remArray);
        }

        //do not access this function directly under any circumstances, always go through DivideAndModulus
        private static void MultiDigitDivMod(BigInteger numerator, BigInteger denominator, out BigInteger quot, out BigInteger rem)
        {
            uint[] quotArray = new uint[numerator.dataLength - denominator.dataLength + 1];
            uint[] remArray = new uint[numerator.dataLength + 1];

            uint tmp = 2147483648u;
            uint tmp2 = denominator._data[denominator.dataLength - 1];    //denominator most significant digit
            int shiftCount = 0;

            while (tmp != 0 && (tmp2 & tmp) == 0)
            {
                shiftCount++;
                tmp >>= 1;
            }
            for (int i = 0; i < numerator.dataLength; i++)
            {
                remArray[i] = numerator._data[i];
            }

            ShiftLeft(ref remArray, shiftCount);
            denominator <<= shiftCount;

            int j = numerator.dataLength - denominator.dataLength + 1;
            int remIter = numerator.dataLength; //yes, numerator, not remArray
            ulong denMsd = denominator._data[denominator.dataLength - 1];       //denominator most significant digit
            ulong denSubMsd = denominator._data[denominator.dataLength - 2];    //denominator second most significant digit
            int denSize = denominator.dataLength + 1;

            uint[] tmpRemSubArray = new uint[denSize];

            while (j > 0)
            {
                ulong quickDenominator = ((ulong)remArray[remIter] << 32) + remArray[remIter - 1];
                ulong tmpQuot = quickDenominator / denMsd;
                ulong tmpRem = quickDenominator % denMsd;
                bool flag = false;
                while (!flag)
                {
                    flag = true;
                    if (tmpQuot == 4294967296L || tmpQuot * denSubMsd > (tmpRem << 32) + remArray[remIter - 2])
                    {
                        tmpQuot--;
                        tmpRem += denMsd;
                        if (tmpRem < 4294967296L)
                        {
                            flag = false;
                        }
                    }
                }

                for (int k = 0; k < denSize; k++)
                {
                    tmpRemSubArray[(tmpRemSubArray.Length - 1) - k] = remArray[remIter - k];
                }

                var tmpRemBigInt = new BigInteger(tmpRemSubArray);
                BigInteger estimNumBigInt = denominator * (long)tmpQuot;  //current numerator estimate
                while (estimNumBigInt > tmpRemBigInt)
                {
                    tmpQuot--;
                    estimNumBigInt -= denominator;
                }
                BigInteger estimRemBigInt = tmpRemBigInt - estimNumBigInt;    //current remainder estimate
                for (int k = 0; k < denSize; k++)
                {
                    tmp = denominator.dataLength - k < estimRemBigInt._data.Length
                        ? estimRemBigInt._data[denominator.dataLength - k]
                        : 0;
                    remArray[remIter - k] = tmp;
                }

                remIter--;
                j--;
                quotArray[j] = (uint)tmpQuot;
            }

            quot = new BigInteger(quotArray);

            ShiftRight(ref remArray, shiftCount);

            rem = new BigInteger(remArray);
        }

        public static BigInteger operator >>(BigInteger n, int bits)
        {
            bits = bits < 0 ? -bits : bits;
            ShiftRight(ref n._data, bits);

            if (n._data[0] == 0 && n.dataLength == 1)
                n._sign = 0;

            return n;
        }

        private static void ShiftRight(ref uint[] buffer, int shiftBitCount)
        {
            int length = buffer.Length;

            int shrinkage = shiftBitCount / 32;  //amount of digits we need to cut from the buffer

            int quickShiftAmount = shiftBitCount % 32;


            uint msd = buffer[length - 1] >> quickShiftAmount;  //shifts the most significant digit
            int extraShrinkage = (msd == 0) ? 1 : 0;    //if that shift goes to 0, it means we need to cut
                                                        //an extra position of the array to account for an MSD == 0

            int newLength = buffer.Length - shrinkage - extraShrinkage;

            if(newLength <= 0)
            {
                buffer = new uint[1];
                return;
            }

            uint[] newBuffer = new uint[newLength];

            quickShiftAmount = 32 - quickShiftAmount;   //we'll use this new shift amount to pre-left shift the applicable digits
                                                        //so we have easy access to the potential underflow of any given digit's right shift operation

            if (extraShrinkage == 1)
                newBuffer[newLength - 1] = buffer[length - 1] << quickShiftAmount;

            for (int i = length - (1 + extraShrinkage) , j = newLength - 1; j >= 1; i--, j--)
            {
                ulong upshiftedVal = (ulong) buffer[i] << quickShiftAmount;

                uint shiftMsd = (uint)(upshiftedVal >> 32);
                uint shiftLsd = (uint) upshiftedVal;

                newBuffer[j] |= shiftMsd;
                newBuffer[j - 1] |= shiftLsd;
            }

            newBuffer[0] |= buffer[shrinkage] >> shiftBitCount;

            buffer = newBuffer;
        }


        public static BigInteger operator <<(BigInteger n, int bits)
        {
            bits = bits < 0 ? -bits : bits;
            ShiftLeft(ref n._data, bits);
            return n;
        }

        private static void ShiftLeft(ref uint[] buffer, int shiftBitCount)
        {
            int length = buffer.Length;

            int amountOfZeros = shiftBitCount / 32;  //amount of least significant digit zero padding we need
            int quickShiftAmount = shiftBitCount % 32;

            long msd = ((long)buffer[length - 1]) << quickShiftAmount;  //shifts the most significant digit

            int extraDigit = (msd != (uint) msd) ? 1 : 0;  //if it goes above the uint range, we need to add
                                                            //a new position for the new MSD

            int newLength = buffer.Length + amountOfZeros + extraDigit;
            uint[] newBuffer = new uint[newLength];

            for (int i = 0, j = amountOfZeros; i < length; i++, j++)
            {
                ulong shiftedVal = ((ulong)buffer[i]) << quickShiftAmount;
                
                var shiftLsd = (uint) shiftedVal;
                var shiftMsd = (uint)(shiftedVal >> 32);

                newBuffer[j] |= shiftLsd;

                if(shiftMsd > 0)
                    newBuffer[j + 1] |= shiftMsd;
            }

            buffer = newBuffer;
        }

        public static BigInteger operator ++(BigInteger n)
        {
            return n + 1;
        }

        public static BigInteger operator --(BigInteger n)
        {
            return n - 1;
        }

        public static BigInteger operator -(BigInteger n)
        {
            n._sign = -n._sign;
            return n;
        }

        public static bool operator ==(BigInteger a, BigInteger b)
        {
            return a._data.Length == b._data.Length && a._sign == b._sign && a._data.SequenceEqual(b._data);
        }

        public static bool operator !=(BigInteger a, BigInteger b)
        {
            return a._data.Length != b._data.Length || a._sign != b._sign || !a._data.SequenceEqual(b._data);
        }

        private static bool LogicalCompare(BigInteger a, BigInteger b, bool op)
        {
            if (a._sign < b._sign)
            {
                return op;
            }

            if (a._sign > b._sign)
            {
                return !op;
            }

            if (a._data.Length < b._data.Length)
            {
                return op;
            }

            if (a._data.Length > b._data.Length)
            {
                return !op;
            }

            var A = a._data;
            var B = b._data;
            for (int i = A.Length - 1; i >= 0; i--)
            {
                var x = A[i];
                var y = B[i];
                if (x < y)
                {
                    return op;
                }

                if (x > y)
                {
                    return !op;
                }
            }

            return false;
        }

        public static bool operator <(BigInteger a, BigInteger b)
        {
            return LogicalCompare(a, b, true);
        }

        public static bool operator >(BigInteger a, BigInteger b)
        {
            return LogicalCompare(a, b, false);
        }

        public static bool operator <=(BigInteger a, BigInteger b)
        {
            return (a == b || a < b);
        }

        public static bool operator >=(BigInteger a, BigInteger b)
        {
            return (a == b || a > b);
        }

        public static BigInteger operator ^(BigInteger a, BigInteger b)
        {
            var len = a._data.Length > b._data.Length ? a._data.Length : b._data.Length;
            var temp = new uint[len];


            for (int i = 0; i < len; i++)
            {
                uint A = i < a._data.Length ? a._data[i] : 0;
                uint B = i < b._data.Length ? b._data[i] : 0;
                temp[i] = (A ^ B);
            }

            return new BigInteger(temp);
        }

<<<<<<< HEAD
        public static BigInteger operator |(BigInteger a, BigInteger b)
=======
        /// <summary>
        /// Fast calculation of modular reduction using Barrett's reduction
        /// </summary>
        /// <remarks>
        /// Requires x &lt; b^(2k), where b is the base.  In this case, base is 2^32 (uint).
        /// </remarks>
        private static BigInteger BarrettReduction(BigInteger z, BigInteger x, BigInteger n, BigInteger constant)
>>>>>>> 8f7ff0c8
        {
            var len = a._data.Length > b._data.Length ? a._data.Length : b._data.Length;
            var temp = new uint[len];


            for (int i = 0; i < len; i++)
            {
                uint A = i < a._data.Length ? a._data[i] : 0;
                uint B = i < b._data.Length ? b._data[i] : 0;
                temp[i] = A | B;
            }

            return new BigInteger(temp);
        }

        public static BigInteger operator &(BigInteger a, BigInteger b)
        {
            var len = a._data.Length > b._data.Length ? a._data.Length : b._data.Length;
            var temp = new uint[len];


            for (int i = 0; i < len; i++)
            {
                uint A = i < a._data.Length ? a._data[i] : 0;
                uint B = i < b._data.Length ? b._data[i] : 0;
                temp[i] = A & B;
            }

            return new BigInteger(temp);
        }

        public bool Equals(BigInteger other)
        {
            if (other._data.Length != _data.Length)
            {
                return false;
            }

            return _data.SequenceEqual(other._data);
        }

        public int CompareTo(BigInteger other)
        {
            if (other.Equals(this))
            {
                return 0;
            }

            if (other < this)
            {
                return -1;
            }

            return 1;
        }

        public static BigInteger Pow(BigInteger a, BigInteger b)
        {
            var val = One;
            var i = Zero;

            while (i < b)
            {
                val *= a;
                i = i + One;
            }
            return val;
        }

        /// <summary>
        /// Modulo Exponentiation
        /// Ported from http://developer.classpath.org/doc/java/math/LargeInteger-source.html
        /// </summary>
        /// <param name="exp">Exponential</param>
<<<<<<< HEAD
        /// <param name="mod">Modulo</param>
        /// <returns>LargeInteger result of raising this to the power of exp and then modulo n </returns>
        public static BigInteger ModPow(BigInteger b, BigInteger exp, BigInteger mod)
=======
        /// <param name="n">Modulo</param>
        /// <returns>BigInteger result of raising this to the power of exp and then modulo n </returns>
        public static BigInteger ModPow(BigInteger z, BigInteger exp, BigInteger n)
>>>>>>> 8f7ff0c8
        {
            Throw.If(mod._sign == -1 || mod == 0, "Non-positive modulo");

            if (exp._sign < 0)
                return ModPow(modInverse(mod), -exp, mod);

<<<<<<< HEAD
            if (exp == 1)
                return b % mod;
=======
            if ((z._data[maxLength - 1] & 0x80000000) != 0)   // negative this
            {
                tempNum = -z% n;
                thisNegative = true;
            }
            else
                tempNum = z % n;  // ensures (tempNum * tempNum) < b^(2k)

            if ((n._data[maxLength - 1] & 0x80000000) != 0)   // negative n
                n = -n;

            // calculate constant = b^(2k) / m
            var constant = new BigInteger();

            int i = n.dataLength << 1;
            constant._data[i] = 0x00000001;
            constant.dataLength = i + 1;
>>>>>>> 8f7ff0c8

            BigInteger s = new BigInteger(1);
            BigInteger t = new BigInteger(b);

            while (exp != Zero)
            {
<<<<<<< HEAD
                if ((exp & One) == One)
                    s = (s * t) % mod;
=======
                uint mask = 0x01;

                for (int index = 0; index < 32; index++)
                {
                    if ((exp._data[pos] & mask) != 0)
                        resultNum = BarrettReduction(z, resultNum * tempNum, n, constant);

                    mask <<= 1;

                    tempNum = BarrettReduction(z, tempNum * tempNum, n, constant);
>>>>>>> 8f7ff0c8

                exp = exp >> 1;
                t = (t * t) % mod;
            }

            return s;
        }

        //TODO: Port this from http://developer.classpath.org/doc/java/math/LargeInteger-source.html
        private static BigInteger modInverse(BigInteger mod)
        {
            throw new NotImplementedException();
        }

        public static BigInteger Parse(string input, int radix = 10)
        {
            return new BigInteger(input, radix);
        }

        public static bool TryParse(string input, out BigInteger output)
        {
            try
            {
                output = new BigInteger(input, 10);
                return true;
            }
            catch
            {
                output = Zero;
                return false;
            }
        }

        public int GetBitLength()
        {
            if (Object.Equals(this, null) || this == 0 || _data.Length == 0)
                return 0;

            var result = (_data.Length - 1) * 32;

            result += (int) Math.Log(_data[_data.Length - 1], 2) + 1;

            return result;
        }

        public uint[] ToUintArray()
        {
            return (uint[])_data.Clone();
        }

        public byte[] ToByteArray()
        {
            var bitLength = GetBitLength();
            var byteArraySize = (bitLength / 8) + (uint)((bitLength % 8 > 0) ? 1 : 0);
            byte[] result = new byte[byteArraySize];

            for (int i = 0, j = 0; i < _data.Length; i++, j += 4)
            {
                byte[] bytes = BitConverter.GetBytes(_data[i]);
                for (int k = 0; k < 4; k++)
                {
                    if (bytes[k] == 0)
                        continue;

                    result[j + k] = bytes[k];
                }
                //bytes.CopyTo(result, j );
            }

            return result;
        }

        //TODO: this probably needs looking into..
        public override int GetHashCode()
        {
            long hashCode = -1521134295 * _sign;

            // Rotate by 3 bits and XOR the new value
            for (var i = 0; i < _data.Length; i++)
            {
                hashCode = (int)((hashCode << 3) | (hashCode >> (29)) ^ _data[i]);
            }

            return (int)hashCode;
        }

        public override bool Equals(object obj)
        {
            if (obj is BigInteger temp)
            {
                return temp._sign == _sign && temp._data.SequenceEqual(this._data);
            }

            return false;
        }

        public BigInteger Mod(BigInteger b)
        {
            return this % b;
        }

        public BigInteger FlipBit(int bit)
        {
            return this ^ (One << bit);
        }
    }
}<|MERGE_RESOLUTION|>--- conflicted
+++ resolved
@@ -65,21 +65,7 @@
                 uintArray[j] |= (uint)(bytes[i] << (bytePosition * 8));
             }
 
-<<<<<<< HEAD
             InitFromArray(uintArray);
-=======
-        public int CompareTo(BigInteger n)
-        {
-            if (this < n)
-            {
-                return -1;
-            }
-            if (this > n)
-            {
-                return 1;
-            }
-            return 0;
->>>>>>> 8f7ff0c8
         }
 
         public BigInteger(long val)
@@ -819,110 +805,174 @@
             return new BigInteger(temp);
         }
 
-<<<<<<< HEAD
         public static BigInteger operator |(BigInteger a, BigInteger b)
-=======
-        /// <summary>
+        {
+            var len = a._data.Length > b._data.Length ? a._data.Length : b._data.Length;
+            var temp = new uint[len];
+
+
+            for (int i = 0; i < len; i++)
+            {
+                uint A = i < a._data.Length ? a._data[i] : 0;
+                uint B = i < b._data.Length ? b._data[i] : 0;
+                temp[i] = A | B;
+            }
+
+            return new BigInteger(temp);
+        }
+
+        public static BigInteger operator &(BigInteger a, BigInteger b)
+        {
+            var len = a._data.Length > b._data.Length ? a._data.Length : b._data.Length;
+            var temp = new uint[len];
+
+
+            for (int i = 0; i < len; i++)
+            {
+                uint A = i < a._data.Length ? a._data[i] : 0;
+                uint B = i < b._data.Length ? b._data[i] : 0;
+                temp[i] = A & B;
+            }
+
+            return new BigInteger(temp);
+        }
+
+        public bool Equals(BigInteger other)
+        {
+            if (other._data.Length != _data.Length)
+            {
+                return false;
+            }
+
+            return _data.SequenceEqual(other._data);
+        }
+
+        public int CompareTo(BigInteger other)
+        {
+            if (other.Equals(this))
+            {
+                return 0;
+            }
+
+            if (other < this)
+            {
+                return -1;
+            }
+
+            return 1;
+        }
+
+        public static BigInteger Pow(BigInteger a, BigInteger b)
+        {
+            var val = One;
+            var i = Zero;
+
+            while (i < b)
+            {
+                val *= a;
+                i = i + One;
+            }
+            return val;
+        }
+
+/// <summary>
         /// Fast calculation of modular reduction using Barrett's reduction
         /// </summary>
         /// <remarks>
         /// Requires x &lt; b^(2k), where b is the base.  In this case, base is 2^32 (uint).
         /// </remarks>
         private static BigInteger BarrettReduction(BigInteger z, BigInteger x, BigInteger n, BigInteger constant)
->>>>>>> 8f7ff0c8
-        {
-            var len = a._data.Length > b._data.Length ? a._data.Length : b._data.Length;
-            var temp = new uint[len];
-
-
-            for (int i = 0; i < len; i++)
-            {
-                uint A = i < a._data.Length ? a._data[i] : 0;
-                uint B = i < b._data.Length ? b._data[i] : 0;
-                temp[i] = A | B;
-            }
-
-            return new BigInteger(temp);
-        }
-
-        public static BigInteger operator &(BigInteger a, BigInteger b)
-        {
-            var len = a._data.Length > b._data.Length ? a._data.Length : b._data.Length;
-            var temp = new uint[len];
-
-
-            for (int i = 0; i < len; i++)
-            {
-                uint A = i < a._data.Length ? a._data[i] : 0;
-                uint B = i < b._data.Length ? b._data[i] : 0;
-                temp[i] = A & B;
-            }
-
-            return new BigInteger(temp);
-        }
-
-        public bool Equals(BigInteger other)
-        {
-            if (other._data.Length != _data.Length)
-            {
-                return false;
-            }
-
-            return _data.SequenceEqual(other._data);
-        }
-
-        public int CompareTo(BigInteger other)
-        {
-            if (other.Equals(this))
-            {
-                return 0;
-            }
-
-            if (other < this)
-            {
-                return -1;
-            }
-
-            return 1;
-        }
-
-        public static BigInteger Pow(BigInteger a, BigInteger b)
-        {
-            var val = One;
-            var i = Zero;
-
-            while (i < b)
-            {
-                val *= a;
-                i = i + One;
-            }
-            return val;
+        {
+            int k = n.dataLength,
+                kPlusOne = k + 1,
+                kMinusOne = k - 1;
+
+            BigInteger q1 = new BigInteger();
+
+            // q1 = x / b^(k-1)
+            for (int i = kMinusOne, j = 0; i < x.dataLength; i++, j++)
+                q1._data[j] = x._data[i];
+
+            q1.dataLength = x.dataLength - kMinusOne;
+            if (q1.dataLength <= 0)
+                q1.dataLength = 1;
+
+            BigInteger q2 = q1 * constant;
+            BigInteger q3 = new BigInteger();
+
+            // q3 = q2 / b^(k+1)
+            for (int i = kPlusOne, j = 0; i < q2.dataLength; i++, j++)
+                q3._data[j] = q2._data[i];
+            q3.dataLength = q2.dataLength - kPlusOne;
+            if (q3.dataLength <= 0)
+                q3.dataLength = 1;
+
+
+            // r1 = x mod b^(k+1)
+            // i.e. keep the lowest (k+1) words
+            var r1 = new BigInteger();
+            int lengthToCopy = (x.dataLength > kPlusOne) ? kPlusOne : x.dataLength;
+            for (int i = 0; i < lengthToCopy; i++)
+                r1._data[i] = x._data[i];
+            r1.dataLength = lengthToCopy;
+
+
+            // r2 = (q3 * n) mod b^(k+1)
+            // partial multiplication of q3 and n
+
+            var r2 = new BigInteger();
+            for (int i = 0; i < q3.dataLength; i++)
+            {
+                if (q3._data[i] == 0) continue;
+
+                ulong mcarry = 0;
+                int t = i;
+                for (int j = 0; j < n.dataLength && t < kPlusOne; j++, t++)
+                {
+                    // t = i + j
+                    ulong val = ((ulong)q3._data[i] * (ulong)n._data[j]) +
+                                 (ulong)r2._data[t] + mcarry;
+
+                    r2._data[t] = (uint)(val & 0xFFFFFFFF);
+                    mcarry = (val >> 32);
+                }
+
+                if (t < kPlusOne)
+                    r2._data[t] = (uint)mcarry;
+            }
+            r2.dataLength = kPlusOne;
+            while (r2.dataLength > 1 && r2._data[r2.dataLength - 1] == 0)
+                r2.dataLength--;
+
+            r1 -= r2;
+            if ((r1._data[maxLength - 1] & 0x80000000) != 0)        // negative
+            {
+                BigInteger val = new BigInteger();
+                val._data[kPlusOne] = 0x00000001;
+                val.dataLength = kPlusOne + 1;
+                r1 += val;
+            }
+
+            while (r1 >= n)
+                r1 -= n;
+
+            return r1;
         }
 
         /// <summary>
         /// Modulo Exponentiation
-        /// Ported from http://developer.classpath.org/doc/java/math/LargeInteger-source.html
         /// </summary>
         /// <param name="exp">Exponential</param>
-<<<<<<< HEAD
-        /// <param name="mod">Modulo</param>
-        /// <returns>LargeInteger result of raising this to the power of exp and then modulo n </returns>
-        public static BigInteger ModPow(BigInteger b, BigInteger exp, BigInteger mod)
-=======
         /// <param name="n">Modulo</param>
         /// <returns>BigInteger result of raising this to the power of exp and then modulo n </returns>
         public static BigInteger ModPow(BigInteger z, BigInteger exp, BigInteger n)
->>>>>>> 8f7ff0c8
-        {
-            Throw.If(mod._sign == -1 || mod == 0, "Non-positive modulo");
-
-            if (exp._sign < 0)
-                return ModPow(modInverse(mod), -exp, mod);
-
-<<<<<<< HEAD
-            if (exp == 1)
-                return b % mod;
-=======
+        {
+            Throw.If((exp._data[maxLength - 1] & 0x80000000) != 0, "Positive exponents only.");
+
+            BigInteger resultNum = 1;
+            BigInteger tempNum;
+            bool thisNegative = false;
+
             if ((z._data[maxLength - 1] & 0x80000000) != 0)   // negative this
             {
                 tempNum = -z% n;
@@ -940,17 +990,14 @@
             int i = n.dataLength << 1;
             constant._data[i] = 0x00000001;
             constant.dataLength = i + 1;
->>>>>>> 8f7ff0c8
-
-            BigInteger s = new BigInteger(1);
-            BigInteger t = new BigInteger(b);
-
-            while (exp != Zero)
-            {
-<<<<<<< HEAD
-                if ((exp & One) == One)
-                    s = (s * t) % mod;
-=======
+
+            constant = constant / n;
+            int totalBits = exp.GetBitLength();
+            int count = 0;
+
+            // perform squaring and multiply exponentiation
+            for (int pos = 0; pos < exp.dataLength; pos++)
+            {
                 uint mask = 0x01;
 
                 for (int index = 0; index < 32; index++)
@@ -961,19 +1008,77 @@
                     mask <<= 1;
 
                     tempNum = BarrettReduction(z, tempNum * tempNum, n, constant);
->>>>>>> 8f7ff0c8
-
-                exp = exp >> 1;
-                t = (t * t) % mod;
-            }
-
-            return s;
-        }
-
-        //TODO: Port this from http://developer.classpath.org/doc/java/math/LargeInteger-source.html
-        private static BigInteger modInverse(BigInteger mod)
-        {
-            throw new NotImplementedException();
+
+
+                    if (tempNum.dataLength == 1 && tempNum._data[0] == 1)
+                    {
+                        if (thisNegative && (exp._data[0] & 0x1) != 0)    //odd exp
+                            return -resultNum;
+                        return resultNum;
+                    }
+                    count++;
+                    if (count == totalBits)
+                        break;
+                }
+            }
+
+            if (thisNegative && (exp._data[0] & 0x1) != 0)    //odd exp
+                return -resultNum;
+
+            return resultNum;
+        }
+
+        public BigInteger ModInverse(BigInteger modulus)
+        {
+            BigInteger[] array = new BigInteger[2]
+            {
+            0,
+            1
+            };
+            BigInteger[] array2 = new BigInteger[2];
+            BigInteger[] array3 = new BigInteger[2]
+            {
+            0,
+            0
+            };
+            int num = 0;
+            BigInteger bi = modulus;
+            BigInteger bigInteger = this;
+            while (bigInteger.dataLength > 1 || (bigInteger.dataLength == 1 && bigInteger._data[0] != 0))
+            {
+                BigInteger bigInteger2 = new BigInteger();
+                BigInteger bigInteger3 = new BigInteger();
+                if (num > 1)
+                {
+                    BigInteger bigInteger4 = (array[0] - array[1] * array2[0]) % modulus;
+                    array[0] = array[1];
+                    array[1] = bigInteger4;
+                }
+                if (bigInteger.dataLength == 1)
+                {
+                    SingleByteDivide(bi, bigInteger, bigInteger2, bigInteger3);
+                }
+                else
+                {
+                    MultiByteDivide(bi, bigInteger, bigInteger2, bigInteger3);
+                }
+                array2[0] = array2[1];
+                array3[0] = array3[1];
+                array2[1] = bigInteger2;
+                array3[1] = bigInteger3;
+                bi = bigInteger;
+                bigInteger = bigInteger3;
+                num++;
+            }
+
+            Throw.If(array3[0].dataLength > 1 || (array3[0].dataLength == 1 && array3[0]._data[0] != 1), "No inverse!");
+
+            BigInteger bigInteger5 = (array[0] - array[1] * array2[0]) % modulus;
+            if (((int)bigInteger5._data[maxLength - 1] & -2147483648) != 0)
+            {
+                bigInteger5 += modulus;
+            }
+            return bigInteger5;
         }
 
         public static BigInteger Parse(string input, int radix = 10)
@@ -1011,6 +1116,80 @@
         {
             return (uint[])_data.Clone();
         }
+
+
+
+public void SetBit(uint bitNum)
+        {
+            uint num = bitNum >> 5;
+            byte b = (byte)(bitNum & 0x1F);
+            uint num2 = (uint)(1 << (int)b);
+            _data[num] |= num2;
+            if (num >= dataLength)
+            {
+                dataLength = (int)(num + 1);
+            }
+        }
+
+        public void UnsetBit(uint bitNum)
+        {
+            uint num = bitNum >> 5;
+            if (num < dataLength)
+            {
+                byte b = (byte)(bitNum & 0x1F);
+                uint num2 = (uint)(1 << (int)b);
+                uint num3 = (uint)(-1 ^ (int)num2);
+                _data[num] &= num3;
+                if (dataLength > 1 && _data[dataLength - 1] == 0)
+                {
+                    dataLength--;
+                }
+            }
+        }
+
+public BigInteger Sqrt()
+        {
+            Throw.If(this < 0, "cannot be negative");
+
+            if (this == 0)
+            {
+                return 0;
+            }
+
+            uint num = (uint)GetBitLength();
+
+            num = (((num & 1) == 0) ? (num >> 1) : ((num >> 1) + 1));
+            uint num2 = num >> 5;
+            byte b = (byte)(num & 0x1F);
+            var bigInteger = new BigInteger();
+            uint num3;
+
+            if (b == 0)
+            {
+                num3 = 2147483648u;
+            }
+            else
+            {
+                num3 = (uint)(1 << (int)b);
+                num2++;
+            }
+            bigInteger.dataLength = (int)num2;
+            for (int num4 = (int)(num2 - 1); num4 >= 0; num4--)
+            {
+                while (num3 != 0)
+                {
+                    bigInteger._data[num4] ^= num3;
+                    if (bigInteger * bigInteger > this)
+                    {
+                        bigInteger._data[num4] ^= num3;
+                    }
+                    num3 >>= 1;
+                }
+                num3 = 2147483648u;
+            }
+            return bigInteger;
+        }
+
 
         public byte[] ToByteArray()
         {

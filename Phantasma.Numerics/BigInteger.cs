--- conflicted
+++ resolved
@@ -1,1266 +1,1258 @@
-using System;
-using System.Linq;
-using System.Reflection;
-using Phantasma.Core;
-using static Phantasma.Numerics.BigInteger;
-
-/*
- * Implementation of BigInteger class, written for Phantasma project
- * Author: Simão Pavlovich
- */
-
-namespace Phantasma.Numerics
-{
-    public struct BigInteger : IEquatable<BigInteger>, IComparable<BigInteger>
-    {
-        private int _sign;
-        private uint[] _data;
-
-        private uint[] Data
-        {
-            get => _data ?? (_data = new uint[0]);
-            set => _data = value;
-        }
-
-        private const int _Base = sizeof(uint) * 8;    //number of bits required for shift operations
-
-        private static uint _MaxVal => (uint)Math.Pow(2, _Base) - 1;
-
-        public static readonly BigInteger Zero = new BigInteger(0L);
-
-        public static readonly BigInteger One = new BigInteger(1L);
-        private int dataLength => _data?.Length ?? 0;
-
-        public BigInteger(BigInteger other)
-        {
-            _sign = other._sign;
-            _data = new uint[other._data.Length];
-            Array.Copy(other._data, _data, _data.Length);
-        }
-
-        public BigInteger(uint[] bytes, int sign = 1)
-        {
-            _sign = sign;
-            _data = null;
-
-            InitFromArray(bytes);
-        }
-
-        public BigInteger(int val) : this((long)val)
-        {
-        }
-
-        public BigInteger(uint val) : this((long)val)
-        {
-        }
-
-        public BigInteger(byte[] bytes, bool twosComplementFormatFlag)
-        {
-            int sign;
-
-            if (twosComplementFormatFlag)
-            {
-                var msb = bytes[bytes.Length - 1] >> 7;
-
-                sign = msb == 0 ? 1 : -1;
-            }
-            else
-                sign = 1;
-
-            byte[] buffer;
-
-            if (sign == -1)
-                buffer = ApplyTwosComplement(bytes);
-            else
-                buffer = bytes;
-
-            this = new BigInteger(buffer, sign);
-        }
-
-        public BigInteger(byte[] bytes, int sign = 1)
-        {
-            _sign = sign;
-            _data = null;
-
-            uint[] uintArray = new uint[(bytes.Length / 4) + (bytes.Length % 4 > 0 ? 1 : 0)];
-
-            int bytePosition = 0;
-            for (int i = 0, j = -1; i < bytes.Length; i++)
-            {
-                bytePosition = i % 4;
-
-                if (bytePosition == 0)
-                    j++;
-
-                uintArray[j] |= (uint)(bytes[i] << (bytePosition * 8));
-            }
-
-            InitFromArray(uintArray);
-        }
-
-        public BigInteger(long val)
-        {
-            if (val == 0)
-            {
-                _sign = 0;
-                _data = new uint[1];
-                return;
-            }
-
-            _sign = val < 0 ? -1 : 1;
-
-            if (val < 0) val = -val;
-
-
-            var bytes = BitConverter.GetBytes(val);
-
-            var uintBytes = new uint[(bytes.Length / 4) + 1];
-
-            for (int i = 0; i < bytes.Length; i++)
-            {
-                int uintIndex = (i / 4);
-                int shiftAmount = (i % 4) * 8;
-                uintBytes[uintIndex] += (uint)(bytes[i] << shiftAmount);
-            }
-
-            _data = null;
-            InitFromArray(uintBytes);
-        }
-
-        private void InitFromArray(uint[] digits)
-        {
-            int n = digits.Length;
-            for (int i = n - 1; i >= 0; i--)
-            {
-                if (digits[i] == 0)
-                {
-                    n--;
-                }
-                else
-                {
-                    break;
-                }
-            }
-
-            if (n <= 0)
-            {
-                _data = new uint[] { 0 };
-                _sign = 0;
-            }
-            else
-            {
-                _data = new uint[n];
-                Array.Copy(digits, _data, n);
-            }
-        }
-
-        public BigInteger(string value, int radix)
-        {
-            value = value.ToUpper().Trim().Replace("\r", "").Replace(" ", "").Replace("\n", "");
-
-            var BigInteger = new BigInteger(0);
-            var bi = new BigInteger(1L);
-
-            if (value == "0")
-            {
-                _sign = 0;
-                _data = new uint[] { 0 };
-                return;
-            }
-
-            _sign = (value[0] == '-') ? -1 : 1;
-
-            int limit = _sign == -1 ? 1 : 0;
-
-            for (int i = value.Length - 1; i >= limit; i--)
-            {
-                int val = value[i];
-                val = ((val >= 48 && val <= 57) ? (val - 48) : ((val < 65 || val > 90) ? 9999999 : (val - 65 + 10)));
-                Throw.If(val >= radix, "Invalid string in constructor.");
-
-                BigInteger += bi * val;
-
-                if (i - 1 >= limit)
-                    bi *= radix;
-            }
-
-            _data = null;
-            InitFromArray(BigInteger.Data);
-        }
-
-        public static BigInteger FromHex(string p0)
-        {
-            return new BigInteger(p0, 16);
-        }
-
-        public int Sign()
-        {
-            return _sign;
-        }
-
-        public static explicit operator int(BigInteger value)
-        {
-            if (value.dataLength == 0)
-                return 0;
-
-            int result = (int)value.Data[0];
-
-            if (value._sign < 0)
-                result *= -1;
-
-            return result;
-        }
-
-        public static explicit operator long(BigInteger value)
-        {
-            if (value.dataLength == 0)
-                return 0;
-
-            long result = 0;
-
-            result = value.Data[0];
-
-<<<<<<< HEAD
-            if(value.dataLength > 1)
-=======
-            if (value.dataLength > 1)
->>>>>>> 5a55c356
-                result |= (long)((ulong)value.Data[1] << 32);
-
-            if (value._sign < 0)
-                result *= -1;
-
-            return result;
-        }
-
-        public static implicit operator BigInteger(int val)
-        {
-            return new BigInteger(val);
-        }
-
-        public static implicit operator BigInteger(long val)
-        {
-            return new BigInteger(val);
-        }
-
-        public static BigInteger Abs(BigInteger x)
-        {
-            return new BigInteger(x.Data, 1);
-        }
-
-        public override string ToString()
-        {
-            return ToDecimal();
-        }
-
-        public string ToDecimal()
-        {
-            int radix = 10;
-            Throw.If(radix < 2 || radix > 36, "Radix must be >= 2 and <= 36");
-
-            string text = "ABCDEFGHIJKLMNOPQRSTUVWXYZ";
-            string text2 = "";
-
-            BigInteger largeInteger = new BigInteger(this);
-            largeInteger._sign = 1;
-
-            bool flag = false;
-
-            var largeInteger2 = new BigInteger();
-            var largeInteger3 = new BigInteger();
-            var bi = new BigInteger(radix);
-            if (largeInteger._data == null || largeInteger._data.Length == 0 || (largeInteger._data.Length == 1 && largeInteger._data[0] == 0))
-            {
-                text2 = "0";
-            }
-            else
-            {
-                while (largeInteger._data.Length > 1 || (largeInteger._data.Length == 1 && largeInteger._data[0] != 0))
-                {
-                    DivideAndModulus(largeInteger, bi, out largeInteger2, out largeInteger3);
-                    if (largeInteger3._data.Length == 0)
-                        text2 = "0" + text2;
-                    else
-                        text2 = ((largeInteger3._data[0] >= 10) ? (text[(int)(largeInteger3._data[0] - 10)] + text2) : (largeInteger3._data[0] + text2));
-                    largeInteger = largeInteger2;
-                }
-                if (_sign < 1 && text != "0")
-                {
-                    text2 = "-" + text2;
-                }
-            }
-
-            return text2;
-        }
-
-        public string ToHex()
-        {
-            string result = "";
-
-            foreach (var digit in Data)
-            {
-                result += digit.ToString("x8");
-            }
-
-            result = result.TrimStart('0');
-
-            return result;
-        }
-
-        private static uint[] Add(uint[] X, uint[] Y)
-        {
-            X = X ?? new uint[0];
-            Y = Y ?? new uint[0];
-
-            var longest = Math.Max(X.Length, Y.Length);
-            var r = new uint[longest + 1];
-
-            uint overflow = 0;
-            for (int i = 0; i < longest; i++)
-            {
-                uint x = i < X.Length ? X[i] : 0;
-                uint y = i < Y.Length ? Y[i] : 0;
-                ulong sum = (ulong)overflow + x + y;
-
-                r[i] = (uint)sum;
-                overflow = (uint)(sum >> _Base);
-            }
-
-            r[longest] = (byte)overflow;
-            return r;
-        }
-
-        private static uint[] Subtract(uint[] X, uint[] Y)
-        {
-            X = X ?? new uint[0];
-            Y = Y ?? new uint[0];
-
-            var longest = X.Length > Y.Length ? X.Length : Y.Length;
-            var r = new uint[longest];
-
-            long carry = 0;
-
-            for (int i = 0; i < r.Length; i++)
-            {
-                long x = i < X.Length ? X[i] : 0;
-                long y = i < Y.Length ? Y[i] : 0;
-                var tmpSub = x - y - carry;
-                r[i] = (uint)(tmpSub & uint.MaxValue);
-                carry = ((tmpSub >= 0) ? 0 : 1);
-            }
-
-            return r;
-        }
-
-        private static uint[] Multiply(uint[] X, uint[] Y)
-        {
-            X = X ?? new uint[0];
-            Y = Y ?? new uint[0];
-
-            uint[] output = new uint[X.Length + Y.Length + 1];
-
-            for (int i = 0; i < X.Length; i++)
-            {
-                if (X[i] == 0)
-                    continue;
-
-                ulong carry = 0uL;
-                int k = i;
-
-                for (int j = 0; j < Y.Length; j++, k++)
-                {
-                    ulong tmp = (ulong)(X[i] * (long)Y[j] + output[k] + (long)carry);
-                    output[k] = (uint)(tmp);
-                    carry = tmp >> 32;
-                }
-
-                output[i + Y.Length] = (uint)carry;
-            }
-
-            return output;
-        }
-
-        public static BigInteger operator +(BigInteger a, BigInteger b)
-        {
-            BigInteger result;
-
-            //all these if-else's are to make sure we don't attempt operations that would give a negative result,
-            //allowing the large int operations to deal only in the scope of unsigned numbers
-            if (a._sign < 0 && b._sign < 0)
-            {
-                result = new BigInteger(Add(a.Data, b.Data));
-                result._sign = result == 0 ? 0 : -1;
-            }
-            else
-            if (a._sign < 0)
-            {
-                if (Abs(a) < b)
-                {
-                    result = new BigInteger(Subtract(b.Data, a.Data));
-                    result._sign = result == 0 ? 0 : 1;
-                }
-                else
-                {
-                    result = new BigInteger(Subtract(a.Data, b.Data));
-                    result._sign = result == 0 ? 0 : -1;
-                }
-            }
-            else if (b._sign < 0)
-            {
-                if (a < Abs(b))
-                {
-                    result = new BigInteger(Subtract(b.Data, a.Data));
-                    result._sign = result == 0 ? 0 : -1;
-                }
-                else
-                {
-                    result = new BigInteger(Subtract(a.Data, b.Data));
-                    result._sign = result == 0 ? 0 : 1;
-                }
-            }
-            else
-            {
-                result = new BigInteger(Add(b.Data, a.Data));
-                result._sign = result == 0 ? 0 : 1;
-            }
-
-            return result;
-        }
-
-        public static BigInteger operator -(BigInteger a, BigInteger b)
-        {
-            BigInteger result;
-
-            //all these if-else's are to make sure we don't attempt operations that would give a negative result,
-            //allowing the large int operations to deal only in the scope of unsigned numbers
-            if (a._sign < 0 && b._sign < 0)
-            {
-                if (Abs(a) < Abs(b))
-                {
-                    result = new BigInteger(Subtract(b.Data, a.Data));
-                    result._sign = result == 0 ? 0 : 1;
-                }
-                else
-                {
-                    result = new BigInteger(Subtract(a.Data, b.Data));
-                    result._sign = result == 0 ? 0 : -1;
-                }
-            }
-            else
-            if (a._sign < 0)
-            {
-                result = new BigInteger(Add(a.Data, b.Data));
-                result._sign = result == 0 ? 0 : -1;
-            }
-            else if (b._sign < 0)
-            {
-                result = new BigInteger(Add(a.Data, b.Data));
-                result._sign = result == 0 ? 0 : 1;
-            }
-            else
-            {
-                if (a < b)
-                {
-                    result = new BigInteger(Subtract(b.Data, a.Data));
-                    result._sign = result == 0 ? 0 : -1;
-                }
-                else
-                {
-                    result = new BigInteger(Subtract(a.Data, b.Data));
-                    result._sign = result == 0 ? 0 : 1;
-                }
-            }
-
-            return result;
-        }
-
-        public static BigInteger operator *(BigInteger a, BigInteger b)
-        {
-            var result = new BigInteger(Multiply(a.Data, b.Data))
-            {
-                _sign = a._sign * b._sign
-            };
-            return result;
-        }
-
-        public static BigInteger operator /(BigInteger a, BigInteger b)
-        {
-            BigInteger quot, rem;
-            DivideAndModulus(Abs(a), Abs(b), out quot, out rem);
-            quot._sign = quot._sign == 0 ? 0 : a._sign * b._sign;
-            return quot;
-        }
-
-        public static BigInteger operator %(BigInteger a, BigInteger b)
-        {
-            BigInteger quot, rem;
-            DivideAndModulus(a, b, out quot, out rem);
-            return rem;
-        }
-
-        public static void DivideAndModulus(BigInteger a, BigInteger b, out BigInteger quot, out BigInteger rem)
-        {
-            if (b == 0)
-            {
-                quot = Zero;
-                rem = Zero;
-                return;
-            }
-
-            if (a.Data.Length < b.Data.Length)
-            {
-                quot = new BigInteger(0);
-                rem = new BigInteger(a);
-                return;
-            }
-
-            if (b.Data.Length == 1)
-                SingleDigitDivMod(a, b, out quot, out rem);
-            else
-                MultiDigitDivMod(a, b, out quot, out rem);
-
-
-            rem._sign = a._sign;
-            rem = a >= 0 ? rem : b + rem;
-
-            quot._sign = quot.GetBitLength() == 0 ? 0 : a._sign * b._sign;
-            rem._sign = rem.GetBitLength() == 0 ? 0 : rem._sign;
-        }
-
-        //do not access this function directly under any circumstances, always go through DivideAndModulus
-        private static void SingleDigitDivMod(BigInteger numerator, BigInteger denominator, out BigInteger quotient, out BigInteger remainder)
-        {
-            uint[] tmpQuotArray = new uint[numerator.dataLength - denominator.dataLength + 1];
-            uint[] remArray = new uint[numerator.dataLength];
-            int quotIter = 0;   //quotient array iterator index
-            for (int i = 0; i < numerator.dataLength; i++)
-            {
-                remArray[i] = numerator._data[i];
-            }
-
-            ulong quickDen = denominator._data[0];  //quick denominator
-            int remIter = remArray.Length - 1;  //remainder array iterator index
-            ulong tmpRem = remArray[remIter];   //temporary remainder digit
-
-            if (tmpRem >= quickDen)
-            {
-                ulong tmpQuot = tmpRem / quickDen;
-                tmpQuotArray[quotIter++] = (uint)tmpQuot;
-                remArray[remIter] = (uint)(tmpRem % quickDen);
-            }
-
-            remIter--;
-            while (remIter >= 0)
-            {
-                tmpRem = ((ulong)remArray[remIter + 1] << 32) + remArray[remIter];
-                ulong tmpQuot = tmpRem / quickDen;
-                tmpQuotArray[quotIter++] = (uint)tmpQuot;
-                remArray[remIter + 1] = 0u;
-                remArray[remIter--] = (uint)(tmpRem % quickDen);
-            }
-
-            uint[] quotArray = new uint[quotIter];
-            for (int i = quotArray.Length - 1, j = 0; i >= 0; i--, j++)
-            {
-                quotArray[j] = tmpQuotArray[i];
-            }
-
-            quotient = new BigInteger(quotArray);
-            remainder = new BigInteger(remArray);
-        }
-
-        //do not access this function directly under any circumstances, always go through DivideAndModulus
-        private static void MultiDigitDivMod(BigInteger numerator, BigInteger denominator, out BigInteger quot, out BigInteger rem)
-        {
-            uint[] quotArray = new uint[numerator.dataLength - denominator.dataLength + 1];
-            uint[] remArray = new uint[numerator.dataLength + 1];
-
-            uint tmp = 2147483648u;
-            uint tmp2 = denominator._data[denominator.dataLength - 1];    //denominator most significant digit
-            int shiftCount = 0;
-
-            while (tmp != 0 && (tmp2 & tmp) == 0)
-            {
-                shiftCount++;
-                tmp >>= 1;
-            }
-            for (int i = 0; i < numerator.dataLength; i++)
-            {
-                remArray[i] = numerator._data[i];
-            }
-
-            ShiftLeft(ref remArray, shiftCount);
-            denominator <<= shiftCount;
-
-            int j = numerator.dataLength - denominator.dataLength + 1;
-            int remIter = numerator.dataLength; //yes, numerator, not remArray
-            ulong denMsd = denominator._data[denominator.dataLength - 1];       //denominator most significant digit
-            ulong denSubMsd = denominator._data[denominator.dataLength - 2];    //denominator second most significant digit
-            int denSize = denominator.dataLength + 1;
-
-            uint[] tmpRemSubArray = new uint[denSize];
-
-            while (j > 0)
-            {
-                ulong quickDenominator = ((ulong)remArray[remIter] << 32) + remArray[remIter - 1];
-                ulong tmpQuot = quickDenominator / denMsd;
-                ulong tmpRem = quickDenominator % denMsd;
-                bool flag = false;
-                while (!flag)
-                {
-                    flag = true;
-                    if (tmpQuot == 4294967296L || tmpQuot * denSubMsd > (tmpRem << 32) + remArray[remIter - 2])
-                    {
-                        tmpQuot--;
-                        tmpRem += denMsd;
-                        if (tmpRem < 4294967296L)
-                        {
-                            flag = false;
-                        }
-                    }
-                }
-
-                for (int k = 0; k < denSize; k++)
-                {
-                    tmpRemSubArray[(tmpRemSubArray.Length - 1) - k] = remArray[remIter - k];
-                }
-
-                var tmpRemBigInt = new BigInteger(tmpRemSubArray);
-                BigInteger estimNumBigInt = denominator * (long)tmpQuot;  //current numerator estimate
-                while (estimNumBigInt > tmpRemBigInt)
-                {
-                    tmpQuot--;
-                    estimNumBigInt -= denominator;
-                }
-                BigInteger estimRemBigInt = tmpRemBigInt - estimNumBigInt;    //current remainder estimate
-                for (int k = 0; k < denSize; k++)
-                {
-                    tmp = denominator.dataLength - k < estimRemBigInt._data.Length
-                        ? estimRemBigInt._data[denominator.dataLength - k]
-                        : 0;
-                    remArray[remIter - k] = tmp;
-                }
-
-                remIter--;
-                j--;
-                quotArray[j] = (uint)tmpQuot;
-            }
-
-            quot = new BigInteger(quotArray);
-
-            ShiftRight(ref remArray, shiftCount);
-
-            rem = new BigInteger(remArray);
-        }
-
-        public static BigInteger operator >>(BigInteger n, int bits)
-        {
-            bits = bits < 0 ? -bits : bits;
-
-            if (n._data == null)
-                n._data = new uint[0];
-
-            ShiftRight(ref n._data, bits);
-
-            if (n.Data[0] == 0 && n.dataLength == 1)
-                n._sign = 0;
-
-            return n;
-        }
-
-        private static void ShiftRight(ref uint[] buffer, int shiftBitCount)
-        {
-            int length = buffer.Length;
-
-            int shrinkage = shiftBitCount / 32;  //amount of digits we need to cut from the buffer
-
-            int quickShiftAmount = shiftBitCount % 32;
-
-
-            uint msd = buffer[length - 1] >> quickShiftAmount;  //shifts the most significant digit
-            int extraShrinkage = (msd == 0) ? 1 : 0;    //if that shift goes to 0, it means we need to cut
-                                                        //an extra position of the array to account for an MSD == 0
-
-            int newLength = buffer.Length - shrinkage - extraShrinkage;
-
-            if (newLength <= 0)
-            {
-                buffer = new uint[1];
-                return;
-            }
-
-            uint[] newBuffer = new uint[newLength];
-
-            quickShiftAmount = 32 - quickShiftAmount;   //we'll use this new shift amount to pre-left shift the applicable digits
-                                                        //so we have easy access to the potential underflow of any given digit's right shift operation
-
-            if (extraShrinkage == 1)
-                newBuffer[newLength - 1] = buffer[length - 1] << quickShiftAmount;
-
-            for (int i = length - (1 + extraShrinkage), j = newLength - 1; j >= 1; i--, j--)
-            {
-                ulong upshiftedVal = (ulong)buffer[i] << quickShiftAmount;
-
-                uint shiftMsd = (uint)(upshiftedVal >> 32);
-                uint shiftLsd = (uint)upshiftedVal;
-
-                newBuffer[j] |= shiftMsd;
-                newBuffer[j - 1] |= shiftLsd;
-            }
-
-            newBuffer[0] |= buffer[shrinkage] >> shiftBitCount;
-
-            buffer = newBuffer;
-        }
-
-
-        public static BigInteger operator <<(BigInteger n, int bits)
-        {
-            bits = bits < 0 ? -bits : bits;
-            if (n._data == null)
-                n._data = new uint[0];
-            ShiftLeft(ref n._data, bits);
-            return n;
-        }
-
-        private static void ShiftLeft(ref uint[] buffer, int shiftBitCount)
-        {
-            int length = buffer.Length;
-
-            int amountOfZeros = shiftBitCount / 32;  //amount of least significant digit zero padding we need
-            int quickShiftAmount = shiftBitCount % 32;
-
-            long msd = ((long)buffer[length - 1]) << quickShiftAmount;  //shifts the most significant digit
-
-            int extraDigit = (msd != (uint)msd) ? 1 : 0;  //if it goes above the uint range, we need to add
-                                                          //a new position for the new MSD
-
-            int newLength = buffer.Length + amountOfZeros + extraDigit;
-            uint[] newBuffer = new uint[newLength];
-
-            for (int i = 0, j = amountOfZeros; i < length; i++, j++)
-            {
-                ulong shiftedVal = ((ulong)buffer[i]) << quickShiftAmount;
-
-                var shiftLsd = (uint)shiftedVal;
-                var shiftMsd = (uint)(shiftedVal >> 32);
-
-                newBuffer[j] |= shiftLsd;
-
-                if (shiftMsd > 0)
-                    newBuffer[j + 1] |= shiftMsd;
-            }
-
-            buffer = newBuffer;
-        }
-
-        public static BigInteger operator ++(BigInteger n)
-        {
-            return n + 1;
-        }
-
-        public static BigInteger operator --(BigInteger n)
-        {
-            return n - 1;
-        }
-
-        public static BigInteger operator -(BigInteger n)
-        {
-            n._sign = -n._sign;
-            return n;
-        }
-
-        public static bool operator ==(BigInteger a, BigInteger b)
-        {
-            return a.Data.Length == b.Data.Length && a._sign == b._sign && a.Data.SequenceEqual(b.Data);
-        }
-
-        public static bool operator !=(BigInteger a, BigInteger b)
-        {
-            return a.Data.Length != b.Data.Length || a._sign != b._sign || !a.Data.SequenceEqual(b.Data);
-        }
-
-        private static bool LogicalCompare(BigInteger a, BigInteger b, bool op)
-        {
-            if (a._sign < b._sign)
-            {
-                return op;
-            }
-
-            if (a._sign > b._sign)
-            {
-                return !op;
-            }
-
-            if (a.Data.Length < b.Data.Length)
-            {
-                return op;
-            }
-
-            if (a.Data.Length > b.Data.Length)
-            {
-                return !op;
-            }
-
-            var A = a.Data;
-            var B = b.Data;
-            for (int i = A.Length - 1; i >= 0; i--)
-            {
-                var x = A[i];
-                var y = B[i];
-                if (x < y)
-                {
-                    return op;
-                }
-
-                if (x > y)
-                {
-                    return !op;
-                }
-            }
-
-            return false;
-        }
-
-        public static bool operator <(BigInteger a, BigInteger b)
-        {
-            return LogicalCompare(a, b, true);
-        }
-
-        public static bool operator >(BigInteger a, BigInteger b)
-        {
-            return LogicalCompare(a, b, false);
-        }
-
-        public static bool operator <=(BigInteger a, BigInteger b)
-        {
-            return (a == b || a < b);
-        }
-
-        public static bool operator >=(BigInteger a, BigInteger b)
-        {
-            return (a == b || a > b);
-        }
-
-        public static BigInteger operator ^(BigInteger a, BigInteger b)
-        {
-            var len = a.Data.Length > b.Data.Length ? a.Data.Length : b.Data.Length;
-            var temp = new uint[len];
-
-
-            for (int i = 0; i < len; i++)
-            {
-                uint A = i < a.Data.Length ? a.Data[i] : 0;
-                uint B = i < b.Data.Length ? b.Data[i] : 0;
-                temp[i] = (A ^ B);
-            }
-
-            return new BigInteger(temp);
-        }
-
-        public static BigInteger operator |(BigInteger a, BigInteger b)
-        {
-            var len = a.Data.Length > b.Data.Length ? a.Data.Length : b.Data.Length;
-            var temp = new uint[len];
-
-
-            for (int i = 0; i < len; i++)
-            {
-                uint A = i < a.Data.Length ? a.Data[i] : 0;
-                uint B = i < b.Data.Length ? b.Data[i] : 0;
-                temp[i] = A | B;
-            }
-
-            return new BigInteger(temp);
-        }
-
-        public static BigInteger operator ~(BigInteger a)
-        {
-            var buffer = new uint[a.Data.Length];
-
-            for (int i = 0; i < buffer.Length; i++)
-            {
-                buffer[i] = ~a.Data[i];
-            }
-
-            return new BigInteger(buffer);
-        }
-
-        public static BigInteger operator &(BigInteger a, BigInteger b)
-        {
-            var len = a.Data.Length > b.Data.Length ? a.Data.Length : b.Data.Length;
-            var temp = new uint[len];
-
-
-            for (int i = 0; i < len; i++)
-            {
-                uint A = i < a.Data.Length ? a.Data[i] : 0;
-                uint B = i < b.Data.Length ? b.Data[i] : 0;
-                temp[i] = A & B;
-            }
-
-            return new BigInteger(temp);
-        }
-
-        public bool Equals(BigInteger other)
-        {
-            if (other.Data.Length != Data.Length)
-            {
-                return false;
-            }
-
-            return Data.SequenceEqual(other.Data);
-        }
-
-        public int CompareTo(BigInteger other)
-        {
-            if (other.Equals(this))
-            {
-                return 0;
-            }
-
-            if (this < other)
-            {
-                return -1;
-            }
-
-            return 1;
-        }
-
-        public static BigInteger Pow(BigInteger powBase, BigInteger powExp)
-        {
-            var val = One;
-            var i = Zero;
-
-            while (i < powExp)
-            {
-                val *= powBase;
-                i = i + One;
-            }
-            return val;
-        }
-
-        public static BigInteger ModPow(BigInteger b, BigInteger exp, BigInteger mod)
-        {
-            return b.ModPow(exp, mod);
-        }
-
-        /// <summary>
-        /// Modulo Exponentiation
-        /// Ported from http://developer.classpath.org/doc/java/math/BigInteger-source.html
-        /// </summary>
-        /// <param name="exp">Exponential</param>
-        /// <param name="mod">Modulo</param>
-        /// <returns>BigInteger result of raising this to the power of exp and then modulo n </returns>
-        public BigInteger ModPow(BigInteger exp, BigInteger mod)
-        {
-            Throw.If(mod._sign == -1 || mod == 0, "Non-positive modulo");
-
-            if (exp._sign < 0)
-                return ModInverse(mod).ModPow(-exp, mod);
-
-            if (exp == 1)
-                return this % mod;
-
-            BigInteger s = new BigInteger(1);
-            BigInteger t = new BigInteger(this);
-
-            while (exp != Zero)
-            {
-                if ((exp & One) == One)
-                    s = (s * t) % mod;
-
-                exp = exp >> 1;
-                t = (t * t) % mod;
-            }
-
-            return s;
-        }
-
-        public BigInteger ModInverse(BigInteger modulus)
-        {
-            BigInteger[] array = new BigInteger[2]
-            {
-            0,
-            1
-            };
-            BigInteger[] array2 = new BigInteger[2];
-            BigInteger[] array3 = new BigInteger[2]
-            {
-            0,
-            0
-            };
-            int num = 0;
-            BigInteger bi = modulus;
-            BigInteger bigInteger = this;
-            while (bigInteger.dataLength > 1 || (bigInteger.dataLength == 1 && bigInteger.Data[0] != 0))
-            {
-                BigInteger bigInteger2 = new BigInteger();
-                BigInteger bigInteger3 = new BigInteger();
-                if (num > 1)
-                {
-                    BigInteger bigInteger4 = (array[0] - array[1] * array2[0]) % modulus;
-                    array[0] = array[1];
-                    array[1] = bigInteger4;
-                }
-
-                DivideAndModulus(bi, bigInteger, out bigInteger2, out bigInteger3);
-
-
-                array2[0] = array2[1];
-                array3[0] = array3[1];
-                array2[1] = bigInteger2;
-                array3[1] = bigInteger3;
-                bi = bigInteger;
-                bigInteger = bigInteger3;
-                num++;
-            }
-
-            Throw.If(array3[0].dataLength > 1 || (array3[0].dataLength == 1 && array3[0].Data[0] != 1), "No inverse!");
-
-            BigInteger bigInteger5 = (array[0] - array[1] * array2[0]) % modulus;
-            if (bigInteger5._sign < 0)
-            {
-                bigInteger5 += modulus;
-            }
-            return bigInteger5;
-        }
-
-        public bool TestBit(int index)
-        {
-            return (this & (One << index)) > Zero;
-        }
-
-        public int GetLowestSetBit()
-        {
-            if (this.Sign() == 0)
-                return -1;
-
-            byte[] b = this.ToByteArray();
-            int w = 0;
-            while (b[w] == 0)
-                w++;
-            for (int x = 0; x < 8; x++)
-                if ((b[w] & 1 << x) > 0)
-                    return x + w * 8;
-            throw new Exception();
-        }
-
-        public static BigInteger Parse(string input, int radix = 10)
-        {
-            return new BigInteger(input, radix);
-        }
-
-        public static bool TryParse(string input, out BigInteger output)
-        {
-            try
-            {
-                output = new BigInteger(input, 10);
-                return true;
-            }
-            catch
-            {
-                output = Zero;
-                return false;
-            }
-        }
-
-        public int GetBitLength()
-        {
-            if (Object.Equals(this, null) || (Data.Length == 1 && Data[0] == 0) || Data.Length == 0)
-                return 0;
-
-            var result = (Data.Length - 1) * 32;
-
-<<<<<<< HEAD
-            result += (int) Math.Log(Data[Data.Length - 1], 2) + 1;
-=======
-            result += (int)Math.Log(Data[Data.Length - 1], 2) + 1;
->>>>>>> 5a55c356
-
-            return result;
-        }
-
-        public uint[] ToUintArray()
-        {
-            return (uint[])Data.Clone();
-        }
-
-
-        /*
-public void SetBit(uint bitNum)
-        {
-            uint num = bitNum >> 5;
-            byte b = (byte)(bitNum & 0x1F);
-            uint num2 = (uint)(1 << (int)b);
-            _data[num] |= num2;
-            if (num >= dataLength)
-            {
-                dataLength = (int)(num + 1);
-            }
-        }
-
-        public void UnsetBit(uint bitNum)
-        {
-            uint num = bitNum >> 5;
-            if (num < dataLength)
-            {
-                byte b = (byte)(bitNum & 0x1F);
-                uint num2 = (uint)(1 << (int)b);
-                uint num3 = (uint)(-1 ^ (int)num2);
-                _data[num] &= num3;
-                if (dataLength > 1 && _data[dataLength - 1] == 0)
-                {
-                    dataLength--;
-                }
-            }
-        }
-        */
-
-        public bool IsEven => CalcIsEven();
-
-        public bool CalcIsEven()
-        {
-            var tmp = this % 2;
-            var tmp2 = tmp == 0;
-            return tmp2;
-        }
-
-        public BigInteger Sqrt()
-        {
-            Throw.If(this < 0, "cannot be negative");
-
-            if (this == 0)
-            {
-                return 0;
-            }
-
-            uint bitLength = (uint)GetBitLength();
-
-            bitLength = (((bitLength & 1) == 0) ? (bitLength >> 1) : ((bitLength >> 1) + 1));
-            uint num2 = bitLength >> 5;
-            byte b = (byte)(bitLength & 0x1F);
-
-            uint num3;
-
-            if (b == 0)
-            {
-                num3 = 2147483648u;
-            }
-            else
-            {
-                num3 = (uint)(1 << (int)b);
-                num2++;
-            }
-
-            var sqrtArray = new uint[(int)num2];
-            for (int num4 = (int)(num2 - 1); num4 >= 0; num4--)
-            {
-                while (num3 != 0)
-                {
-                    sqrtArray[num4] ^= num3;
-                    var tmp = new BigInteger(sqrtArray);
-                    if (tmp * tmp > this)
-                    {
-                        sqrtArray[num4] ^= num3;
-                    }
-                    num3 >>= 1;
-                }
-                num3 = 2147483648u;
-            }
-            return new BigInteger(sqrtArray);
-        }
-
-
-        public byte[] ToByteArray(bool includeSignInArray = false)
-        {
-            var bitLength = GetBitLength();
-            var byteArraySize = (bitLength / 8) + (uint)((bitLength % 8 > 0) ? 1 : 0) + (includeSignInArray ? 1 : 0);
-            byte[] result = new byte[byteArraySize];
-
-            bool applyTwosComplement = includeSignInArray && (_sign == -1);    //only apply two's complement if this number is negative
-
-            for (int i = 0, j = 0; i < Data.Length; i++, j += 4)
-            {
-                byte[] bytes = BitConverter.GetBytes(Data[i]);
-                for (int k = 0; k < 4; k++)
-                {
-                    if (!applyTwosComplement && bytes[k] == 0)
-                        continue;
-                    if (applyTwosComplement && j + k >= byteArraySize)
-                        continue;
-
-                    if (applyTwosComplement)
-                        result[j + k] = (byte)(bytes[k] ^ 0xFF);
-                    else
-                        result[j + k] = bytes[k];
-                }
-            }
-
-            //this could be optimized if needed, but likely not worth it for now
-            if (applyTwosComplement)
-            {
-
-                var tmp = (new BigInteger(result, sign: 1) + 1); //create a biginteger with the inverted bits but with positive sign, and add 1.
-
-                result = tmp.ToByteArray(true);     //when we call the ToByteArray asking to include sign, we will get an extra byte on the array to keep sign information while in byte[] format
-                                                    //but the twos complement logic won't get applied again given the bigint has positive sign.
-
-                result[result.Length - 1] = 0xFF;      //force the MSB to 1's, as this array represents a negative number.
-            }
-
-            return result;
-        }
-
-        public static byte[] ApplyTwosComplement(byte[] bytes)
-        {
-            var buffer = new byte[bytes.Length];
-
-            for (int i = 0; i < bytes.Length; i++)
-            {
-                buffer[i] = (byte)~bytes[i];
-            }
-
-            var tmp = (new BigInteger(buffer, sign: 1) + 1); //create a biginteger with the inverted bits but with positive sign, and add 1. result will remain with positive sign
-
-            buffer = tmp.ToByteArray(true); //when we call the ToByteArray asking to include sign, we will get an extra byte on the array to make sure sign is correct 
-            //but the twos complement logic won't get applied again given the bigint has positive sign.
-
-            return buffer;
-        }
-
-        //TODO: this probably needs looking into..
-        public override int GetHashCode()
-        {
-            long hashCode = -1521134295 * _sign;
-
-            // Rotate by 3 bits and XOR the new value
-            for (var i = 0; i < Data.Length; i++)
-            {
-                hashCode = (int)((hashCode << 3) | (hashCode >> (29)) ^ Data[i]);
-            }
-
-            return (int)hashCode;
-        }
-
-        public override bool Equals(object obj)
-        {
-            if (obj is BigInteger temp)
-            {
-                return temp._sign == _sign && temp.Data.SequenceEqual(this.Data);
-            }
-
-            return false;
-        }
-
-        public BigInteger Mod(BigInteger b)
-        {
-            return this % b;
-        }
-
-        public BigInteger FlipBit(int bit)
-        {
-            return this ^ (One << bit);
-        }
-    }
-}
+using System;
+using System.Linq;
+using System.Reflection;
+using Phantasma.Core;
+using static Phantasma.Numerics.BigInteger;
+
+/*
+ * Implementation of BigInteger class, written for Phantasma project
+ * Author: Simão Pavlovich
+ */
+
+namespace Phantasma.Numerics
+{
+    public struct BigInteger : IEquatable<BigInteger>, IComparable<BigInteger>
+    {
+        private int _sign;
+        private uint[] _data;
+
+        private uint[] Data
+        {
+            get => _data ?? (_data = new uint[0]);
+            set => _data = value;
+        }
+
+        private const int _Base = sizeof(uint) * 8;    //number of bits required for shift operations
+
+        private static uint _MaxVal => (uint)Math.Pow(2, _Base) - 1;
+
+        public static readonly BigInteger Zero = new BigInteger(0L);
+
+        public static readonly BigInteger One = new BigInteger(1L);
+        private int dataLength => _data?.Length ?? 0;
+
+        public BigInteger(BigInteger other)
+        {
+            _sign = other._sign;
+            _data = new uint[other._data.Length];
+            Array.Copy(other._data, _data, _data.Length);
+        }
+
+        public BigInteger(uint[] bytes, int sign = 1)
+        {
+            _sign = sign;
+            _data = null;
+
+            InitFromArray(bytes);
+        }
+
+        public BigInteger(int val) : this((long)val)
+        {
+        }
+
+        public BigInteger(uint val) : this((long)val)
+        {
+        }
+
+        public BigInteger(byte[] bytes, bool twosComplementFormatFlag)
+        {
+            int sign;
+
+            if (twosComplementFormatFlag)
+            {
+                var msb = bytes[bytes.Length - 1] >> 7;
+
+                sign = msb == 0 ? 1 : -1;
+            }
+            else
+                sign = 1;
+
+            byte[] buffer;
+
+            if (sign == -1)
+                buffer = ApplyTwosComplement(bytes);
+            else
+                buffer = bytes;
+
+            this = new BigInteger(buffer, sign);
+        }
+
+        public BigInteger(byte[] bytes, int sign = 1)
+        {
+            _sign = sign;
+            _data = null;
+
+            uint[] uintArray = new uint[(bytes.Length / 4) + (bytes.Length % 4 > 0 ? 1 : 0)];
+
+            int bytePosition = 0;
+            for (int i = 0, j = -1; i < bytes.Length; i++)
+            {
+                bytePosition = i % 4;
+
+                if (bytePosition == 0)
+                    j++;
+
+                uintArray[j] |= (uint)(bytes[i] << (bytePosition * 8));
+            }
+
+            InitFromArray(uintArray);
+        }
+
+        public BigInteger(long val)
+        {
+            if (val == 0)
+            {
+                _sign = 0;
+                _data = new uint[1];
+                return;
+            }
+
+            _sign = val < 0 ? -1 : 1;
+
+            if (val < 0) val = -val;
+
+
+            var bytes = BitConverter.GetBytes(val);
+
+            var uintBytes = new uint[(bytes.Length / 4) + 1];
+
+            for (int i = 0; i < bytes.Length; i++)
+            {
+                int uintIndex = (i / 4);
+                int shiftAmount = (i % 4) * 8;
+                uintBytes[uintIndex] += (uint)(bytes[i] << shiftAmount);
+            }
+
+            _data = null;
+            InitFromArray(uintBytes);
+        }
+
+        private void InitFromArray(uint[] digits)
+        {
+            int n = digits.Length;
+            for (int i = n - 1; i >= 0; i--)
+            {
+                if (digits[i] == 0)
+                {
+                    n--;
+                }
+                else
+                {
+                    break;
+                }
+            }
+
+            if (n <= 0)
+            {
+                _data = new uint[] { 0 };
+                _sign = 0;
+            }
+            else
+            {
+                _data = new uint[n];
+                Array.Copy(digits, _data, n);
+            }
+        }
+
+        public BigInteger(string value, int radix)
+        {
+            value = value.ToUpper().Trim().Replace("\r", "").Replace(" ", "").Replace("\n", "");
+
+            var BigInteger = new BigInteger(0);
+            var bi = new BigInteger(1L);
+
+            if (value == "0")
+            {
+                _sign = 0;
+                _data = new uint[] { 0 };
+                return;
+            }
+
+            _sign = (value[0] == '-') ? -1 : 1;
+
+            int limit = _sign == -1 ? 1 : 0;
+
+            for (int i = value.Length - 1; i >= limit; i--)
+            {
+                int val = value[i];
+                val = ((val >= 48 && val <= 57) ? (val - 48) : ((val < 65 || val > 90) ? 9999999 : (val - 65 + 10)));
+                Throw.If(val >= radix, "Invalid string in constructor.");
+
+                BigInteger += bi * val;
+
+                if (i - 1 >= limit)
+                    bi *= radix;
+            }
+
+            _data = null;
+            InitFromArray(BigInteger.Data);
+        }
+
+        public static BigInteger FromHex(string p0)
+        {
+            return new BigInteger(p0, 16);
+        }
+
+        public int Sign()
+        {
+            return _sign;
+        }
+
+        public static explicit operator int(BigInteger value)
+        {
+            if (value.dataLength == 0)
+                return 0;
+
+            int result = (int)value.Data[0];
+
+            if (value._sign < 0)
+                result *= -1;
+
+            return result;
+        }
+
+        public static explicit operator long(BigInteger value)
+        {
+            if (value.dataLength == 0)
+                return 0;
+
+            long result = 0;
+
+            result = value.Data[0];
+
+            if(value.dataLength > 1)
+                result |= (long)((ulong)value.Data[1] << 32);
+
+            if (value._sign < 0)
+                result *= -1;
+
+            return result;
+        }
+
+        public static implicit operator BigInteger(int val)
+        {
+            return new BigInteger(val);
+        }
+
+        public static implicit operator BigInteger(long val)
+        {
+            return new BigInteger(val);
+        }
+
+        public static BigInteger Abs(BigInteger x)
+        {
+            return new BigInteger(x.Data, 1);
+        }
+
+        public override string ToString()
+        {
+            return ToDecimal();
+        }
+
+        public string ToDecimal()
+        {
+            int radix = 10;
+            Throw.If(radix < 2 || radix > 36, "Radix must be >= 2 and <= 36");
+
+            string text = "ABCDEFGHIJKLMNOPQRSTUVWXYZ";
+            string text2 = "";
+
+            BigInteger largeInteger = new BigInteger(this);
+            largeInteger._sign = 1;
+
+            bool flag = false;
+
+            var largeInteger2 = new BigInteger();
+            var largeInteger3 = new BigInteger();
+            var bi = new BigInteger(radix);
+            if (largeInteger._data == null || largeInteger._data.Length == 0 || (largeInteger._data.Length == 1 && largeInteger._data[0] == 0))
+            {
+                text2 = "0";
+            }
+            else
+            {
+                while (largeInteger._data.Length > 1 || (largeInteger._data.Length == 1 && largeInteger._data[0] != 0))
+                {
+                    DivideAndModulus(largeInteger, bi, out largeInteger2, out largeInteger3);
+                    if (largeInteger3._data.Length == 0)
+                        text2 = "0" + text2;
+                    else
+                        text2 = ((largeInteger3._data[0] >= 10) ? (text[(int)(largeInteger3._data[0] - 10)] + text2) : (largeInteger3._data[0] + text2));
+                    largeInteger = largeInteger2;
+                }
+                if (_sign < 1 && text != "0")
+                {
+                    text2 = "-" + text2;
+                }
+            }
+
+            return text2;
+        }
+
+        public string ToHex()
+        {
+            string result = "";
+
+            foreach (var digit in Data)
+            {
+                result += digit.ToString("x8");
+            }
+
+            result = result.TrimStart('0');
+
+            return result;
+        }
+
+        private static uint[] Add(uint[] X, uint[] Y)
+        {
+            X = X ?? new uint[0];
+            Y = Y ?? new uint[0];
+
+            var longest = Math.Max(X.Length, Y.Length);
+            var r = new uint[longest + 1];
+
+            uint overflow = 0;
+            for (int i = 0; i < longest; i++)
+            {
+                uint x = i < X.Length ? X[i] : 0;
+                uint y = i < Y.Length ? Y[i] : 0;
+                ulong sum = (ulong)overflow + x + y;
+
+                r[i] = (uint)sum;
+                overflow = (uint)(sum >> _Base);
+            }
+
+            r[longest] = (byte)overflow;
+            return r;
+        }
+
+        private static uint[] Subtract(uint[] X, uint[] Y)
+        {
+            X = X ?? new uint[0];
+            Y = Y ?? new uint[0];
+
+            var longest = X.Length > Y.Length ? X.Length : Y.Length;
+            var r = new uint[longest];
+
+            long carry = 0;
+
+            for (int i = 0; i < r.Length; i++)
+            {
+                long x = i < X.Length ? X[i] : 0;
+                long y = i < Y.Length ? Y[i] : 0;
+                var tmpSub = x - y - carry;
+                r[i] = (uint)(tmpSub & uint.MaxValue);
+                carry = ((tmpSub >= 0) ? 0 : 1);
+            }
+
+            return r;
+        }
+
+        private static uint[] Multiply(uint[] X, uint[] Y)
+        {
+            X = X ?? new uint[0];
+            Y = Y ?? new uint[0];
+
+            uint[] output = new uint[X.Length + Y.Length + 1];
+
+            for (int i = 0; i < X.Length; i++)
+            {
+                if (X[i] == 0)
+                    continue;
+
+                ulong carry = 0uL;
+                int k = i;
+
+                for (int j = 0; j < Y.Length; j++, k++)
+                {
+                    ulong tmp = (ulong)(X[i] * (long)Y[j] + output[k] + (long)carry);
+                    output[k] = (uint)(tmp);
+                    carry = tmp >> 32;
+                }
+
+                output[i + Y.Length] = (uint)carry;
+            }
+
+            return output;
+        }
+
+        public static BigInteger operator +(BigInteger a, BigInteger b)
+        {
+            BigInteger result;
+
+            //all these if-else's are to make sure we don't attempt operations that would give a negative result,
+            //allowing the large int operations to deal only in the scope of unsigned numbers
+            if (a._sign < 0 && b._sign < 0)
+            {
+                result = new BigInteger(Add(a.Data, b.Data));
+                result._sign = result == 0 ? 0 : -1;
+            }
+            else
+            if (a._sign < 0)
+            {
+                if (Abs(a) < b)
+                {
+                    result = new BigInteger(Subtract(b.Data, a.Data));
+                    result._sign = result == 0 ? 0 : 1;
+                }
+                else
+                {
+                    result = new BigInteger(Subtract(a.Data, b.Data));
+                    result._sign = result == 0 ? 0 : -1;
+                }
+            }
+            else if (b._sign < 0)
+            {
+                if (a < Abs(b))
+                {
+                    result = new BigInteger(Subtract(b.Data, a.Data));
+                    result._sign = result == 0 ? 0 : -1;
+                }
+                else
+                {
+                    result = new BigInteger(Subtract(a.Data, b.Data));
+                    result._sign = result == 0 ? 0 : 1;
+                }
+            }
+            else
+            {
+                result = new BigInteger(Add(b.Data, a.Data));
+                result._sign = result == 0 ? 0 : 1;
+            }
+
+            return result;
+        }
+
+        public static BigInteger operator -(BigInteger a, BigInteger b)
+        {
+            BigInteger result;
+
+            //all these if-else's are to make sure we don't attempt operations that would give a negative result,
+            //allowing the large int operations to deal only in the scope of unsigned numbers
+            if (a._sign < 0 && b._sign < 0)
+            {
+                if (Abs(a) < Abs(b))
+                {
+                    result = new BigInteger(Subtract(b.Data, a.Data));
+                    result._sign = result == 0 ? 0 : 1;
+                }
+                else
+                {
+                    result = new BigInteger(Subtract(a.Data, b.Data));
+                    result._sign = result == 0 ? 0 : -1;
+                }
+            }
+            else
+            if (a._sign < 0)
+            {
+                result = new BigInteger(Add(a.Data, b.Data));
+                result._sign = result == 0 ? 0 : -1;
+            }
+            else if (b._sign < 0)
+            {
+                result = new BigInteger(Add(a.Data, b.Data));
+                result._sign = result == 0 ? 0 : 1;
+            }
+            else
+            {
+                if (a < b)
+                {
+                    result = new BigInteger(Subtract(b.Data, a.Data));
+                    result._sign = result == 0 ? 0 : -1;
+                }
+                else
+                {
+                    result = new BigInteger(Subtract(a.Data, b.Data));
+                    result._sign = result == 0 ? 0 : 1;
+                }
+            }
+
+            return result;
+        }
+
+        public static BigInteger operator *(BigInteger a, BigInteger b)
+        {
+            var result = new BigInteger(Multiply(a.Data, b.Data))
+            {
+                _sign = a._sign * b._sign
+            };
+            return result;
+        }
+
+        public static BigInteger operator /(BigInteger a, BigInteger b)
+        {
+            BigInteger quot, rem;
+            DivideAndModulus(Abs(a), Abs(b), out quot, out rem);
+            quot._sign = quot._sign == 0 ? 0 : a._sign * b._sign;
+            return quot;
+        }
+
+        public static BigInteger operator %(BigInteger a, BigInteger b)
+        {
+            BigInteger quot, rem;
+            DivideAndModulus(a, b, out quot, out rem);
+            return rem;
+        }
+
+        public static void DivideAndModulus(BigInteger a, BigInteger b, out BigInteger quot, out BigInteger rem)
+        {
+            if (b == 0)
+            {
+                quot = Zero;
+                rem = Zero;
+                return;
+            }
+
+            if (a.Data.Length < b.Data.Length)
+            {
+                quot = new BigInteger(0);
+                rem = new BigInteger(a);
+                return;
+            }
+
+            if (b.Data.Length == 1)
+                SingleDigitDivMod(a, b, out quot, out rem);
+            else
+                MultiDigitDivMod(a, b, out quot, out rem);
+
+
+            rem._sign = a._sign;
+            rem = a >= 0 ? rem : b + rem;
+
+            quot._sign = quot.GetBitLength() == 0 ? 0 : a._sign * b._sign;
+            rem._sign = rem.GetBitLength() == 0 ? 0 : rem._sign;
+        }
+
+        //do not access this function directly under any circumstances, always go through DivideAndModulus
+        private static void SingleDigitDivMod(BigInteger numerator, BigInteger denominator, out BigInteger quotient, out BigInteger remainder)
+        {
+            uint[] tmpQuotArray = new uint[numerator.dataLength - denominator.dataLength + 1];
+            uint[] remArray = new uint[numerator.dataLength];
+            int quotIter = 0;   //quotient array iterator index
+            for (int i = 0; i < numerator.dataLength; i++)
+            {
+                remArray[i] = numerator._data[i];
+            }
+
+            ulong quickDen = denominator._data[0];  //quick denominator
+            int remIter = remArray.Length - 1;  //remainder array iterator index
+            ulong tmpRem = remArray[remIter];   //temporary remainder digit
+
+            if (tmpRem >= quickDen)
+            {
+                ulong tmpQuot = tmpRem / quickDen;
+                tmpQuotArray[quotIter++] = (uint)tmpQuot;
+                remArray[remIter] = (uint)(tmpRem % quickDen);
+            }
+
+            remIter--;
+            while (remIter >= 0)
+            {
+                tmpRem = ((ulong)remArray[remIter + 1] << 32) + remArray[remIter];
+                ulong tmpQuot = tmpRem / quickDen;
+                tmpQuotArray[quotIter++] = (uint)tmpQuot;
+                remArray[remIter + 1] = 0u;
+                remArray[remIter--] = (uint)(tmpRem % quickDen);
+            }
+
+            uint[] quotArray = new uint[quotIter];
+            for (int i = quotArray.Length - 1, j = 0; i >= 0; i--, j++)
+            {
+                quotArray[j] = tmpQuotArray[i];
+            }
+
+            quotient = new BigInteger(quotArray);
+            remainder = new BigInteger(remArray);
+        }
+
+        //do not access this function directly under any circumstances, always go through DivideAndModulus
+        private static void MultiDigitDivMod(BigInteger numerator, BigInteger denominator, out BigInteger quot, out BigInteger rem)
+        {
+            uint[] quotArray = new uint[numerator.dataLength - denominator.dataLength + 1];
+            uint[] remArray = new uint[numerator.dataLength + 1];
+
+            uint tmp = 2147483648u;
+            uint tmp2 = denominator._data[denominator.dataLength - 1];    //denominator most significant digit
+            int shiftCount = 0;
+
+            while (tmp != 0 && (tmp2 & tmp) == 0)
+            {
+                shiftCount++;
+                tmp >>= 1;
+            }
+            for (int i = 0; i < numerator.dataLength; i++)
+            {
+                remArray[i] = numerator._data[i];
+            }
+
+            ShiftLeft(ref remArray, shiftCount);
+            denominator <<= shiftCount;
+
+            int j = numerator.dataLength - denominator.dataLength + 1;
+            int remIter = numerator.dataLength; //yes, numerator, not remArray
+            ulong denMsd = denominator._data[denominator.dataLength - 1];       //denominator most significant digit
+            ulong denSubMsd = denominator._data[denominator.dataLength - 2];    //denominator second most significant digit
+            int denSize = denominator.dataLength + 1;
+
+            uint[] tmpRemSubArray = new uint[denSize];
+
+            while (j > 0)
+            {
+                ulong quickDenominator = ((ulong)remArray[remIter] << 32) + remArray[remIter - 1];
+                ulong tmpQuot = quickDenominator / denMsd;
+                ulong tmpRem = quickDenominator % denMsd;
+                bool flag = false;
+                while (!flag)
+                {
+                    flag = true;
+                    if (tmpQuot == 4294967296L || tmpQuot * denSubMsd > (tmpRem << 32) + remArray[remIter - 2])
+                    {
+                        tmpQuot--;
+                        tmpRem += denMsd;
+                        if (tmpRem < 4294967296L)
+                        {
+                            flag = false;
+                        }
+                    }
+                }
+
+                for (int k = 0; k < denSize; k++)
+                {
+                    tmpRemSubArray[(tmpRemSubArray.Length - 1) - k] = remArray[remIter - k];
+                }
+
+                var tmpRemBigInt = new BigInteger(tmpRemSubArray);
+                BigInteger estimNumBigInt = denominator * (long)tmpQuot;  //current numerator estimate
+                while (estimNumBigInt > tmpRemBigInt)
+                {
+                    tmpQuot--;
+                    estimNumBigInt -= denominator;
+                }
+                BigInteger estimRemBigInt = tmpRemBigInt - estimNumBigInt;    //current remainder estimate
+                for (int k = 0; k < denSize; k++)
+                {
+                    tmp = denominator.dataLength - k < estimRemBigInt._data.Length
+                        ? estimRemBigInt._data[denominator.dataLength - k]
+                        : 0;
+                    remArray[remIter - k] = tmp;
+                }
+
+                remIter--;
+                j--;
+                quotArray[j] = (uint)tmpQuot;
+            }
+
+            quot = new BigInteger(quotArray);
+
+            ShiftRight(ref remArray, shiftCount);
+
+            rem = new BigInteger(remArray);
+        }
+
+        public static BigInteger operator >>(BigInteger n, int bits)
+        {
+            bits = bits < 0 ? -bits : bits;
+
+            if (n._data == null)
+                n._data = new uint[0];
+
+            ShiftRight(ref n._data, bits);
+
+            if (n.Data[0] == 0 && n.dataLength == 1)
+                n._sign = 0;
+
+            return n;
+        }
+
+        private static void ShiftRight(ref uint[] buffer, int shiftBitCount)
+        {
+            int length = buffer.Length;
+
+            int shrinkage = shiftBitCount / 32;  //amount of digits we need to cut from the buffer
+
+            int quickShiftAmount = shiftBitCount % 32;
+
+
+            uint msd = buffer[length - 1] >> quickShiftAmount;  //shifts the most significant digit
+            int extraShrinkage = (msd == 0) ? 1 : 0;    //if that shift goes to 0, it means we need to cut
+                                                        //an extra position of the array to account for an MSD == 0
+
+            int newLength = buffer.Length - shrinkage - extraShrinkage;
+
+            if (newLength <= 0)
+            {
+                buffer = new uint[1];
+                return;
+            }
+
+            uint[] newBuffer = new uint[newLength];
+
+            quickShiftAmount = 32 - quickShiftAmount;   //we'll use this new shift amount to pre-left shift the applicable digits
+                                                        //so we have easy access to the potential underflow of any given digit's right shift operation
+
+            if (extraShrinkage == 1)
+                newBuffer[newLength - 1] = buffer[length - 1] << quickShiftAmount;
+
+            for (int i = length - (1 + extraShrinkage), j = newLength - 1; j >= 1; i--, j--)
+            {
+                ulong upshiftedVal = (ulong)buffer[i] << quickShiftAmount;
+
+                uint shiftMsd = (uint)(upshiftedVal >> 32);
+                uint shiftLsd = (uint)upshiftedVal;
+
+                newBuffer[j] |= shiftMsd;
+                newBuffer[j - 1] |= shiftLsd;
+            }
+
+            newBuffer[0] |= buffer[shrinkage] >> shiftBitCount;
+
+            buffer = newBuffer;
+        }
+
+
+        public static BigInteger operator <<(BigInteger n, int bits)
+        {
+            bits = bits < 0 ? -bits : bits;
+            if (n._data == null)
+                n._data = new uint[0];
+            ShiftLeft(ref n._data, bits);
+            return n;
+        }
+
+        private static void ShiftLeft(ref uint[] buffer, int shiftBitCount)
+        {
+            int length = buffer.Length;
+
+            int amountOfZeros = shiftBitCount / 32;  //amount of least significant digit zero padding we need
+            int quickShiftAmount = shiftBitCount % 32;
+
+            long msd = ((long)buffer[length - 1]) << quickShiftAmount;  //shifts the most significant digit
+
+            int extraDigit = (msd != (uint)msd) ? 1 : 0;  //if it goes above the uint range, we need to add
+                                                          //a new position for the new MSD
+
+            int newLength = buffer.Length + amountOfZeros + extraDigit;
+            uint[] newBuffer = new uint[newLength];
+
+            for (int i = 0, j = amountOfZeros; i < length; i++, j++)
+            {
+                ulong shiftedVal = ((ulong)buffer[i]) << quickShiftAmount;
+
+                var shiftLsd = (uint)shiftedVal;
+                var shiftMsd = (uint)(shiftedVal >> 32);
+
+                newBuffer[j] |= shiftLsd;
+
+                if (shiftMsd > 0)
+                    newBuffer[j + 1] |= shiftMsd;
+            }
+
+            buffer = newBuffer;
+        }
+
+        public static BigInteger operator ++(BigInteger n)
+        {
+            return n + 1;
+        }
+
+        public static BigInteger operator --(BigInteger n)
+        {
+            return n - 1;
+        }
+
+        public static BigInteger operator -(BigInteger n)
+        {
+            n._sign = -n._sign;
+            return n;
+        }
+
+        public static bool operator ==(BigInteger a, BigInteger b)
+        {
+            return a.Data.Length == b.Data.Length && a._sign == b._sign && a.Data.SequenceEqual(b.Data);
+        }
+
+        public static bool operator !=(BigInteger a, BigInteger b)
+        {
+            return a.Data.Length != b.Data.Length || a._sign != b._sign || !a.Data.SequenceEqual(b.Data);
+        }
+
+        private static bool LogicalCompare(BigInteger a, BigInteger b, bool op)
+        {
+            if (a._sign < b._sign)
+            {
+                return op;
+            }
+
+            if (a._sign > b._sign)
+            {
+                return !op;
+            }
+
+            if (a.Data.Length < b.Data.Length)
+            {
+                return op;
+            }
+
+            if (a.Data.Length > b.Data.Length)
+            {
+                return !op;
+            }
+
+            var A = a.Data;
+            var B = b.Data;
+            for (int i = A.Length - 1; i >= 0; i--)
+            {
+                var x = A[i];
+                var y = B[i];
+                if (x < y)
+                {
+                    return op;
+                }
+
+                if (x > y)
+                {
+                    return !op;
+                }
+            }
+
+            return false;
+        }
+
+        public static bool operator <(BigInteger a, BigInteger b)
+        {
+            return LogicalCompare(a, b, true);
+        }
+
+        public static bool operator >(BigInteger a, BigInteger b)
+        {
+            return LogicalCompare(a, b, false);
+        }
+
+        public static bool operator <=(BigInteger a, BigInteger b)
+        {
+            return (a == b || a < b);
+        }
+
+        public static bool operator >=(BigInteger a, BigInteger b)
+        {
+            return (a == b || a > b);
+        }
+
+        public static BigInteger operator ^(BigInteger a, BigInteger b)
+        {
+            var len = a.Data.Length > b.Data.Length ? a.Data.Length : b.Data.Length;
+            var temp = new uint[len];
+
+
+            for (int i = 0; i < len; i++)
+            {
+                uint A = i < a.Data.Length ? a.Data[i] : 0;
+                uint B = i < b.Data.Length ? b.Data[i] : 0;
+                temp[i] = (A ^ B);
+            }
+
+            return new BigInteger(temp);
+        }
+
+        public static BigInteger operator |(BigInteger a, BigInteger b)
+        {
+            var len = a.Data.Length > b.Data.Length ? a.Data.Length : b.Data.Length;
+            var temp = new uint[len];
+
+
+            for (int i = 0; i < len; i++)
+            {
+                uint A = i < a.Data.Length ? a.Data[i] : 0;
+                uint B = i < b.Data.Length ? b.Data[i] : 0;
+                temp[i] = A | B;
+            }
+
+            return new BigInteger(temp);
+        }
+
+        public static BigInteger operator ~(BigInteger a)
+        {
+            var buffer = new uint[a.Data.Length];
+
+            for (int i = 0; i < buffer.Length; i++)
+            {
+                buffer[i] = ~a.Data[i];
+            }
+
+            return new BigInteger(buffer);
+        }
+
+        public static BigInteger operator &(BigInteger a, BigInteger b)
+        {
+            var len = a.Data.Length > b.Data.Length ? a.Data.Length : b.Data.Length;
+            var temp = new uint[len];
+
+
+            for (int i = 0; i < len; i++)
+            {
+                uint A = i < a.Data.Length ? a.Data[i] : 0;
+                uint B = i < b.Data.Length ? b.Data[i] : 0;
+                temp[i] = A & B;
+            }
+
+            return new BigInteger(temp);
+        }
+
+        public bool Equals(BigInteger other)
+        {
+            if (other.Data.Length != Data.Length)
+            {
+                return false;
+            }
+
+            return Data.SequenceEqual(other.Data);
+        }
+
+        public int CompareTo(BigInteger other)
+        {
+            if (other.Equals(this))
+            {
+                return 0;
+            }
+
+            if (this < other)
+            {
+                return -1;
+            }
+
+            return 1;
+        }
+
+        public static BigInteger Pow(BigInteger powBase, BigInteger powExp)
+        {
+            var val = One;
+            var i = Zero;
+
+            while (i < powExp)
+            {
+                val *= powBase;
+                i = i + One;
+            }
+            return val;
+        }
+
+        public static BigInteger ModPow(BigInteger b, BigInteger exp, BigInteger mod)
+        {
+            return b.ModPow(exp, mod);
+        }
+
+        /// <summary>
+        /// Modulo Exponentiation
+        /// Ported from http://developer.classpath.org/doc/java/math/BigInteger-source.html
+        /// </summary>
+        /// <param name="exp">Exponential</param>
+        /// <param name="mod">Modulo</param>
+        /// <returns>BigInteger result of raising this to the power of exp and then modulo n </returns>
+        public BigInteger ModPow(BigInteger exp, BigInteger mod)
+        {
+            Throw.If(mod._sign == -1 || mod == 0, "Non-positive modulo");
+
+            if (exp._sign < 0)
+                return ModInverse(mod).ModPow(-exp, mod);
+
+            if (exp == 1)
+                return this % mod;
+
+            BigInteger s = new BigInteger(1);
+            BigInteger t = new BigInteger(this);
+
+            while (exp != Zero)
+            {
+                if ((exp & One) == One)
+                    s = (s * t) % mod;
+
+                exp = exp >> 1;
+                t = (t * t) % mod;
+            }
+
+            return s;
+        }
+
+        public BigInteger ModInverse(BigInteger modulus)
+        {
+            BigInteger[] array = new BigInteger[2]
+            {
+            0,
+            1
+            };
+            BigInteger[] array2 = new BigInteger[2];
+            BigInteger[] array3 = new BigInteger[2]
+            {
+            0,
+            0
+            };
+            int num = 0;
+            BigInteger bi = modulus;
+            BigInteger bigInteger = this;
+            while (bigInteger.dataLength > 1 || (bigInteger.dataLength == 1 && bigInteger.Data[0] != 0))
+            {
+                BigInteger bigInteger2 = new BigInteger();
+                BigInteger bigInteger3 = new BigInteger();
+                if (num > 1)
+                {
+                    BigInteger bigInteger4 = (array[0] - array[1] * array2[0]) % modulus;
+                    array[0] = array[1];
+                    array[1] = bigInteger4;
+                }
+
+                DivideAndModulus(bi, bigInteger, out bigInteger2, out bigInteger3);
+
+
+                array2[0] = array2[1];
+                array3[0] = array3[1];
+                array2[1] = bigInteger2;
+                array3[1] = bigInteger3;
+                bi = bigInteger;
+                bigInteger = bigInteger3;
+                num++;
+            }
+
+            Throw.If(array3[0].dataLength > 1 || (array3[0].dataLength == 1 && array3[0].Data[0] != 1), "No inverse!");
+
+            BigInteger bigInteger5 = (array[0] - array[1] * array2[0]) % modulus;
+            if (bigInteger5._sign < 0)
+            {
+                bigInteger5 += modulus;
+            }
+            return bigInteger5;
+        }
+
+        public bool TestBit(int index)
+        {
+            return (this & (One << index)) > Zero;
+        }
+
+        public int GetLowestSetBit()
+        {
+            if (this.Sign() == 0)
+                return -1;
+
+            byte[] b = this.ToByteArray();
+            int w = 0;
+            while (b[w] == 0)
+                w++;
+            for (int x = 0; x < 8; x++)
+                if ((b[w] & 1 << x) > 0)
+                    return x + w * 8;
+            throw new Exception();
+        }
+
+        public static BigInteger Parse(string input, int radix = 10)
+        {
+            return new BigInteger(input, radix);
+        }
+
+        public static bool TryParse(string input, out BigInteger output)
+        {
+            try
+            {
+                output = new BigInteger(input, 10);
+                return true;
+            }
+            catch
+            {
+                output = Zero;
+                return false;
+            }
+        }
+
+        public int GetBitLength()
+        {
+            if (Object.Equals(this, null) || (Data.Length == 1 && Data[0] == 0) || Data.Length == 0)
+                return 0;
+
+            var result = (Data.Length - 1) * 32;
+
+            result += (int) Math.Log(Data[Data.Length - 1], 2) + 1;
+
+            return result;
+        }
+
+        public uint[] ToUintArray()
+        {
+            return (uint[])Data.Clone();
+        }
+
+
+        /*
+public void SetBit(uint bitNum)
+        {
+            uint num = bitNum >> 5;
+            byte b = (byte)(bitNum & 0x1F);
+            uint num2 = (uint)(1 << (int)b);
+            _data[num] |= num2;
+            if (num >= dataLength)
+            {
+                dataLength = (int)(num + 1);
+            }
+        }
+
+        public void UnsetBit(uint bitNum)
+        {
+            uint num = bitNum >> 5;
+            if (num < dataLength)
+            {
+                byte b = (byte)(bitNum & 0x1F);
+                uint num2 = (uint)(1 << (int)b);
+                uint num3 = (uint)(-1 ^ (int)num2);
+                _data[num] &= num3;
+                if (dataLength > 1 && _data[dataLength - 1] == 0)
+                {
+                    dataLength--;
+                }
+            }
+        }
+        */
+
+        public bool IsEven => CalcIsEven();
+
+        public bool CalcIsEven()
+        {
+            var tmp = this % 2;
+            var tmp2 = tmp == 0;
+            return tmp2;
+        }
+
+        public BigInteger Sqrt()
+        {
+            Throw.If(this < 0, "cannot be negative");
+
+            if (this == 0)
+            {
+                return 0;
+            }
+
+            uint bitLength = (uint)GetBitLength();
+
+            bitLength = (((bitLength & 1) == 0) ? (bitLength >> 1) : ((bitLength >> 1) + 1));
+            uint num2 = bitLength >> 5;
+            byte b = (byte)(bitLength & 0x1F);
+
+            uint num3;
+
+            if (b == 0)
+            {
+                num3 = 2147483648u;
+            }
+            else
+            {
+                num3 = (uint)(1 << (int)b);
+                num2++;
+            }
+
+            var sqrtArray = new uint[(int)num2];
+            for (int num4 = (int)(num2 - 1); num4 >= 0; num4--)
+            {
+                while (num3 != 0)
+                {
+                    sqrtArray[num4] ^= num3;
+                    var tmp = new BigInteger(sqrtArray);
+                    if (tmp * tmp > this)
+                    {
+                        sqrtArray[num4] ^= num3;
+                    }
+                    num3 >>= 1;
+                }
+                num3 = 2147483648u;
+            }
+            return new BigInteger(sqrtArray);
+        }
+
+
+        public byte[] ToByteArray(bool includeSignInArray = false)
+        {
+            var bitLength = GetBitLength();
+            var byteArraySize = (bitLength / 8) + (uint)((bitLength % 8 > 0) ? 1 : 0) + (includeSignInArray ? 1 : 0);
+            byte[] result = new byte[byteArraySize];
+
+            bool applyTwosComplement = includeSignInArray && (_sign == -1);    //only apply two's complement if this number is negative
+
+            for (int i = 0, j = 0; i < Data.Length; i++, j += 4)
+            {
+                byte[] bytes = BitConverter.GetBytes(Data[i]);
+                for (int k = 0; k < 4; k++)
+                {
+                    if (!applyTwosComplement && bytes[k] == 0)
+                        continue;
+                    if (applyTwosComplement && j + k >= byteArraySize)
+                        continue;
+
+                    if (applyTwosComplement)
+                        result[j + k] = (byte)(bytes[k] ^ 0xFF);
+                    else
+                        result[j + k] = bytes[k];
+                }
+            }
+
+            //this could be optimized if needed, but likely not worth it for now
+            if (applyTwosComplement)
+            {
+
+                var tmp = (new BigInteger(result, sign: 1) + 1); //create a biginteger with the inverted bits but with positive sign, and add 1.
+
+                result = tmp.ToByteArray(true);     //when we call the ToByteArray asking to include sign, we will get an extra byte on the array to keep sign information while in byte[] format
+                                                    //but the twos complement logic won't get applied again given the bigint has positive sign.
+
+                result[result.Length - 1] = 0xFF;      //force the MSB to 1's, as this array represents a negative number.
+            }
+
+            return result;
+        }
+
+        public static byte[] ApplyTwosComplement(byte[] bytes)
+        {
+            var buffer = new byte[bytes.Length];
+
+            for (int i = 0; i < bytes.Length; i++)
+            {
+                buffer[i] = (byte)~bytes[i];
+            }
+
+            var tmp = (new BigInteger(buffer, sign: 1) + 1); //create a biginteger with the inverted bits but with positive sign, and add 1. result will remain with positive sign
+
+            buffer = tmp.ToByteArray(true); //when we call the ToByteArray asking to include sign, we will get an extra byte on the array to make sure sign is correct 
+            //but the twos complement logic won't get applied again given the bigint has positive sign.
+
+            return buffer;
+        }
+
+        //TODO: this probably needs looking into..
+        public override int GetHashCode()
+        {
+            long hashCode = -1521134295 * _sign;
+
+            // Rotate by 3 bits and XOR the new value
+            for (var i = 0; i < Data.Length; i++)
+            {
+                hashCode = (int)((hashCode << 3) | (hashCode >> (29)) ^ Data[i]);
+            }
+
+            return (int)hashCode;
+        }
+
+        public override bool Equals(object obj)
+        {
+            if (obj is BigInteger temp)
+            {
+                return temp._sign == _sign && temp.Data.SequenceEqual(this.Data);
+            }
+
+            return false;
+        }
+
+        public BigInteger Mod(BigInteger b)
+        {
+            return this % b;
+        }
+
+        public BigInteger FlipBit(int bit)
+        {
+            return this ^ (One << bit);
+        }
+    }
+}
--- conflicted
+++ resolved
@@ -1,997 +1,987 @@
-﻿using System;
-using System.Collections.Generic;
-using System.Text;
-using Phantasma.Cryptography;
-using Phantasma.Numerics;
-using Phantasma.Core;
-using Phantasma.IO;
-using System.IO;
-<<<<<<< HEAD
-=======
-using Phantasma.Core.Types;
->>>>>>> 69e2f9ca
-
-namespace Phantasma.VM
-{
-    public enum VMType
-    {
-        None,
-        Struct,
-        Bytes,
-        Number,
-        String,
-        Timestamp,
-        Bool,
-        Enum,
-        Object
-    }
-
-    public sealed class VMObject: ISerializable
-    {
-        public VMType Type { get; private set; }
-        public bool IsEmpty => Data == null;
-       
-        public object Data { get; private set; }
-
-        private int _localSize = 0;
-
-        private static readonly string TimeFormat = "MM/dd/yyyy HH:mm:ss";
-
-        internal Dictionary<VMObject, VMObject> GetChildren() => this.Type == VMType.Struct? (Dictionary<VMObject, VMObject>)Data: null;
-
-        public int Size
-        {
-            get
-            {
-                var total = 0;
-
-                if (Type == VMType.Object)
-                {
-                    var children = this.GetChildren();
-                    foreach (var entry in children.Values)
-                    {
-                        total += entry.Size;
-                    }
-                }
-                else
-                {
-                    total = _localSize;
-                }
-
-                return total;
-            }
-        }
-
-        public VMObject()
-        {
-            this.Type = VMType.None;
-        }
-
-        public BigInteger AsNumber()
-        {
-            if (this.Type != VMType.Number)
-            {
-                throw new Exception("Invalid cast");
-            }
-
-            return (BigInteger)Data;
-        }
-
-        public Timestamp AsTimestamp()
-        {
-            if (this.Type != VMType.Timestamp)
-            {
-                throw new Exception("Invalid cast");
-            }
-
-            return (Timestamp)Data;
-        }
-
-        public object AsType(VMType type)
-        {
-            switch (type)
-            {
-                case VMType.Bool: return AsBool();
-                case VMType.String: return AsString();
-                case VMType.Bytes: return AsByteArray();
-                case VMType.Number: return AsNumber();
-                case VMType.Timestamp: return AsTimestamp();
-                default: throw new ArgumentException("Unsupported VM cast");
-            }
-        }
-
-        public T AsEnum<T>() where T: struct, IConvertible
-        {
-            if (this.Type != VMType.Enum)
-            {
-                throw new Exception("Invalid cast");
-            }
-
-            if (!typeof(T).IsEnum)
-            {
-                throw new ArgumentException("T must be an enumerated type");
-            }
-
-            return (T)Data;
-        }
-
-        public string AsString()
-        {
-            switch (this.Type)
-            {
-                case VMType.String:
-                        return (string)Data;
-
-                case VMType.Number:
-                    return ((BigInteger)Data).ToString();
-
-                case VMType.Bytes:
-                    return Base16.Encode((byte[])Data);
-
-                case VMType.Enum:
-                    return ((uint)Data).ToString();
-
-                case VMType.Object:
-                    return "Interop:" + Data.GetType().Name;
-
-                case VMType.Bool:
-                    return ((bool)Data) ? "true" : "false";
-
-                case VMType.Timestamp:
-                    var date = (DateTime)(Timestamp)Data;
-                    return date.ToString(TimeFormat);
-
-                default:
-                    throw new Exception("Invalid cast");
-            }
-        }
-
-        public byte[] AsByteArray()
-        {
-            switch (this.Type)
-            {
-                case VMType.Bytes:
-                    {
-                        return (byte[])Data;
-                    }
-
-                case VMType.String:
-                    {
-                        var str = AsString();
-                        return Encoding.UTF8.GetBytes(str);
-                    }
-
-                default:
-                    {
-                        throw new Exception("Invalid cast");
-                    }
-            }           
-        }
-
-        public Address AsAddress()
-        {
-            switch (this.Type)
-            {
-                case VMType.Bytes:
-                    {
-                        var temp = (byte[])Data;
-
-                        if (temp.Length != Address.PublicKeyLength)
-                        {
-                            throw new Exception("Invalid address size");
-                        }
-
-                        return new Address(temp);
-                    }
-
-                case VMType.Object:
-                    {
-                        if (Data is Address)
-                        {
-                            return (Address)Data;
-                        }
-
-                        throw new Exception("Invalid cast");
-                    }
-
-                default:
-                    throw new Exception("Invalid cast");
-            }
-        }
-
-        public bool AsBool()
-        {
-            if (this.Type != VMType.Bool)
-            {
-                throw new Exception("Invalid cast");
-            }
-
-            return (bool)Data;
-        }
-
-        public T AsInterop<T>() 
-        {
-            Throw.If(this.Type != VMType.Object, "Invalid cast");
-            Throw.IfNot(this.Data is T, "invalid interop type");
-
-            return (T)Data;
-        }
-
-        public VMObject SetValue(byte[] val, VMType type)
-        {
-            this.Type = type;
-            this._localSize = val.Length;
-
-            switch (type)
-            {
-                case VMType.Bytes:
-                    {
-                        this.Data = val;
-                        break;
-                    }
-
-                case VMType.Number:
-                    {
-                        this.Data = new BigInteger(val, twosComplementFormatFlag: true);
-                        break;
-                    }
-
-                case VMType.String:
-                    {
-                        this.Data = Encoding.UTF8.GetString(val);
-                        break;
-                    }
-
-                case VMType.Enum:
-                    {
-                        this.Data = BitConverter.ToUInt32(val, 0);
-                        break;
-                    }
-
-                case VMType.Timestamp:
-                    {
-                        var temp = BitConverter.ToUInt32(val, 0);
-                        this.Data = new Timestamp(temp);
-                        break;
-                    }
-
-                case VMType.Bool:
-                    {
-                        this.Data = BitConverter.ToBoolean(val, 0);
-                        break;
-                    }
-
-                default:
-                    {
-                        throw new Exception("Invalid cast");
-                    }
-            }
-
-            return this;
-        }
-
-        public VMObject SetValue(BigInteger val)
-        {
-            this.Type = VMType.Number;
-            this.Data = val;
-            this._localSize = val.ToByteArray().Length;
-            return this;
-        }
-
-        public VMObject SetValue(Dictionary<VMObject, VMObject> children)
-        {
-            this.Type = VMType.Struct;
-            this.Data = children;
-            this._localSize = 4; // TODO not valid
-            return this;
-        }
-
-        public VMObject SetValue(object val)
-        {
-            var type = val.GetType();
-            Throw.If(!type.IsStructOrClass(), "invalid cast");
-            this.Type = VMType.Object;
-            this.Data = val;
-            this._localSize = 4;
-            return this;
-        }
-
-        public VMObject SetValue(DateTime val)
-        {
-            return SetValue((Timestamp)val);
-        }
-
-        public VMObject SetValue(Timestamp val)
-        {
-            this.Type = VMType.Timestamp;
-            this.Data = val;
-            this._localSize = 4;
-            return this;
-        }
-
-        public VMObject SetValue(string val)
-        {
-            this.Type = VMType.String;
-            this.Data = val;
-            this._localSize = val.Length;
-            return this;
-        }
-
-        public VMObject SetValue(bool val)
-        {
-            this.Type = VMType.Bool;
-            this.Data = val;
-            this._localSize = 1;
-            return this;
-        }
-
-        public VMObject SetValue(Enum val)
-        {
-            this.Type = VMType.Enum;
-            this.Data = val;
-            this._localSize = 4;
-            return this;
-        }
-
-        public void SetKey(VMObject key, VMObject obj)
-        {
-            Dictionary<VMObject, VMObject> children;
-
-            // NOTE: here we need to instantiate the key as new object
-            // otherwise keeping the key in a register allows modifications to it that also affect the dictionary keys
-            var temp = new VMObject();
-            temp.Copy(key);
-            key = temp;
-
-            if (this.Type == VMType.Struct)
-            {
-                children = GetChildren();
-            }
-            else
-            if (this.Type == VMType.None)
-            {
-                this.Type = VMType.Struct;
-                children = new Dictionary<VMObject, VMObject>();
-                this.Data = children;
-                this._localSize = 0;
-            }
-            else
-            {
-                throw new Exception($"Invalid cast from {this.Type} to struct");
-            }
-
-            var result = new VMObject();
-            children[key] = result;
-            result.Copy(obj);
-        }
-
-        public VMObject GetKey(VMObject key)
-        {
-            if (this.Type != VMType.Struct)
-            {
-                throw new Exception("Invalid cast");
-            }
-
-            var children = GetChildren();
-
-            if (children.ContainsKey(key))
-            {
-                return children[key];
-            }
-
-            return new VMObject();
-        }
-
-        public override int GetHashCode()
-        {
-            switch (this.Type)
-            {
-                case VMType.Struct:
-                    {
-                        unchecked // Overflow is fine, just wrap
-                        {
-                            var hash = (int)2166136261;
-                            var children = this.GetChildren();
-                            foreach (var child in children)
-                            {
-                                hash = hash * 16777619 + child.GetHashCode();
-                            }
-                            return hash;
-                        }
-                    }
-
-                default: return Data.GetHashCode(); // TODO is this ok for all cases?
-
-            }
-        }
-
-        public override bool Equals(object obj)
-        {
-            if (obj == null)
-            {
-                return false;
-            }
-
-            if (!(obj is VMObject))
-            {
-                return false;
-            }
-
-            var other = (VMObject)obj;
-
-            if (this.Type != other.Type)
-            {
-                return false;
-            }
-
-            if (this.Type == VMType.Struct)
-            {
-                var children = this.GetChildren();
-                var otherChildren = other.GetChildren();
-
-                foreach (var entry in children)
-                {
-                    if (!otherChildren.ContainsKey(entry.Key))
-                    {
-                        return false;
-                    }
-
-                    var A = children[entry.Key];
-                    var B = otherChildren[entry.Key];
-
-                    if (A != B)
-                    {
-                        return false;
-                    }
-                }
-
-                foreach (var entry in otherChildren)
-                {
-                    if (!children.ContainsKey(entry.Key))
-                    {
-                        return false;
-                    }
-
-                }
-
-                return true;
-            }
-            else
-            {
-                return this.Data.Equals(other.Data);
-            }
-        }
-
-        internal void Copy(VMObject other)
-        {
-            if (other == null || other.Type == VMType.None)
-            {
-                this.Type = VMType.None;
-                this.Data = null;
-                return;
-            }
-
-            this.Type = other.Type;
-
-            if (other.Type == VMType.Struct)
-            {
-                var children = new Dictionary<VMObject, VMObject>();
-                var otherChildren = other.GetChildren();
-                foreach (var key in otherChildren.Keys)
-                {
-                    var temp = new VMObject();
-                    temp.Copy(otherChildren[key]);
-                    children[key] = temp;
-                }
-
-                this.Data = children;
-            }
-            else
-            {
-                this.Data = other.Data;
-                /*var temp = other.Data;
-                _data = new byte[temp.Length];
-                Array.Copy(temp, _data, _data.Length);*/
-            }
-        }
-
-        public override string ToString()
-        {
-            switch (this.Type)
-            {
-                case VMType.None:return "Null";
-                case VMType.Struct: return "[Struct]";
-                case VMType.Bytes: return $"[Bytes] => {Base16.Encode(((byte[])Data))}";
-                case VMType.Number: return $"[Number] => {((BigInteger)Data)}";
-                case VMType.Timestamp: return $"[Time] => {((DateTime)((Timestamp)Data)).ToString(TimeFormat)}";
-                case VMType.String: return $"[String] => {((string)Data)}";
-                case VMType.Bool: return $"[Bool] => {((bool)Data)}";
-                case VMType.Enum: return $"[Enum] => {((uint)Data)}";
-                case VMType.Object: return $"[Object] => {Data.GetType().Name}";
-                default: return "Unknown";
-            }
-        }
-
-        public static VMObject CastTo(VMObject srcObj, VMType type)
-        {
-            if (srcObj.Type == type)
-            {
-                var result = new VMObject();
-                result.Copy(srcObj);
-                return result;
-            }
-
-            switch (type) {
-                case VMType.String:
-                    {
-                        var result = new VMObject();
-                        result.SetValue(srcObj.AsString()); // TODO does this work for all types?
-                        return result;
-                    }
-
-                case VMType.Timestamp:
-                    {
-                        var result = new VMObject();
-                        result.SetValue(srcObj.AsTimestamp()); // TODO does this work for all types?
-                        return result;
-                    }
-
-                case VMType.Bool:
-                    // TODO move this stuff to AsBool()
-                    switch (srcObj.Type)
-                    {
-                        case VMType.Number:
-                            {
-                                var result = new VMObject();
-                                result.SetValue(srcObj.AsNumber() != 0);
-                                return result;
-                            }
-
-                        case VMType.String:
-                            {
-                                var result = new VMObject();
-                                result.SetValue(!(((string)srcObj.Data).Equals("false", StringComparison.OrdinalIgnoreCase)));
-                                return result;
-                            }
-
-                        default: throw new Exception($"invalid cast: {srcObj.Type} to {type}");
-                    }
-
-                case VMType.Bytes:
-                    switch (srcObj.Type)
-                    {
-                        case VMType.Bool:
-                            {
-                                var result = new VMObject();
-                                result.SetValue(new byte[] { (byte)(srcObj.AsBool() ? 1 : 0) });
-                                return result;
-                            }
-
-                        case VMType.String:
-                            {
-                                var result = new VMObject();
-                                result.SetValue(Encoding.UTF8.GetBytes((string)srcObj.Data));
-                                return result;
-                            }
-
-                        case VMType.Number:
-                            {
-                                var result = new VMObject();
-                                result.SetValue(((BigInteger)srcObj.Data).ToByteArray());
-                                return result;
-                            }
-
-                        default: throw new Exception($"invalid cast: {srcObj.Type} to {type}");
-                    }
-
-                case VMType.Number:
-                    switch (srcObj.Type)
-                    {
-                        case VMType.Bool:
-                            {
-                                var result = new VMObject();
-                                result.SetValue(srcObj.AsBool() ? 1 : 0);
-                                return result;
-                            }
-
-                        case VMType.String:
-                            {
-                                var result = new VMObject();
-                                result.SetValue(BigInteger.Parse((string)srcObj.Data));
-                                return result;
-                            }
-
-                        case VMType.Bytes:
-                            {
-                                var result = new VMObject();
-                                result.SetValue(new BigInteger((byte[])srcObj.Data));
-                                return result;
-                            }
-
-                        default: throw new Exception($"invalid cast: {srcObj.Type} to {type}");
-                    }
-
-                case VMType.Struct:
-                    switch (srcObj.Type)
-                    {
-                        case VMType.Object: return CastViaReflection(srcObj.Data, 0); 
-
-                        default: throw new Exception($"invalid cast: {srcObj.Type} to {type}");
-                    }
-
-                default: throw new Exception($"invalid cast: {srcObj.Type} to {type}");
-            }
-        }
-
-        public static VMType GetVMType(Type type)
-        {
-            if (type.IsEnum)
-            {
-                return VMType.Enum;
-            }
-
-            if (type == typeof(bool))
-            {
-                return VMType.Bool;
-            }
-
-            if (type == typeof(string))
-            {
-                return VMType.String;
-            }
-
-            if (type == typeof(byte[]))
-            {
-                return VMType.Bytes;
-            }
-
-            if (type == typeof(BigInteger))
-            {
-                return VMType.Number;
-            }
-
-            if (type == typeof(Timestamp) || type == typeof(uint))
-            {
-                return VMType.Timestamp;
-            }
-
-            if (type.IsEnum)
-            {
-                return VMType.Enum; 
-            }
-
-            if (type.IsClass || type.IsValueType) 
-            {
-                return VMType.Object;
-            }
-
-            return VMType.None;
-        }
-
-        public static bool IsVMType(Type type)
-        {
-            var result = GetVMType(type);
-            return result != VMType.None;
-        }
-
-        public static VMObject FromObject(object obj)
-        {
-            var type = GetVMType(obj.GetType());
-            Throw.If(type == VMType.None, "not a valid object");
-
-            var result = new VMObject();
-
-            switch (type)
-            {
-                case VMType.Bool: result.SetValue((bool)obj); break;
-                case VMType.Bytes: result.SetValue((byte[])obj, VMType.Bytes); break;
-                case VMType.String: result.SetValue((string)obj); break;
-                case VMType.Number: result.SetValue((BigInteger)obj); break;
-                case VMType.Enum: result.SetValue((Enum)obj); break;
-                case VMType.Object: result.SetValue(obj); break;
-                case VMType.Timestamp:
-                    if (obj.GetType() == typeof(uint))
-                    {
-                        obj = new Timestamp((uint)obj); // HACK
-                    }
-                    result.SetValue((Timestamp)obj);
-                    break;
-                default: return null;
-            }
-
-            return result;
-        }
-
-        public object ToObject()
-        {
-            Throw.If(Type == VMType.None, "not a valid object");
-
-            switch (Type)
-            {
-                case VMType.Bool: return this.AsBool();
-                case VMType.Bytes: return this.AsByteArray();
-                case VMType.String: return this.AsString();
-                case VMType.Number: return this.AsNumber();
-                case VMType.Timestamp: return this.AsTimestamp();
-                case VMType.Object: return this.Data;
-                case VMType.Enum: return this.Data;
-                default: return null;
-            }
-        }
-
-        public object ToObject(Type type)
-        {
-            if (this.Type == VMType.Struct)
-            {
-                if (type.IsArray)
-                {
-                    var elementType = type.GetElementType();
-                    return this.ToArray(elementType);
-                }
-                else 
-                if (type.IsStructOrClass())
-                {
-                    return this.ToStruct(type);
-                }
-                else
-                {
-                    throw new NotImplementedException(); // some stuff still missing: eg: lists, dictionaries..
-                }
-            }
-            else
-            {
-                return this.ToObject();
-            }
-        }
-
-        public T[] ToArray<T>()
-        {
-            return (T[])ToArray(typeof(T));
-        }
-
-        public object ToArray(Type arrayElementType)
-        {
-            Throw.If(Type != VMType.Struct, "not a valid source struct");
-
-            var children = GetChildren();
-            int maxIndex = -1;
-            foreach (var child in children)
-            {
-                Throw.If(child.Key.Type != VMType.Number, "source contains an element with invalid array index");
-
-                var temp = child.Key.AsNumber();
-                // TODO use a constant for VM max array size
-                Throw.If(temp >= 1024, "source contains an element with a very large array index");
-
-                var index = (int)temp;
-                Throw.If(index < 0, "source contains an array index with negative value");
-
-                maxIndex = Math.Max(index, maxIndex);
-            }
-
-            var length = maxIndex + 1;
-            var array = Array.CreateInstance(arrayElementType, length);
-
-            foreach (var child in children)
-            {
-                var temp = child.Key.AsNumber();
-                var index = (int)temp;
-
-                var val = child.Value.ToObject(arrayElementType);
-                array.SetValue(val, index);
-            }
-
-            return array;
-        }
-
-        public T ToStruct<T>()
-        {
-            return (T)ToStruct(typeof(T));
-        }
-
-        public object ToStruct(Type structType)
-        {
-            Throw.If(Type != VMType.Struct, "not a valid source struct");
-
-            Throw.If(!structType.IsStructOrClass(), "not a valid destination struct");
-
-            var dict = this.GetChildren();
-
-            var fields = structType.GetFields();
-            var result = Activator.CreateInstance(structType);
-
-            object boxed = result;
-            foreach (var field in fields)
-            {
-                var key = VMObject.FromObject(field.Name);
-                Throw.If(!dict.ContainsKey(key), "field not present in source struct: "+field.Name);
-                var val = dict[key].ToObject(field.FieldType);
-
-                // here we check if the types mismatch
-                // in case of getting a byte[] instead of an object, we try unserializing the bytes in a different approach
-                // NOTE this should not be necessary often, but is already getting into black magic territory...
-                if (field.FieldType != typeof(byte[]) && val.GetType() == typeof(byte[]))
-                {
-                    if (typeof(ISerializable).IsAssignableFrom(field.FieldType))
-                    {
-                        var temp = (ISerializable)Activator.CreateInstance(field.FieldType);
-                        var bytes = (byte[])val;
-                        using (var stream = new MemoryStream(bytes))
-                        {
-                            using (var reader = new BinaryReader(stream))
-                            {
-                                temp.UnserializeData(reader);
-                            }
-                        }
-                        val = temp;
-                    }
-                }
-<<<<<<< HEAD
-                
-=======
-
->>>>>>> 69e2f9ca
-                field.SetValue(boxed, val);
-            }
-            return boxed;
-        }
-
-        // this does the opposite of ToStruct(), takes a InteropObject and converts it to a VM.Struct
-        private static VMObject CastViaReflection(object srcObj, int level)
-        {
-            var srcType = srcObj.GetType();
-
-            if (srcType.IsArray)
-            {
-                var children = new Dictionary<VMObject, VMObject>();
-
-                var array = (Array)srcObj;
-                for (int i=0; i<array.Length; i++)
-                {
-                    var val = array.GetValue(i);
-                    var key = new VMObject();
-                    key.SetValue(i);
-                    var vmVal = CastViaReflection(val, level + 1);
-                    children[key] = vmVal;
-                }
-
-                var result = new VMObject();
-                result.SetValue(children);
-                return result;
-            }
-            else
-            {
-                VMObject result;
-
-                if (level == 0 && srcType.IsStructOrClass())
-                {
-                    var children = new Dictionary<VMObject, VMObject>();
-
-                    var fields = srcType.GetFields();
-
-                    if (fields.Length > 0)
-                    {
-                        foreach (var field in fields)
-                        {
-                            var key = new VMObject();
-                            key.SetValue(field.Name);
-                            var val = field.GetValue(srcObj);
-                            var vmVal = CastViaReflection(val, level + 1);
-                            children[key] = vmVal;
-                        }
-
-                        result = new VMObject();
-                        result.SetValue(children);
-                        return result;
-                    }
-                    else
-                    {
-                        throw new Exception("Invalid cast, no fields available");
-                    }
-                }
-
-                result = VMObject.FromObject(srcObj);
-                if (result != null)
-                {
-                    return result;
-                }
-
-                throw new Exception($"invalid cast: Interop.{srcType.Name} to vm object");
-            }
-        }
-
-        public void SerializeData(BinaryWriter writer)
-        {
-            writer.Write((byte)this.Type);
-
-            if (this.Type == VMType.Struct)
-            {
-                var children = this.GetChildren();
-                writer.WriteVarInt(children.Count);
-                foreach (var entry in children)
-                {
-                    entry.Key.SerializeData(writer);
-                    entry.Value.SerializeData(writer);
-                }
-            }
-            else
-            if (this.Type == VMType.Object)
-            {
-                var obj = this.Data as ISerializable;
-                if (obj != null)
-                {
-                    var bytes = Serialization.Serialize(obj);
-                    writer.WriteByteArray(bytes);
-                }
-                else
-                {
-                    var dataType = this.Data.GetType();
-                    throw new Exception($"Objects of type {dataType.Name} cannot be serialized");
-                }
-            }
-            else
-            {
-                Serialization.Serialize(writer, this.Data);
-            }
-        }
-
-        public void UnserializeData(BinaryReader reader)
-        {
-            this.Type = (VMType)reader.ReadByte();
-            switch (this.Type)
-            {
-                case VMType.Bool:
-                    this.Data = Serialization.Unserialize<bool>(reader);
-                    break;
-
-                case VMType.Bytes:
-                    this.Data = Serialization.Unserialize<byte[]>(reader);
-                    break;
-
-                case VMType.Number:
-                    this.Data = Serialization.Unserialize<BigInteger>(reader);
-                    break;
-
-<<<<<<< HEAD
-=======
-                case VMType.Timestamp:
-                    this.Data = Serialization.Unserialize<Timestamp>(reader);
-                    break;
-
->>>>>>> 69e2f9ca
-                case VMType.String:
-                    this.Data = Serialization.Unserialize<string>(reader);
-                    break;
-
-                case VMType.Struct:
-                    var childCount = reader.ReadVarInt();
-                    var children = new Dictionary<VMObject, VMObject>();
-                    while (childCount > 0)
-                    {
-                        var key = new VMObject();
-                        key.UnserializeData(reader);
-
-                        var val = new VMObject();
-                        val.UnserializeData(reader);
-
-                        children[key] = val;
-                        childCount--;
-                    }
-
-                    this.Data = children;
-                    break;
-
-                // NOTE object type information is lost during serialization, so we reconstruct it as byte array
-                case VMType.Object:
-                    this.Type = VMType.Bytes;
-                    this.Data = reader.ReadByteArray();
-                    break;
-
-                case VMType.Enum: // TODO
-                default:
-                    throw new Exception($"invalid unserialize: type {this.Type}");
-            }
-        }
-    }
-
-}
+﻿using System;
+using System.Collections.Generic;
+using System.Text;
+using Phantasma.Cryptography;
+using Phantasma.Numerics;
+using Phantasma.Core;
+using Phantasma.IO;
+using System.IO;
+using Phantasma.Core.Types;
+
+namespace Phantasma.VM
+{
+    public enum VMType
+    {
+        None,
+        Struct,
+        Bytes,
+        Number,
+        String,
+        Timestamp,
+        Bool,
+        Enum,
+        Object
+    }
+
+    public sealed class VMObject: ISerializable
+    {
+        public VMType Type { get; private set; }
+        public bool IsEmpty => Data == null;
+       
+        public object Data { get; private set; }
+
+        private int _localSize = 0;
+
+        private static readonly string TimeFormat = "MM/dd/yyyy HH:mm:ss";
+
+        internal Dictionary<VMObject, VMObject> GetChildren() => this.Type == VMType.Struct? (Dictionary<VMObject, VMObject>)Data: null;
+
+        public int Size
+        {
+            get
+            {
+                var total = 0;
+
+                if (Type == VMType.Object)
+                {
+                    var children = this.GetChildren();
+                    foreach (var entry in children.Values)
+                    {
+                        total += entry.Size;
+                    }
+                }
+                else
+                {
+                    total = _localSize;
+                }
+
+                return total;
+            }
+        }
+
+        public VMObject()
+        {
+            this.Type = VMType.None;
+        }
+
+        public BigInteger AsNumber()
+        {
+            if (this.Type != VMType.Number)
+            {
+                throw new Exception("Invalid cast");
+            }
+
+            return (BigInteger)Data;
+        }
+
+        public Timestamp AsTimestamp()
+        {
+            if (this.Type != VMType.Timestamp)
+            {
+                throw new Exception("Invalid cast");
+            }
+
+            return (Timestamp)Data;
+        }
+
+        public object AsType(VMType type)
+        {
+            switch (type)
+            {
+                case VMType.Bool: return AsBool();
+                case VMType.String: return AsString();
+                case VMType.Bytes: return AsByteArray();
+                case VMType.Number: return AsNumber();
+                case VMType.Timestamp: return AsTimestamp();
+                default: throw new ArgumentException("Unsupported VM cast");
+            }
+        }
+
+        public T AsEnum<T>() where T: struct, IConvertible
+        {
+            if (this.Type != VMType.Enum)
+            {
+                throw new Exception("Invalid cast");
+            }
+
+            if (!typeof(T).IsEnum)
+            {
+                throw new ArgumentException("T must be an enumerated type");
+            }
+
+            return (T)Data;
+        }
+
+        public string AsString()
+        {
+            switch (this.Type)
+            {
+                case VMType.String:
+                        return (string)Data;
+
+                case VMType.Number:
+                    return ((BigInteger)Data).ToString();
+
+                case VMType.Bytes:
+                    return Base16.Encode((byte[])Data);
+
+                case VMType.Enum:
+                    return ((uint)Data).ToString();
+
+                case VMType.Object:
+                    return "Interop:" + Data.GetType().Name;
+
+                case VMType.Bool:
+                    return ((bool)Data) ? "true" : "false";
+
+                case VMType.Timestamp:
+                    var date = (DateTime)(Timestamp)Data;
+                    return date.ToString(TimeFormat);
+
+                default:
+                    throw new Exception("Invalid cast");
+            }
+        }
+
+        public byte[] AsByteArray()
+        {
+            switch (this.Type)
+            {
+                case VMType.Bytes:
+                    {
+                        return (byte[])Data;
+                    }
+
+                case VMType.String:
+                    {
+                        var str = AsString();
+                        return Encoding.UTF8.GetBytes(str);
+                    }
+
+                default:
+                    {
+                        throw new Exception("Invalid cast");
+                    }
+            }           
+        }
+
+        public Address AsAddress()
+        {
+            switch (this.Type)
+            {
+                case VMType.Bytes:
+                    {
+                        var temp = (byte[])Data;
+
+                        if (temp.Length != Address.PublicKeyLength)
+                        {
+                            throw new Exception("Invalid address size");
+                        }
+
+                        return new Address(temp);
+                    }
+
+                case VMType.Object:
+                    {
+                        if (Data is Address)
+                        {
+                            return (Address)Data;
+                        }
+
+                        throw new Exception("Invalid cast");
+                    }
+
+                default:
+                    throw new Exception("Invalid cast");
+            }
+        }
+
+        public bool AsBool()
+        {
+            if (this.Type != VMType.Bool)
+            {
+                throw new Exception("Invalid cast");
+            }
+
+            return (bool)Data;
+        }
+
+        public T AsInterop<T>() 
+        {
+            Throw.If(this.Type != VMType.Object, "Invalid cast");
+            Throw.IfNot(this.Data is T, "invalid interop type");
+
+            return (T)Data;
+        }
+
+        public VMObject SetValue(byte[] val, VMType type)
+        {
+            this.Type = type;
+            this._localSize = val.Length;
+
+            switch (type)
+            {
+                case VMType.Bytes:
+                    {
+                        this.Data = val;
+                        break;
+                    }
+
+                case VMType.Number:
+                    {
+                        this.Data = new BigInteger(val, twosComplementFormatFlag: true);
+                        break;
+                    }
+
+                case VMType.String:
+                    {
+                        this.Data = Encoding.UTF8.GetString(val);
+                        break;
+                    }
+
+                case VMType.Enum:
+                    {
+                        this.Data = BitConverter.ToUInt32(val, 0);
+                        break;
+                    }
+
+                case VMType.Timestamp:
+                    {
+                        var temp = BitConverter.ToUInt32(val, 0);
+                        this.Data = new Timestamp(temp);
+                        break;
+                    }
+
+                case VMType.Bool:
+                    {
+                        this.Data = BitConverter.ToBoolean(val, 0);
+                        break;
+                    }
+
+                default:
+                    {
+                        throw new Exception("Invalid cast");
+                    }
+            }
+
+            return this;
+        }
+
+        public VMObject SetValue(BigInteger val)
+        {
+            this.Type = VMType.Number;
+            this.Data = val;
+            this._localSize = val.ToByteArray().Length;
+            return this;
+        }
+
+        public VMObject SetValue(Dictionary<VMObject, VMObject> children)
+        {
+            this.Type = VMType.Struct;
+            this.Data = children;
+            this._localSize = 4; // TODO not valid
+            return this;
+        }
+
+        public VMObject SetValue(object val)
+        {
+            var type = val.GetType();
+            Throw.If(!type.IsStructOrClass(), "invalid cast");
+            this.Type = VMType.Object;
+            this.Data = val;
+            this._localSize = 4;
+            return this;
+        }
+
+        public VMObject SetValue(DateTime val)
+        {
+            return SetValue((Timestamp)val);
+        }
+
+        public VMObject SetValue(Timestamp val)
+        {
+            this.Type = VMType.Timestamp;
+            this.Data = val;
+            this._localSize = 4;
+            return this;
+        }
+
+        public VMObject SetValue(string val)
+        {
+            this.Type = VMType.String;
+            this.Data = val;
+            this._localSize = val.Length;
+            return this;
+        }
+
+        public VMObject SetValue(bool val)
+        {
+            this.Type = VMType.Bool;
+            this.Data = val;
+            this._localSize = 1;
+            return this;
+        }
+
+        public VMObject SetValue(Enum val)
+        {
+            this.Type = VMType.Enum;
+            this.Data = val;
+            this._localSize = 4;
+            return this;
+        }
+
+        public void SetKey(VMObject key, VMObject obj)
+        {
+            Dictionary<VMObject, VMObject> children;
+
+            // NOTE: here we need to instantiate the key as new object
+            // otherwise keeping the key in a register allows modifications to it that also affect the dictionary keys
+            var temp = new VMObject();
+            temp.Copy(key);
+            key = temp;
+
+            if (this.Type == VMType.Struct)
+            {
+                children = GetChildren();
+            }
+            else
+            if (this.Type == VMType.None)
+            {
+                this.Type = VMType.Struct;
+                children = new Dictionary<VMObject, VMObject>();
+                this.Data = children;
+                this._localSize = 0;
+            }
+            else
+            {
+                throw new Exception($"Invalid cast from {this.Type} to struct");
+            }
+
+            var result = new VMObject();
+            children[key] = result;
+            result.Copy(obj);
+        }
+
+        public VMObject GetKey(VMObject key)
+        {
+            if (this.Type != VMType.Struct)
+            {
+                throw new Exception("Invalid cast");
+            }
+
+            var children = GetChildren();
+
+            if (children.ContainsKey(key))
+            {
+                return children[key];
+            }
+
+            return new VMObject();
+        }
+
+        public override int GetHashCode()
+        {
+            switch (this.Type)
+            {
+                case VMType.Struct:
+                    {
+                        unchecked // Overflow is fine, just wrap
+                        {
+                            var hash = (int)2166136261;
+                            var children = this.GetChildren();
+                            foreach (var child in children)
+                            {
+                                hash = hash * 16777619 + child.GetHashCode();
+                            }
+                            return hash;
+                        }
+                    }
+
+                default: return Data.GetHashCode(); // TODO is this ok for all cases?
+
+            }
+        }
+
+        public override bool Equals(object obj)
+        {
+            if (obj == null)
+            {
+                return false;
+            }
+
+            if (!(obj is VMObject))
+            {
+                return false;
+            }
+
+            var other = (VMObject)obj;
+
+            if (this.Type != other.Type)
+            {
+                return false;
+            }
+
+            if (this.Type == VMType.Struct)
+            {
+                var children = this.GetChildren();
+                var otherChildren = other.GetChildren();
+
+                foreach (var entry in children)
+                {
+                    if (!otherChildren.ContainsKey(entry.Key))
+                    {
+                        return false;
+                    }
+
+                    var A = children[entry.Key];
+                    var B = otherChildren[entry.Key];
+
+                    if (A != B)
+                    {
+                        return false;
+                    }
+                }
+
+                foreach (var entry in otherChildren)
+                {
+                    if (!children.ContainsKey(entry.Key))
+                    {
+                        return false;
+                    }
+
+                }
+
+                return true;
+            }
+            else
+            {
+                return this.Data.Equals(other.Data);
+            }
+        }
+
+        internal void Copy(VMObject other)
+        {
+            if (other == null || other.Type == VMType.None)
+            {
+                this.Type = VMType.None;
+                this.Data = null;
+                return;
+            }
+
+            this.Type = other.Type;
+
+            if (other.Type == VMType.Struct)
+            {
+                var children = new Dictionary<VMObject, VMObject>();
+                var otherChildren = other.GetChildren();
+                foreach (var key in otherChildren.Keys)
+                {
+                    var temp = new VMObject();
+                    temp.Copy(otherChildren[key]);
+                    children[key] = temp;
+                }
+
+                this.Data = children;
+            }
+            else
+            {
+                this.Data = other.Data;
+                /*var temp = other.Data;
+                _data = new byte[temp.Length];
+                Array.Copy(temp, _data, _data.Length);*/
+            }
+        }
+
+        public override string ToString()
+        {
+            switch (this.Type)
+            {
+                case VMType.None:return "Null";
+                case VMType.Struct: return "[Struct]";
+                case VMType.Bytes: return $"[Bytes] => {Base16.Encode(((byte[])Data))}";
+                case VMType.Number: return $"[Number] => {((BigInteger)Data)}";
+                case VMType.Timestamp: return $"[Time] => {((DateTime)((Timestamp)Data)).ToString(TimeFormat)}";
+                case VMType.String: return $"[String] => {((string)Data)}";
+                case VMType.Bool: return $"[Bool] => {((bool)Data)}";
+                case VMType.Enum: return $"[Enum] => {((uint)Data)}";
+                case VMType.Object: return $"[Object] => {Data.GetType().Name}";
+                default: return "Unknown";
+            }
+        }
+
+        public static VMObject CastTo(VMObject srcObj, VMType type)
+        {
+            if (srcObj.Type == type)
+            {
+                var result = new VMObject();
+                result.Copy(srcObj);
+                return result;
+            }
+
+            switch (type) {
+                case VMType.String:
+                    {
+                        var result = new VMObject();
+                        result.SetValue(srcObj.AsString()); // TODO does this work for all types?
+                        return result;
+                    }
+
+                case VMType.Timestamp:
+                    {
+                        var result = new VMObject();
+                        result.SetValue(srcObj.AsTimestamp()); // TODO does this work for all types?
+                        return result;
+                    }
+
+                case VMType.Bool:
+                    // TODO move this stuff to AsBool()
+                    switch (srcObj.Type)
+                    {
+                        case VMType.Number:
+                            {
+                                var result = new VMObject();
+                                result.SetValue(srcObj.AsNumber() != 0);
+                                return result;
+                            }
+
+                        case VMType.String:
+                            {
+                                var result = new VMObject();
+                                result.SetValue(!(((string)srcObj.Data).Equals("false", StringComparison.OrdinalIgnoreCase)));
+                                return result;
+                            }
+
+                        default: throw new Exception($"invalid cast: {srcObj.Type} to {type}");
+                    }
+
+                case VMType.Bytes:
+                    switch (srcObj.Type)
+                    {
+                        case VMType.Bool:
+                            {
+                                var result = new VMObject();
+                                result.SetValue(new byte[] { (byte)(srcObj.AsBool() ? 1 : 0) });
+                                return result;
+                            }
+
+                        case VMType.String:
+                            {
+                                var result = new VMObject();
+                                result.SetValue(Encoding.UTF8.GetBytes((string)srcObj.Data));
+                                return result;
+                            }
+
+                        case VMType.Number:
+                            {
+                                var result = new VMObject();
+                                result.SetValue(((BigInteger)srcObj.Data).ToByteArray());
+                                return result;
+                            }
+
+                        default: throw new Exception($"invalid cast: {srcObj.Type} to {type}");
+                    }
+
+                case VMType.Number:
+                    switch (srcObj.Type)
+                    {
+                        case VMType.Bool:
+                            {
+                                var result = new VMObject();
+                                result.SetValue(srcObj.AsBool() ? 1 : 0);
+                                return result;
+                            }
+
+                        case VMType.String:
+                            {
+                                var result = new VMObject();
+                                result.SetValue(BigInteger.Parse((string)srcObj.Data));
+                                return result;
+                            }
+
+                        case VMType.Bytes:
+                            {
+                                var result = new VMObject();
+                                result.SetValue(new BigInteger((byte[])srcObj.Data));
+                                return result;
+                            }
+
+                        default: throw new Exception($"invalid cast: {srcObj.Type} to {type}");
+                    }
+
+                case VMType.Struct:
+                    switch (srcObj.Type)
+                    {
+                        case VMType.Object: return CastViaReflection(srcObj.Data, 0); 
+
+                        default: throw new Exception($"invalid cast: {srcObj.Type} to {type}");
+                    }
+
+                default: throw new Exception($"invalid cast: {srcObj.Type} to {type}");
+            }
+        }
+
+        public static VMType GetVMType(Type type)
+        {
+            if (type.IsEnum)
+            {
+                return VMType.Enum;
+            }
+
+            if (type == typeof(bool))
+            {
+                return VMType.Bool;
+            }
+
+            if (type == typeof(string))
+            {
+                return VMType.String;
+            }
+
+            if (type == typeof(byte[]))
+            {
+                return VMType.Bytes;
+            }
+
+            if (type == typeof(BigInteger))
+            {
+                return VMType.Number;
+            }
+
+            if (type == typeof(Timestamp) || type == typeof(uint))
+            {
+                return VMType.Timestamp;
+            }
+
+            if (type.IsEnum)
+            {
+                return VMType.Enum; 
+            }
+
+            if (type.IsClass || type.IsValueType) 
+            {
+                return VMType.Object;
+            }
+
+            return VMType.None;
+        }
+
+        public static bool IsVMType(Type type)
+        {
+            var result = GetVMType(type);
+            return result != VMType.None;
+        }
+
+        public static VMObject FromObject(object obj)
+        {
+            var type = GetVMType(obj.GetType());
+            Throw.If(type == VMType.None, "not a valid object");
+
+            var result = new VMObject();
+
+            switch (type)
+            {
+                case VMType.Bool: result.SetValue((bool)obj); break;
+                case VMType.Bytes: result.SetValue((byte[])obj, VMType.Bytes); break;
+                case VMType.String: result.SetValue((string)obj); break;
+                case VMType.Number: result.SetValue((BigInteger)obj); break;
+                case VMType.Enum: result.SetValue((Enum)obj); break;
+                case VMType.Object: result.SetValue(obj); break;
+                case VMType.Timestamp:
+                    if (obj.GetType() == typeof(uint))
+                    {
+                        obj = new Timestamp((uint)obj); // HACK
+                    }
+                    result.SetValue((Timestamp)obj);
+                    break;
+                default: return null;
+            }
+
+            return result;
+        }
+
+        public object ToObject()
+        {
+            Throw.If(Type == VMType.None, "not a valid object");
+
+            switch (Type)
+            {
+                case VMType.Bool: return this.AsBool();
+                case VMType.Bytes: return this.AsByteArray();
+                case VMType.String: return this.AsString();
+                case VMType.Number: return this.AsNumber();
+                case VMType.Timestamp: return this.AsTimestamp();
+                case VMType.Object: return this.Data;
+                case VMType.Enum: return this.Data;
+                default: return null;
+            }
+        }
+
+        public object ToObject(Type type)
+        {
+            if (this.Type == VMType.Struct)
+            {
+                if (type.IsArray)
+                {
+                    var elementType = type.GetElementType();
+                    return this.ToArray(elementType);
+                }
+                else 
+                if (type.IsStructOrClass())
+                {
+                    return this.ToStruct(type);
+                }
+                else
+                {
+                    throw new NotImplementedException(); // some stuff still missing: eg: lists, dictionaries..
+                }
+            }
+            else
+            {
+                return this.ToObject();
+            }
+        }
+
+        public T[] ToArray<T>()
+        {
+            return (T[])ToArray(typeof(T));
+        }
+
+        public object ToArray(Type arrayElementType)
+        {
+            Throw.If(Type != VMType.Struct, "not a valid source struct");
+
+            var children = GetChildren();
+            int maxIndex = -1;
+            foreach (var child in children)
+            {
+                Throw.If(child.Key.Type != VMType.Number, "source contains an element with invalid array index");
+
+                var temp = child.Key.AsNumber();
+                // TODO use a constant for VM max array size
+                Throw.If(temp >= 1024, "source contains an element with a very large array index");
+
+                var index = (int)temp;
+                Throw.If(index < 0, "source contains an array index with negative value");
+
+                maxIndex = Math.Max(index, maxIndex);
+            }
+
+            var length = maxIndex + 1;
+            var array = Array.CreateInstance(arrayElementType, length);
+
+            foreach (var child in children)
+            {
+                var temp = child.Key.AsNumber();
+                var index = (int)temp;
+
+                var val = child.Value.ToObject(arrayElementType);
+                array.SetValue(val, index);
+            }
+
+            return array;
+        }
+
+        public T ToStruct<T>()
+        {
+            return (T)ToStruct(typeof(T));
+        }
+
+        public object ToStruct(Type structType)
+        {
+            Throw.If(Type != VMType.Struct, "not a valid source struct");
+
+            Throw.If(!structType.IsStructOrClass(), "not a valid destination struct");
+
+            var dict = this.GetChildren();
+
+            var fields = structType.GetFields();
+            var result = Activator.CreateInstance(structType);
+
+            object boxed = result;
+            foreach (var field in fields)
+            {
+                var key = VMObject.FromObject(field.Name);
+                Throw.If(!dict.ContainsKey(key), "field not present in source struct: "+field.Name);
+                var val = dict[key].ToObject(field.FieldType);
+
+                // here we check if the types mismatch
+                // in case of getting a byte[] instead of an object, we try unserializing the bytes in a different approach
+                // NOTE this should not be necessary often, but is already getting into black magic territory...
+                if (field.FieldType != typeof(byte[]) && val.GetType() == typeof(byte[]))
+                {
+                    if (typeof(ISerializable).IsAssignableFrom(field.FieldType))
+                    {
+                        var temp = (ISerializable)Activator.CreateInstance(field.FieldType);
+                        var bytes = (byte[])val;
+                        using (var stream = new MemoryStream(bytes))
+                        {
+                            using (var reader = new BinaryReader(stream))
+                            {
+                                temp.UnserializeData(reader);
+                            }
+                        }
+                        val = temp;
+                    }
+                }
+
+                field.SetValue(boxed, val);
+            }
+            return boxed;
+        }
+
+        // this does the opposite of ToStruct(), takes a InteropObject and converts it to a VM.Struct
+        private static VMObject CastViaReflection(object srcObj, int level)
+        {
+            var srcType = srcObj.GetType();
+
+            if (srcType.IsArray)
+            {
+                var children = new Dictionary<VMObject, VMObject>();
+
+                var array = (Array)srcObj;
+                for (int i=0; i<array.Length; i++)
+                {
+                    var val = array.GetValue(i);
+                    var key = new VMObject();
+                    key.SetValue(i);
+                    var vmVal = CastViaReflection(val, level + 1);
+                    children[key] = vmVal;
+                }
+
+                var result = new VMObject();
+                result.SetValue(children);
+                return result;
+            }
+            else
+            {
+                VMObject result;
+
+                if (level == 0 && srcType.IsStructOrClass())
+                {
+                    var children = new Dictionary<VMObject, VMObject>();
+
+                    var fields = srcType.GetFields();
+
+                    if (fields.Length > 0)
+                    {
+                        foreach (var field in fields)
+                        {
+                            var key = new VMObject();
+                            key.SetValue(field.Name);
+                            var val = field.GetValue(srcObj);
+                            var vmVal = CastViaReflection(val, level + 1);
+                            children[key] = vmVal;
+                        }
+
+                        result = new VMObject();
+                        result.SetValue(children);
+                        return result;
+                    }
+                    else
+                    {
+                        throw new Exception("Invalid cast, no fields available");
+                    }
+                }
+
+                result = VMObject.FromObject(srcObj);
+                if (result != null)
+                {
+                    return result;
+                }
+
+                throw new Exception($"invalid cast: Interop.{srcType.Name} to vm object");
+            }
+        }
+
+        public void SerializeData(BinaryWriter writer)
+        {
+            writer.Write((byte)this.Type);
+
+            if (this.Type == VMType.Struct)
+            {
+                var children = this.GetChildren();
+                writer.WriteVarInt(children.Count);
+                foreach (var entry in children)
+                {
+                    entry.Key.SerializeData(writer);
+                    entry.Value.SerializeData(writer);
+                }
+            }
+            else
+            if (this.Type == VMType.Object)
+            {
+                var obj = this.Data as ISerializable;
+                if (obj != null)
+                {
+                    var bytes = Serialization.Serialize(obj);
+                    writer.WriteByteArray(bytes);
+                }
+                else
+                {
+                    var dataType = this.Data.GetType();
+                    throw new Exception($"Objects of type {dataType.Name} cannot be serialized");
+                }
+            }
+            else
+            {
+                Serialization.Serialize(writer, this.Data);
+            }
+        }
+
+        public void UnserializeData(BinaryReader reader)
+        {
+            this.Type = (VMType)reader.ReadByte();
+            switch (this.Type)
+            {
+                case VMType.Bool:
+                    this.Data = Serialization.Unserialize<bool>(reader);
+                    break;
+
+                case VMType.Bytes:
+                    this.Data = Serialization.Unserialize<byte[]>(reader);
+                    break;
+
+                case VMType.Number:
+                    this.Data = Serialization.Unserialize<BigInteger>(reader);
+                    break;
+
+                case VMType.Timestamp:
+                    this.Data = Serialization.Unserialize<Timestamp>(reader);
+                    break;
+
+                case VMType.String:
+                    this.Data = Serialization.Unserialize<string>(reader);
+                    break;
+
+                case VMType.Struct:
+                    var childCount = reader.ReadVarInt();
+                    var children = new Dictionary<VMObject, VMObject>();
+                    while (childCount > 0)
+                    {
+                        var key = new VMObject();
+                        key.UnserializeData(reader);
+
+                        var val = new VMObject();
+                        val.UnserializeData(reader);
+
+                        children[key] = val;
+                        childCount--;
+                    }
+
+                    this.Data = children;
+                    break;
+
+                // NOTE object type information is lost during serialization, so we reconstruct it as byte array
+                case VMType.Object:
+                    this.Type = VMType.Bytes;
+                    this.Data = reader.ReadByteArray();
+                    break;
+
+                case VMType.Enum: // TODO
+                default:
+                    throw new Exception($"invalid unserialize: type {this.Type}");
+            }
+        }
+    }
+
+}
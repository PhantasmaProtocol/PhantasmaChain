using System.Collections.Generic;
using System.Net.Sockets;
using System.Linq;
using System.Net;
using System;
using System.Threading.Tasks;
using Phantasma.Cryptography;
using Phantasma.Core;
using Phantasma.Core.Log;
using Phantasma.Numerics;
using Phantasma.Blockchain;
using Phantasma.Blockchain.Contracts;
using Phantasma.Network.P2P.Messages;
using Phantasma.Core.Utils;
using Phantasma.Domain;
using System.Threading;

namespace Phantasma.Network.P2P
{
    public enum EndpointStatus
    {
        Waiting,
        Disabled,
        Connected,
    }

    public class EndpointEntry
    {
        public readonly Endpoint endpoint;
        public DateTime lastPing;
        public int pingDelay;
        public EndpointStatus status;

        public EndpointEntry(Endpoint endpoint)
        {
            this.endpoint = endpoint;
            this.lastPing = DateTime.UtcNow;
            this.pingDelay = 32;
            this.status = EndpointStatus.Waiting;
        }

        protected bool Equals(EndpointEntry other)
        {
            return this.endpoint.Equals(other.endpoint);
        }

        public override bool Equals(object obj)
        {
            if (ReferenceEquals(null, obj)) return false;
            if (ReferenceEquals(this, obj)) return true;
            if (obj.GetType() != this.GetType()) return false;
            return Equals((EndpointEntry) obj);
        }

        public override int GetHashCode()
        {
            return this.endpoint.GetHashCode();
        }
    }

    public struct PendingBlock
    {
        public string chain;
        public readonly Block block;
        public readonly List<Transaction> transactions;

        public PendingBlock(string chain, Block block, List<Transaction> transactions)
        {
            this.chain = chain;
            this.block = block;
            this.transactions = transactions;
        }
    }

    public sealed partial class Node : Runnable
    {
        public readonly static int MaxActiveConnections = 64;

        public readonly string Version;

        public readonly int Port;
        public readonly string Host;
        public readonly string PublicEndpoint;
        public readonly PeerCaps Capabilities;

        public Address Address => Keys.Address;

        public readonly PhantasmaKeys Keys;
        public readonly Logger Logger;

        public IEnumerable<Peer> Peers => _peers.Values;

        private Mempool _mempool;

        private Dictionary<string, Peer> _peers = new Dictionary<string, Peer>(StringComparer.InvariantCultureIgnoreCase);

        private TcpListener listener;

        private List<EndpointEntry> _knownEndpoints = new List<EndpointEntry>();

        private bool listening = false;

        public Nexus Nexus { get; private set; }

        public BigInteger MinimumFee => _mempool.MinimumFee;
        public uint MinimumPoW => _mempool.GettMinimumProofOfWork();

        private Dictionary<string, uint> _receipts = new Dictionary<string, uint>();
        private Dictionary<Address, Cache<Event>> _events = new Dictionary<Address, Cache<Event>>();

        private Dictionary<string, PendingBlock> _pendingBlocks = new Dictionary<string, PendingBlock>();
        private Dictionary<string, BigInteger> _knownHeights = new Dictionary<string, BigInteger>(); // known external heights for chains; dictionary key is the chain name

        private DateTime _lastRequestTime = DateTime.UtcNow;

        public bool IsFullySynced { get; private set; }

        public string ProxyURL = null;

        public Node(string version, Nexus nexus, Mempool mempool, PhantasmaKeys keys, string publicHost, int port, PeerCaps caps, IEnumerable<string> seeds, Logger log)
        {
            if (mempool != null)
            {
                Throw.If(!caps.HasFlag(PeerCaps.Mempool), "mempool not included in caps but a mempool instance was passed");
                Throw.If(keys.Address != mempool.ValidatorAddress, "invalid mempool");
            }
            else
            {
                Throw.If(caps.HasFlag(PeerCaps.Mempool), "mempool included in caps but mempool instance is null");
            }

            this.Logger = Logger.Init(log);

            this.Version = version;
            this.Nexus = nexus;
            this.Port = port;
            this.Keys = keys;
            this.Capabilities = caps;

            if (Capabilities.HasFlag(PeerCaps.Sync))
            {
                this.Nexus.AddPlugin(new NodePlugin(this));
            }

            if (Capabilities.HasFlag(PeerCaps.Mempool))
            {
                Throw.IfNull(mempool, nameof(mempool));
                this._mempool = mempool;
            }
            else
            {
                this._mempool = null;
            }

            Throw.IfNullOrEmpty(publicHost, nameof(publicHost));

            Throw.If(publicHost.Contains(":"), "invalid host, protocol or port number should not be included");
            this.Host = publicHost;

            this.PublicEndpoint = $"tcp:{publicHost}:{port}";

            if (this.Capabilities.HasFlag(PeerCaps.Sync))
            {
                QueueEndpoints(seeds);

                // TODO this is a security issue, later change this to be configurable and default to localhost
                var bindAddress = IPAddress.Any;

                listener = new TcpListener(bindAddress, port);

                if (seeds.Any())
                {
                    // temporary HACK
                    var baseURL = "http:" + seeds.First().Split(':')[1];
                    ProxyURL = baseURL + ":7078/api"; 
                }
            }
        }

        private void QueueEndpoints(IEnumerable<string> hosts)
        {
            Throw.IfNull(hosts, nameof(hosts));

            if (!hosts.Any())
            {
                return;
            }

            lock (_knownEndpoints)
            {
                foreach (var host in hosts)
                {
                    Endpoint endpoint = new Endpoint();
                    try
                    {
                        endpoint = Endpoint.FromString(host);
                    }
                    catch (ChainException e)
                    {
                        Logger.Warning("Failed to add endpoint: " + e.Message);
                    }

                    var entry = new EndpointEntry(endpoint);
                    if (!_knownEndpoints.Contains(entry))
                    {
                        _knownEndpoints.Add(entry);
                    }
                }
            }
        }

        public bool ParseEndpoint(string src, out PeerProtocol protocol, out IPAddress ipAddress, out int port)
        {
            if (src.Contains(":"))
            {
                var temp = src.Split(':');
                Throw.If(temp.Length != 2, "Invalid endpoint format");
                src = temp[0];
                port = int.Parse(temp[1]);
            }
            else
            {
                port = this.Port;
            }

            if (!IPAddress.TryParse(src, out ipAddress))
            {
                //if (Socket.OSSupportsIPv6)
                //{
                //    if (src == "localhost")
                //    {
                //        ipAddress = IPAddress.IPv6Loopback;
                //    }
                //    else
                //    {
                //        ipAddress = Endpoint.ResolveAddress(src, AddressFamily.InterNetworkV6);
                //    }
                //}
                if (ipAddress == null)
                {
                    ipAddress = Endpoint.ResolveAddress(src, AddressFamily.InterNetwork);
                }
            }

            if (ipAddress == null)
            {
                throw new Exception("Invalid address: " + src);
            }
            else
            {
                src = ipAddress.ToString();
            }

            protocol = PeerProtocol.TCP;
            return true;
        }

        private DateTime _lastPeerConnect = DateTime.MinValue;

        protected override bool Run()
        {
            Thread.Sleep(1000);

            if (this.Capabilities.HasFlag(PeerCaps.Sync))
            {
                if (!listening)
                {
                    listening = true;
                    var accept = listener.BeginAcceptSocket(new AsyncCallback(DoAcceptSocketCallback), listener);
                }

                var now = DateTime.UtcNow;
                var diff = now - _lastPeerConnect;
                if (diff.TotalSeconds >= 1)
                {
                    ConnectToPeers();
                    _lastPeerConnect = now;
                }
            }

            // check if we have any cached blocks TODO: needs to be revisited when we have multiple chains
            lock (_pendingBlocks)
            {
                if (_pendingBlocks.Count > 0)
                {
                    var chains = Nexus.GetChains(Nexus.RootStorage).Select(x => Nexus.GetChainByName(x));

                    foreach (var chain in chains)
                    {
                        HandlePendingBlocks(chain);
                    }
                }
                else
                {
                    UpdateRequests();
                }
            }

            return true;
        }

        private void UpdateRequests()
        {
            var currentTime = DateTime.UtcNow;
            var diff = currentTime - _lastRequestTime;
            if (diff.TotalSeconds > 10)
            {
                lock (_peers)
                {
                    if (_peers.Count > 0)
                    {
                        var peerList = _peers.Keys.ToArray();
                        var randomIndex = (int)(currentTime.Ticks % peerList.Length);
                        var peerKey = peerList[randomIndex];
                        var peer = _peers[peerKey];
                        _lastRequestTime = currentTime;

                        var request = new RequestMessage(this.Address, this.PublicEndpoint, RequestKind.Chains, Nexus.Name);
                        SendMessage(peer, request);
                    }
                }
            }
        }

        protected override void OnStart()
        {
            if (this.Capabilities.HasFlag(PeerCaps.Sync))
            {
                Logger.Message($"Phantasma node listening on port {Port}, using address: {Address}");

                listener.Start();
            }
            else
            {
                Logger.Warning($"Since sync not enabled, this node won't accept connections from other nodes.");
            }
        }

        protected override void OnStop()
        {
            listener.Stop();
        }

        private void ConnectToPeers()
        {
            lock (_peers)
            {
                if (_peers.Count >= MaxActiveConnections)
                {
                    return;
                }
            }

            lock (_knownEndpoints)
            {
                _knownEndpoints.RemoveAll(x => x.endpoint.Protocol != PeerProtocol.TCP);
<<<<<<< HEAD

                if (_knownEndpoints.Count > 0)
                {
                    // adds a bit of pseudo randomness to connection order
                    var target = _knownEndpoints.OrderBy(c => Guid.NewGuid()).ToArray()[0];
=======
                var possibleTargets = new List<int>();
                for (int i = 0; i < _knownEndpoints.Count; i++)
                {
                    if (_knownEndpoints[i].status == EndpointStatus.Waiting)
                    {
                        possibleTargets.Add(i);
                    }
                }

                if (possibleTargets.Count > 0)
                {
                    // adds a bit of pseudo randomness to connection order
                    var idx = Math.Abs(Environment.TickCount) % possibleTargets.Count;
                    idx = possibleTargets[idx];
                    var target = _knownEndpoints[idx];
>>>>>>> 4ac1e3e0

                    var client = new TcpClient();
                    var result = client.BeginConnect(target.endpoint.Host, target.endpoint.Port, null, null);

                    var signal = result.AsyncWaitHandle.WaitOne(TimeSpan.FromSeconds(3));

                    if (signal && client.Client != null && client.Client.Connected)
                    {
                        Logger.Debug("Connected to peer: " + target.endpoint);
                        target.status = EndpointStatus.Connected;

                        client.EndConnect(result);
                        Task.Run(() => { HandleConnection(client.Client); });
                        return;
                    }
                    else
                    {
                        Logger.Debug("Could not reach peer: " + target.endpoint);
                        target.status = EndpointStatus.Disabled;
                        return;
                    }
                }
            }

            var disabledConnections = _knownEndpoints.Where(x => x.status == EndpointStatus.Disabled);
            if (disabledConnections.Any())
            {
                lock (_knownEndpoints)
                {
                    var currentTime = DateTime.UtcNow;
                    foreach (var entry in disabledConnections)
                    {
                        var diff = currentTime - entry.lastPing;
                        if (diff.TotalSeconds >= entry.pingDelay)
                        {
                            entry.lastPing = currentTime;
                            entry.pingDelay *= 2;
                            entry.status = EndpointStatus.Waiting;
                        }
                    }
                }
            }
        }

        // Process the client connection.
        public void DoAcceptSocketCallback(IAsyncResult ar)
        {
            listening = false;

            // Get the listener that handles the client request.
            var listener = (TcpListener)ar.AsyncState;

            Socket socket;
            try
            {
                socket = listener.EndAcceptSocket(ar);
            }
            catch
            {
                return;
            }

            Logger.Debug("New connection accepted from " + socket.RemoteEndPoint.ToString());
            Task.Run(() => { HandleConnection(socket); });
        }

        private bool SendMessage(Peer peer, Message msg)
        {
            Throw.IfNull(peer, nameof(peer));
            Throw.IfNull(msg, nameof(msg));

            Logger.Debug("Sending " + msg.GetType().Name + " to  " + peer.Endpoint);

            msg.Sign(this.Keys);

            try
            {
                peer.Send(msg);
            }
            catch
            {
                return false;
            }

            return true;
        }

        private void HandleConnection(Socket socket)
        {
            var peer = new TCPPeer(socket);

            // this initial message is not only used to fetch chains but also to verify identity of peers
            var requestKind = RequestKind.Chains | RequestKind.Peers;
            if (Capabilities.HasFlag(PeerCaps.Mempool))
            {
                requestKind |= RequestKind.Mempool;
            }

            var request = new RequestMessage(this.Address, this.PublicEndpoint, requestKind, Nexus.Name);
            var active = SendMessage(peer, request);

            string ip = ((IPEndPoint)(socket.RemoteEndPoint)).Address.ToString();
            Logger.Debug($"Incoming connection from " + ip);

            while (active)
            {
                var msg = peer.Receive();
                if (msg == null)
                {
                    break;
                }

                Logger.Debug($"Got {msg.GetType().Name} from: {msg.Address.Text}");
                foreach (var line in msg.GetDescription())
                {
                    Logger.Debug(line);
                }

                var answer = HandleMessage(peer, msg);
                if (answer != null)
                {
                    if (!SendMessage(peer, answer))
                    {
                        break;
                    }
                }
            }

            Logger.Debug("Disconnected from peer: " + peer.Endpoint);
            lock (_peers)
            {
                var entry = new EndpointEntry(peer.Endpoint);
                _knownEndpoints.Remove(entry);
                Logger.Debug("removed endpoint: " + entry.endpoint);

                var peerKey = peer.Endpoint.ToString();
                if (_peers.ContainsKey(peerKey))
                {
                    _peers.Remove(peerKey);
                    Logger.Message("Removed peer: " + peerKey);
                }
            }

            socket.Close();
        }

        // will return true if theres no more blocks 
        private void HandlePendingBlocks(Chain chain)
        {
            var start = chain.Height + 1;
            var last = start;
            int count = 0;

            do
            {
                var nextHeight = chain.Height + 1;
                var nextKey = $"{chain.Name}.{nextHeight}";
                if (_pendingBlocks.ContainsKey(nextKey))
                {
                    var entry = _pendingBlocks[nextKey];
                    if (!HandleBlock(chain, entry.block, entry.transactions))
                    {
                        throw new NodeException($"Something went wrong when adding block {entry.block.Height} to {chain.Name} chain");
                    }

                    _pendingBlocks.Remove(nextKey);
                    last = nextHeight;
                    count++;
                }
                else
                {
                    _pendingBlocks.Clear();
                    break;
                }

            } while (true);

            if (count > 0)
            {
                BigInteger expectedHeight = 0;
                lock (_knownHeights)
                {
                    if (_knownHeights.TryGetValue(chain.Name, out expectedHeight))
                    {
                        if (last <= expectedHeight)
                        {
                            int percent = (int)((last * 100) / expectedHeight);
                            if (start == last)
                            {
                                Logger.Message($"{this.Version}: Added block #{start} to {chain.Name} ...{percent}%");
                            }
                            else
                            {
                                Logger.Message($"{this.Version}: Added blocks #{start} to #{last} to {chain.Name} ...{percent}%");
                            }

                            if (expectedHeight == chain.Height)
                            {
                                IsFullySynced = true; // TODO when sidechains are avaible this should be reviewed
                            }
                        }
                        else
                        {
                            Logger.Message($"{this.Version}: Added block #{start} to {chain.Name}");
                            IsFullySynced = true; // TODO when sidechains are avaible this should be reviewed
                        }
                    }
                }

                if (expectedHeight == 0) 
                {
                    Logger.Message($"{this.Version}: Added block #{start} to {chain.Name}");
                    IsFullySynced = true; // TODO when sidechains are avaible this should be reviewed
                }
            }
        }

        private bool HandleBlock(Chain chain, Block block, IList<Transaction> transactions)
        {
            if (block.Height != chain.Height + 1)
            {
                throw new NodeException("unexpected block height");
            }

            try
            {
                var oracle = new BlockOracleReader(Nexus, block);
                Transaction inflationTx;
                var changeSet = chain.ProcessTransactions(block, transactions, oracle, 1, out inflationTx, null); // null, because we don't want to modify the block

                chain.AddBlock(block, transactions, 1, changeSet);
            }
            catch (Exception e)
            {
                Logger.Error(e.ToString());
                throw new NodeException($"Failed to add block {block.Height} to {chain.Name} chain");
            }

            return true;

        }

        private Message HandleMessage(Peer peer, Message msg)
        {
            if (msg.IsSigned && !msg.Address.IsNull)
            {
                if (msg.Address.IsUser)
                {
                    peer.SetAddress(msg.Address);
                }
                else
                {
                    return new ErrorMessage(Address, this.PublicEndpoint, P2PError.InvalidAddress);
                }
            }
            else
            {
                return new ErrorMessage(Address, this.PublicEndpoint, P2PError.MessageShouldBeSigned);
            }

            Endpoint endpoint;
            try
            {
                endpoint = Endpoint.FromString(msg.Host);
            }
            catch (ChainException e)
            {
                return new ErrorMessage(Address, this.PublicEndpoint, P2PError.InvalidEndpoint);
            }

            var peerKey = endpoint.ToString();

            lock (_peers)
            {
                if (!_peers.ContainsKey(peerKey))
                {
                    Logger.Message("Added peer: " + peerKey);
                    peer.UpdateEndpoint(endpoint);
                    _peers[peerKey] = peer;
                }
            }

            Logger.Debug($"Got {msg.Opcode} message from {peerKey}");

            switch (msg.Opcode)
            {
                case Opcode.EVENT:
                    {
                        var evtMessage = (EventMessage)msg;
                        var evt = evtMessage.Event;
                        Logger.Message("New event: " + evt.ToString());
                        return null;
                    }

                case Opcode.REQUEST:
                    {
                        var request = (RequestMessage)msg;

                        if (request.NexusName != Nexus.Name)
                        {
                            return new ErrorMessage(Address, this.PublicEndpoint, P2PError.InvalidNexus);
                        }

                        if (request.Kind == RequestKind.None)
                        {
                            return null;
                        }

                        var answer = new ListMessage(this.Address, this.PublicEndpoint, request.Kind);

                        if (request.Kind.HasFlag(RequestKind.Peers))
                        {
                            answer.SetPeers(this.Peers.Where(x => x != peer).Select(x => x.Endpoint.ToString()));
                        }

                        if (request.Kind.HasFlag(RequestKind.Chains))
                        {
                            var chainList = Nexus.GetChains(Nexus.RootStorage);
                            var chains = chainList.Select(x => Nexus.GetChainByName(x)).Select(x => new ChainInfo(x.Name, Nexus.GetParentChainByName(x.Name), x.Height)).ToArray();
                            answer.SetChains(chains);
                        }

                        if (request.Kind.HasFlag(RequestKind.Mempool) && Capabilities.HasFlag(PeerCaps.Mempool))
                        {
                            var txs = _mempool.GetTransactions().Select(x => Base16.Encode(x.ToByteArray(true)));
                            answer.SetMempool(txs);
                        }

                        if (request.Kind.HasFlag(RequestKind.Blocks))
                        {
                            foreach (var entry in request.Blocks)
                            {
                                var chain = this.Nexus.GetChainByName(entry.Key);
                                if (chain == null)
                                {
                                    continue;
                                }

                                answer.AddBlockRange(chain, entry.Value);
                            }
                        }

                        return answer;
                    }

                case Opcode.LIST:
                    {
                        var listMsg = (ListMessage)msg;

                        var outKind = RequestKind.None;

                        if (listMsg.Kind.HasFlag(RequestKind.Peers))
                        {
                            IEnumerable<string> newPeers;

                            lock (_peers)
                            {
                                newPeers = listMsg.Peers.Where(x => !_peers.ContainsKey(x));
                            }

                            foreach (var entry in newPeers)
                            {
                                Logger.Message("New peer: " + entry);
                            }
                            QueueEndpoints(newPeers);
                        }

                        var blockFetches = new Dictionary<string, RequestRange>();
                        if (listMsg.Kind.HasFlag(RequestKind.Chains))
                        {
                            foreach (var entry in listMsg.Chains)
                            {
                                var chain = Nexus.GetChainByName(entry.name);
                                // NOTE if we dont find this chain then it is too soon for ask for blocks from that chain
                                if (chain != null)
                                {
                                    if (chain.Height < entry.height)
                                    {
                                        var start = chain.Height + 1;
                                        var end = entry.height;
                                        var limit = start + ListMessage.MaxBlocks - 1;

                                        if (end > limit)
                                        {
                                            end = limit;
                                        }

                                        blockFetches[entry.name] = new RequestRange(start, end);

                                        lock (_knownHeights)
                                        {
                                            BigInteger lastKnowHeight = _knownHeights.ContainsKey(chain.Name) ? _knownHeights[chain.Name] : 0;
                                            if (entry.height > lastKnowHeight)
                                            {
                                                _knownHeights[chain.Name] = entry.height;
                                                IsFullySynced = false;
                                            }
                                        }
                                    }

                                    if (chain.Height == entry.height)
                                    {
                                        IsFullySynced = true;
                                    }
                                }
                            }
                        }

                        if (listMsg.Kind.HasFlag(RequestKind.Mempool) && Capabilities.HasFlag(PeerCaps.Mempool))
                        {
                            int submittedCount = 0;
                            foreach (var txStr in listMsg.Mempool)
                            {
                                var bytes = Base16.Decode(txStr);
                                var tx = Transaction.Unserialize(bytes);
                                try
                                {
                                    _mempool.Submit(tx);
                                    submittedCount++;
                                }
                                catch
                                {
                                }

                                Logger.Message(submittedCount + " new transactions");
                            }
                        }

                        if (listMsg.Kind.HasFlag(RequestKind.Blocks))
                        {
                            Chain chain = null;
                            foreach (var entry in listMsg.Blocks)
                            {
                                chain = Nexus.GetChainByName(entry.Key);
                                if (chain == null)
                                {
                                    continue;
                                }

                                var blockRange = entry.Value;
                                foreach (var block in blockRange.blocks)
                                {
                                    var transactions = new List<Transaction>();
                                    foreach (var txHash in block.TransactionHashes)
                                    {
                                        var tx = entry.Value.transactions[txHash];
                                        transactions.Add(tx);
                                    }

                                    var maxPendingHeightExpected = chain.Height + ListMessage.MaxBlocks;

                                    if (block.Height > chain.Height && block.Height <= maxPendingHeightExpected)
                                    {
                                        var key = $"{chain.Name}.{block.Height}";
                                        lock (_pendingBlocks)
                                        {
                                            _pendingBlocks[key] = new PendingBlock(chain.Name, block, transactions);
                                        }
                                    }
                                }

                                _lastRequestTime = DateTime.UtcNow;
                                //Thread.Sleep(10000);
                            }
                        }

                        if (blockFetches.Count > 0)
                        {
                            outKind |= RequestKind.Blocks;
                        }

                        if (outKind != RequestKind.None)
                        {
                            var answer = new RequestMessage(this.Address, this.PublicEndpoint, outKind, Nexus.Name);

                            if (blockFetches.Count > 0)
                            {
                                answer.SetBlocks(blockFetches);
                            }

                            return answer;
                        }

                        return null;
                    }

                case Opcode.MEMPOOL_Add:
                    {
                        if (Capabilities.HasFlag(PeerCaps.Mempool))
                        {
                            var memtx = (MempoolAddMessage)msg;
                            int submissionCount = 0;
                            foreach (var tx in memtx.Transactions)
                            {
                                try
                                {
                                    if (_mempool.Submit(tx))
                                    {
                                        submissionCount++;
                                    }
                                }
                                catch
                                {
                                    // ignore
                                }
                            }

                            Logger.Message($"Added {submissionCount} txs to the mempool");
                        }

                        return null;
                    }

                case Opcode.BLOCKS_List:
                    {
                        break;
                    }

                case Opcode.ERROR:
                    {
                        var errorMsg = (ErrorMessage)msg;
                        if (string.IsNullOrEmpty(errorMsg.Text))
                        {
                            Logger.Error($"ERROR: {errorMsg.Code}");
                        }
                        else
                        {
                            Logger.Error($"ERROR: {errorMsg.Code} ({errorMsg.Text})");
                        }

                        return null;
                    }
            }

            throw new NodeException("No answer sent to request " + msg.Opcode);
        }

        private Dictionary<Address, List<RelayReceipt>> _messages = new Dictionary<Address, List<RelayReceipt>>();

        public IEnumerable<RelayReceipt> GetRelayReceipts(Address from)
        {
            if (_messages.ContainsKey(from))
            {
                return _messages[from];
            }

            return Enumerable.Empty<RelayReceipt>();
        }

        public void PostRelayMessage(RelayReceipt receipt)
        {
            List<RelayReceipt> list;

            var msg = receipt.message;

            if (_messages.ContainsKey(msg.receiver))
            {
                list = _messages[msg.receiver];
            }
            else
            {
                list = new List<RelayReceipt>();
                _messages[msg.receiver] = list;
            }

            BigInteger expectedMessageIndex = 0;

            foreach (var otherReceipt in list)
            {
                var temp = otherReceipt.message;
                if (temp.sender == msg.sender && temp.index >= expectedMessageIndex)
                {
                    expectedMessageIndex = temp.index + 1;
                }
            }

            if (expectedMessageIndex > msg.index)
            {
                throw new RelayException("unexpected message index, should be at least " + expectedMessageIndex + " but it's " + msg.index);
            }

            list.Add(receipt);
        }

        internal void AddBlock(Chain chain, Block block)
        {
            if (!Capabilities.HasFlag(PeerCaps.Sync))
            {
                return;
            }

            foreach (var peer in _peers.Values)
            {
                var msg = new ListMessage(this.Keys.Address, this.PublicEndpoint, RequestKind.Blocks);
                msg.AddBlockRange(chain, block.Height, 1);

                SendMessage(peer, msg);
            }
        }

        internal void AddEvent(Event evt)
        {
            if (!Capabilities.HasFlag(PeerCaps.Events))
            {
                return;
            }

            Cache<Event> cache;

            if (_events.ContainsKey(evt.Address))
            {
                cache = _events[evt.Address];
            }
            else
            {
                cache = new Cache<Event>(250, TimeSpan.FromMinutes(60)); // TODO make this configurable
                _events[evt.Address] = cache;
            }

            cache.Add(evt);

            foreach (var peer in _peers.Values)
            {
                if (peer.Address == evt.Address)
                {
                    var msg = new EventMessage(evt.Address, this.PublicEndpoint, evt);
                    SendMessage(peer, msg);
                }
            }
        }

        public IEnumerable<Event> GetEvents(Address address)
        {
            if (Capabilities.HasFlag(PeerCaps.Events))
            {
                if (_events.ContainsKey(address))
                {
                    return _events[address].Items;
                }
                else
                {
                    return Enumerable.Empty<Event>();
                }
            }
            else
            {
                return Enumerable.Empty<Event>();
            }
        }
    }
}<|MERGE_RESOLUTION|>--- conflicted
+++ resolved
@@ -354,29 +354,13 @@
             lock (_knownEndpoints)
             {
                 _knownEndpoints.RemoveAll(x => x.endpoint.Protocol != PeerProtocol.TCP);
-<<<<<<< HEAD
 
                 if (_knownEndpoints.Count > 0)
                 {
                     // adds a bit of pseudo randomness to connection order
-                    var target = _knownEndpoints.OrderBy(c => Guid.NewGuid()).ToArray()[0];
-=======
-                var possibleTargets = new List<int>();
-                for (int i = 0; i < _knownEndpoints.Count; i++)
-                {
-                    if (_knownEndpoints[i].status == EndpointStatus.Waiting)
-                    {
-                        possibleTargets.Add(i);
-                    }
-                }
-
-                if (possibleTargets.Count > 0)
-                {
-                    // adds a bit of pseudo randomness to connection order
-                    var idx = Math.Abs(Environment.TickCount) % possibleTargets.Count;
-                    idx = possibleTargets[idx];
+                    var idx = (int)(((uint)Math.Abs(Environment.TickCount)) % _knownEndpoints.Count);
+
                     var target = _knownEndpoints[idx];
->>>>>>> 4ac1e3e0
 
                     var client = new TcpClient();
                     var result = client.BeginConnect(target.endpoint.Host, target.endpoint.Port, null, null);

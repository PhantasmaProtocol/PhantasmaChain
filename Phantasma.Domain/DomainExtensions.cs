--- conflicted
+++ resolved
@@ -143,7 +143,6 @@
         {
             var url = GetOracleFeeURL(platform);
             var bytes = runtime.ReadOracle(url);
-<<<<<<< HEAD
             BigInteger fee;
             if (bytes == null)
             {
@@ -154,9 +153,6 @@
                 fee = new BigInteger(bytes);
             }
             //fee = BigInteger.FromUnsignedArray(bytes, true);
-=======
-            BigInteger fee = BigInteger.FromUnsignedArray(bytes, true);
->>>>>>> fbefc545
             return fee;
         }
 

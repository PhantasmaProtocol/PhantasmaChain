﻿using System;
using LunarLabs.Parser;
using LunarLabs.WebServer.Core;
using LunarLabs.WebServer.HTTP;
using LunarLabs.WebServer.Protocols;
using Phantasma.Core;
using Phantasma.Core.Log;
using Phantasma.Cryptography;

namespace Phantasma.API
{
    public class RPCServer : Runnable
    {
        public int Port { get; }
        public string EndPoint { get; }
        public readonly NexusAPI API;

        private readonly HTTPServer _server;

        public RPCServer(NexusAPI api, string endPoint, int port, LoggerCallback logger = null)
        {
            if (string.IsNullOrEmpty(endPoint))
            {
                endPoint = "/";
            }

            Port = port;
            EndPoint = endPoint;
            API = api;

            var settings = new ServerSettings() { Environment = ServerEnvironment.Prod, Port = port, MaxPostSizeInBytes = 1024 * 128 };

            _server = new HTTPServer(settings, logger);

            var rpc = new RPCPlugin(_server, endPoint);

            // TODO do this automatically via reflection instead of doing it one by one manually
            rpc.RegisterHandler("getAccount", GetAccount);
            rpc.RegisterHandler("getAddressTransactions", GetAddressTransactions);
            rpc.RegisterHandler("getAddressTxCount", GetAddressTxCount);
            rpc.RegisterHandler("getApps", GetApps);
            rpc.RegisterHandler("getBlockByHash", GetBlockByHash);
            rpc.RegisterHandler("getBlockByHeight", GetBlockByHeight);
            rpc.RegisterHandler("getBlockHeight", GetBlockHeight);
            rpc.RegisterHandler("getBlockTransactionCountByHash", GetBlockTransactionCountByHash);
            rpc.RegisterHandler("getChains", GetChains);
            rpc.RegisterHandler("getConfirmations", GetConfirmations);
            rpc.RegisterHandler("getTransactionByHash", GetTransactionByHash);
            rpc.RegisterHandler("getTransactionByBlockHashAndIndex", GetTransactionByBlockHashAndIndex);
            rpc.RegisterHandler("getTokens", GetTokens);
<<<<<<< HEAD
=======
            rpc.RegisterHandler("getTokenBalance", GetTokenBalance);
>>>>>>> e67cf29e
            rpc.RegisterHandler("getTokenTransfers", GetTokenTransfers);
            rpc.RegisterHandler("getTokenTransferCount", GetTokenTransferCount);
            rpc.RegisterHandler("sendRawTransaction", SendRawTransaction);

            //todo new
            // todo add limits to amounts
            rpc.RegisterHandler("getRootChain", GetRootChain);
        }

        private object GetAccount(DataNode paramNode)
        {
            var result = API.GetAccount(paramNode.GetNodeByIndex(0).ToString());
            CheckForError(result);
            return result;
        }

        private object GetAddressTxCount(DataNode paramNode)
        {
            var address = paramNode.GetNodeByIndex(0).ToString();
            var chain = paramNode.GetNodeByIndex(1) != null ? paramNode.GetNodeByIndex(1).ToString() : "";
            var result = API.GetAddressTransactionCount(address, chain);
            CheckForError(result);
            return result;
        }

        private object GetAddressTxCount(DataNode paramNode)
        {
            var address = paramNode.GetNodeByIndex(0).ToString();
            var chain = paramNode.GetNodeByIndex(1) != null ? paramNode.GetNodeByIndex(1).ToString() : "";
            var result = _api.GetAddressTransactionCount(address, chain);
            CheckForError(result);
            return result;
        }

        #region Blocks
        private object GetBlockHeight(DataNode paramNode)
        {
            var chain = paramNode.GetNodeByIndex(0).ToString();
            var result = API.GetBlockHeightFromChainName(chain) ?? API.GetBlockHeightFromChainAddress(chain);
            CheckForError(result);
            return result;
        }

        private object GetBlockTransactionCountByHash(DataNode paramNode)
        {
            var result = API.GetBlockTransactionCountByHash(paramNode.GetNodeByIndex(0).ToString());
            CheckForError(result);
            return result;
        }

        private object GetBlockByHash(DataNode paramNode)
        {
            var serialized = paramNode.GetNodeByIndex(1) != null
                ? int.Parse(paramNode.GetNodeByIndex(1).ToString())
                : 0;
            var result = API.GetBlockByHash(paramNode.GetNodeByIndex(0).ToString(), serialized);
            CheckForError(result);
            return result;
        }

        private object GetBlockByHeight(DataNode paramNode)
        {
            var chain = paramNode.GetNodeByIndex(0).ToString();
            var height = ushort.Parse(paramNode.GetNodeByIndex(1).ToString());
            //optional, defaults to 0
            var serialized = paramNode.GetNodeByIndex(2) != null
                ? int.Parse(paramNode.GetNodeByIndex(2).ToString())
                : 0;

            var result = API.GetBlockByHeight(chain, height, serialized);
            if (result == null)
            {
                if (Address.IsValidAddress(chain))
                {
                    result = API.GetBlockByHeight(Address.FromText(chain), height, serialized);
                }
            }

            CheckForError(result);
            return result;
        }
        #endregion

        private object GetChains(DataNode paramNode)
        {
            var result = API.GetChains();
            CheckForError(result);
            return result;
        }

        #region Transactions
        private object GetTransactionByHash(DataNode paramNode)
        {
            var result = API.GetTransaction(paramNode.GetNodeByIndex(0).ToString());
            CheckForError(result);
            return result;
        }

        private object GetTransactionByBlockHashAndIndex(DataNode paramNode)
        {
            int index = int.Parse(paramNode.GetNodeByIndex(0).ToString());
            var result = API.GetTransactionByBlockHashAndIndex(paramNode.GetNodeByIndex(0).ToString(), index);
            CheckForError(result);
            return result;
        }

        private object GetAddressTransactions(DataNode paramNode)
        {
            var amountTx = int.Parse(paramNode.GetNodeByIndex(1).ToString());
            var result = API.GetAddressTransactions(paramNode.GetNodeByIndex(0).ToString(), amountTx);
            CheckForError(result);
            return result;
        }

        #endregion

        private object GetTokens(DataNode paramNode)
        {
            var result = API.GetTokens();
            CheckForError(result);
            return result;
        }

        private object GetTokenBalance(DataNode paramNode)
        {
            var address = paramNode.GetNodeByIndex(0).ToString();
            var tokenSymbol = paramNode.GetNodeByIndex(1).ToString();
            var chain = paramNode.GetNodeByIndex(2).ToString();
            var result = API.GetTokenBalance(address, tokenSymbol, chain);
            CheckForError(result);
            return result;
        }

        private object GetTokenTransfers(DataNode paramNode)
        {
            var tokenSymbol = paramNode.GetNodeByIndex(0).ToString();
            int amount = int.Parse(paramNode.GetNodeByIndex(1).ToString());
            var result = API.GetTokenTransfers(tokenSymbol, amount);
            CheckForError(result);
            return result;
        }

        private object GetTokenTransferCount(DataNode paramNode)
        {
            var tokenSymbol = paramNode.GetNodeByIndex(0).ToString();
            var result = API.GetTokenTransferCount(tokenSymbol);
            CheckForError(result);
            return result;
        }

        private object GetTokenTransfers(DataNode paramNode)
        {
            var tokenSymbol = paramNode.GetNodeByIndex(0).ToString();
            int amount = int.Parse(paramNode.GetNodeByIndex(1).ToString());
            var result = _api.GetTokenTransfers(tokenSymbol, amount);
            CheckForError(result);
            return result;
        }

        private object GetTokenTransferCount(DataNode paramNode)
        {
            var tokenSymbol = paramNode.GetNodeByIndex(0).ToString();
            var result = _api.GetTokenTransferCount(tokenSymbol);
            CheckForError(result);
            return result;
        }

        private object GetConfirmations(DataNode paramNode)
        {
            var result = API.GetConfirmations(paramNode.GetNodeByIndex(0).ToString());
            CheckForError(result);
            return result;
        }

        private object SendRawTransaction(DataNode paramNode)
        {
            var signedTx = paramNode.GetNodeByIndex(0).ToString();
            var result = API.SendRawTransaction(signedTx);
            CheckForError(result);
            return result;
        }

        private object GetApps(DataNode paramNode)
        {
            var result = API.GetApps();
            CheckForError(result);
            return result;
        }

        protected override void OnStop()
        {
            _server.Stop();
        }

        protected override bool Run()
        {
            _server.Run();
            return true;
        }

        private static void CheckForError(DataNode response)
        {
            if (response.GetNodeByIndex(0) != null)
            {
                if (response.GetNodeByIndex(0).Name == "error")
                {
                    throw new RPCException(response.GetNodeByIndex(0).Value);
                }
            }
        }


        // new 
        private object GetRootChain(DataNode paramNode)
        {
<<<<<<< HEAD
            var result = _api.GetRootChain();
=======
            var result = API.GetRootChain();
>>>>>>> e67cf29e
            CheckForError(result);
            return result;
        }
    }
}
<|MERGE_RESOLUTION|>--- conflicted
+++ resolved
@@ -48,10 +48,7 @@
             rpc.RegisterHandler("getTransactionByHash", GetTransactionByHash);
             rpc.RegisterHandler("getTransactionByBlockHashAndIndex", GetTransactionByBlockHashAndIndex);
             rpc.RegisterHandler("getTokens", GetTokens);
-<<<<<<< HEAD
-=======
             rpc.RegisterHandler("getTokenBalance", GetTokenBalance);
->>>>>>> e67cf29e
             rpc.RegisterHandler("getTokenTransfers", GetTokenTransfers);
             rpc.RegisterHandler("getTokenTransferCount", GetTokenTransferCount);
             rpc.RegisterHandler("sendRawTransaction", SendRawTransaction);
@@ -73,15 +70,6 @@
             var address = paramNode.GetNodeByIndex(0).ToString();
             var chain = paramNode.GetNodeByIndex(1) != null ? paramNode.GetNodeByIndex(1).ToString() : "";
             var result = API.GetAddressTransactionCount(address, chain);
-            CheckForError(result);
-            return result;
-        }
-
-        private object GetAddressTxCount(DataNode paramNode)
-        {
-            var address = paramNode.GetNodeByIndex(0).ToString();
-            var chain = paramNode.GetNodeByIndex(1) != null ? paramNode.GetNodeByIndex(1).ToString() : "";
-            var result = _api.GetAddressTransactionCount(address, chain);
             CheckForError(result);
             return result;
         }
@@ -267,11 +255,16 @@
         // new 
         private object GetRootChain(DataNode paramNode)
         {
-<<<<<<< HEAD
+            var result = API.GetRootChain();
+            CheckForError(result);
+            return result;
+        }
+
+
+        // new 
+        private object GetRootChain(DataNode paramNode)
+        {
             var result = _api.GetRootChain();
-=======
-            var result = API.GetRootChain();
->>>>>>> e67cf29e
             CheckForError(result);
             return result;
         }

using System.Linq;
using Phantasma.Blockchain;
using LunarLabs.Parser;
using Phantasma.Blockchain.Plugins;
using Phantasma.Cryptography;
using Phantasma.Numerics;
using Phantasma.Core;
using LunarLabs.Parser.JSON;

namespace Phantasma.API
{
    public class NexusAPI
    {
        public Nexus Nexus { get; private set; }

        public Mempool Mempool { get; private set; }

        public NexusAPI(Nexus nexus, Mempool mempool = null)
        {
            Throw.IfNull(nexus, nameof(nexus));

            this.Nexus = nexus;
            this.Mempool = mempool;
        }

        #region UTILS
        private DataNode FillTransaction(Transaction tx)
        {
            var result = DataNode.CreateObject();
            result.AddField("txid", tx.Hash.ToString());
            result.AddField("chainAddress", tx.Block.Chain.Address);
            result.AddField("chainName", tx.Block.Chain.Name);
            result.AddField("timestamp", tx.Block.Timestamp.Value);
            result.AddField("blockHeight", tx.Block.Height);
            result.AddField("gasLimit", tx.GasLimit.ToString());
            result.AddField("gasPrice", tx.GasPrice.ToString());
            result.AddField("script", Base16.Encode(tx.Script));

            var eventsNode = DataNode.CreateArray("events");
            foreach (var evt in tx.Events)
            {
                var eventNode = DataNode.CreateObject();
                eventNode.AddField("eventAddress", evt.Address);
                eventNode.AddField("data", Base16.Encode(evt.Data));
                eventNode.AddField("evtKind", evt.Kind);
                eventsNode.AddNode(eventNode);
            }

            result.AddNode(eventsNode);

            return result;
        }

        private DataNode FillBlock(Block block)
        {
            var result = DataNode.CreateObject();

            result.AddField("hash", block.Hash.ToString());
            result.AddField("timestamp", block.Timestamp);
            result.AddField("height", block.Height);
            result.AddField("chainAddress", block.Chain.Address);
            result.AddField("chainName", block.Chain.Name);
            result.AddField("previousHash", block.PreviousHash);
            result.AddField("nonce", block.Nonce);
            result.AddField("minerAddress", block.MinerAddress.Text);

            return result;
        }
        #endregion

        public DataNode GetAccount(Address address)
        {
            var result = DataNode.CreateObject();

            result.AddField("address", address.Text);

            var tokenNode = DataNode.CreateArray("tokens");
            result.AddNode(tokenNode);

            foreach (var token in Nexus.Tokens)
            {
                DataNode chainNode = null;

                foreach (var chain in Nexus.Chains)
                {
                    var balance = chain.GetTokenBalance(token, address);
                    if (balance > 0)
                    {
                        if (chainNode == null)
                        {
                            chainNode = DataNode.CreateArray("chains");
                        }

                        var balanceNode = DataNode.CreateObject();
                        chainNode.AddNode(balanceNode);

                        balanceNode.AddField("chain", chain.Name);
                        balanceNode.AddField("balance", balance);
                    }
                }

                if (chainNode != null)
                {
                    var entryNode = DataNode.CreateObject();
                    tokenNode.AddNode(entryNode);
                    entryNode.AddField("symbol", token.Symbol);
                    entryNode.AddField("name", token.Name);
                    entryNode.AddNode(chainNode);
                }
            }

            return result;
        }

        public DataNode GetBlockByHash(Hash hash)
        {
            foreach (var chain in Nexus.Chains)
            {
                var block = chain.FindBlockByHash(hash);
                if (block != null)
                {
                    return FillBlock(block);
                }
            }

            return null;
        }

        public DataNode GetBlockByHeight(string chainName, uint height)
        {
            var chain = Nexus.FindChainByName(chainName);
            var block = chain.FindBlockByHeight(height);
            if (block != null)
            {
                return FillBlock(block);
            }

            return null;
        }

        public DataNode GetAddressTransactions(Address address, int amountTx)
        {
            var result = DataNode.CreateObject();
            var plugin = Nexus.GetPlugin<AddressTransactionsPlugin>();
            var txsNode = DataNode.CreateArray("txs");

            result.AddField("address", address.Text);
            result.AddField("amount", amountTx);
            result.AddNode(txsNode);
            var txs = plugin?.GetAddressTransactions(address).OrderByDescending(p => p.Block.Timestamp.Value).Take(amountTx);
            if (txs != null)
            {
                foreach (var transaction in txs)
                {
<<<<<<< HEAD
                    var entryNode = DataNode.CreateObject();
                    entryNode.AddField("txid", transaction.Hash.ToString());
                    entryNode.AddField("chainAddress", transaction.Block.Chain.Address);
                    entryNode.AddField("chainName", transaction.Block.Chain.Name);
                    entryNode.AddField("timestamp", transaction.Block.Timestamp.Value);
                    entryNode.AddField("blockHeight", transaction.Block.Height);
                    entryNode.AddField("gasLimit", transaction.GasLimit.ToString());
                    entryNode.AddField("gasPrice", transaction.GasPrice.ToString());
                    entryNode.AddField("script", ByteArrayToHex(transaction.Script));
                    
                    foreach (var evt in transaction.Events)
                    {
                        var eventNode = DataNode.CreateObject();
                        eventNode.AddField("eventAddress", evt.Address);
                        eventNode.AddField("eventData", ByteArrayToHex(evt.Data));
                        eventNode.AddField("eventKind", evt.Kind);
                        eventsNode.AddNode(eventNode);
                    }

                    entryNode.AddNode(eventsNode);
=======
                    var entryNode = FillTransaction(transaction);
>>>>>>> d891b84b
                    txsNode.AddNode(entryNode);
                }
            }

            return result;
        }

        public DataNode SendRawTransaction(string chainName, string txData)
        {
            var result = DataNode.CreateObject();

            if (Mempool != null)
            {
                var bytes = Base16.Decode(txData);
                var tx = Transaction.Unserialize(bytes);

                var chain = Nexus.FindChainByName(chainName);

                Mempool.Submit(chain, tx);

                result.AddField("hash", tx.Hash);
            }
            else
            {
                result.AddField("error", "No mempool");
            }

            return result;
        }

        public DataNode GetChains()
        {
            var result = DataNode.CreateObject();
<<<<<<< HEAD
            var array = DataNode.CreateArray("chains");
=======

            var arrayNode = DataNode.CreateArray("chains");

>>>>>>> d891b84b
            foreach (var chain in Nexus.Chains)
            {
                var single = DataNode.CreateObject();
                single.AddField("name", chain.Name);
                single.AddField("address", chain.Address.Text);
<<<<<<< HEAD
                array.AddNode(single);
            }

            result.AddNode(array);
=======
                arrayNode.AddNode(single);
            }

            result.AddNode(arrayNode);

>>>>>>> d891b84b
            var test = JSONWriter.WriteToString(result);
            System.Console.WriteLine(test);
            return result;
        }

        public DataNode GetTransaction(Hash hash)
        {
            var tx = Nexus.FindTransactionByHash(hash);

            var result = FillTransaction(tx);
            return result;
        }

        /*
               public DataNode GetTokens()
               {

               }

               public DataNode GetApps()
               {

               }*/
    }
}<|MERGE_RESOLUTION|>--- conflicted
+++ resolved
@@ -152,30 +152,7 @@
             {
                 foreach (var transaction in txs)
                 {
-<<<<<<< HEAD
-                    var entryNode = DataNode.CreateObject();
-                    entryNode.AddField("txid", transaction.Hash.ToString());
-                    entryNode.AddField("chainAddress", transaction.Block.Chain.Address);
-                    entryNode.AddField("chainName", transaction.Block.Chain.Name);
-                    entryNode.AddField("timestamp", transaction.Block.Timestamp.Value);
-                    entryNode.AddField("blockHeight", transaction.Block.Height);
-                    entryNode.AddField("gasLimit", transaction.GasLimit.ToString());
-                    entryNode.AddField("gasPrice", transaction.GasPrice.ToString());
-                    entryNode.AddField("script", ByteArrayToHex(transaction.Script));
-                    
-                    foreach (var evt in transaction.Events)
-                    {
-                        var eventNode = DataNode.CreateObject();
-                        eventNode.AddField("eventAddress", evt.Address);
-                        eventNode.AddField("eventData", ByteArrayToHex(evt.Data));
-                        eventNode.AddField("eventKind", evt.Kind);
-                        eventsNode.AddNode(eventNode);
-                    }
-
-                    entryNode.AddNode(eventsNode);
-=======
                     var entryNode = FillTransaction(transaction);
->>>>>>> d891b84b
                     txsNode.AddNode(entryNode);
                 }
             }
@@ -209,30 +186,19 @@
         public DataNode GetChains()
         {
             var result = DataNode.CreateObject();
-<<<<<<< HEAD
-            var array = DataNode.CreateArray("chains");
-=======
 
             var arrayNode = DataNode.CreateArray("chains");
 
->>>>>>> d891b84b
             foreach (var chain in Nexus.Chains)
             {
                 var single = DataNode.CreateObject();
                 single.AddField("name", chain.Name);
                 single.AddField("address", chain.Address.Text);
-<<<<<<< HEAD
-                array.AddNode(single);
-            }
-
-            result.AddNode(array);
-=======
                 arrayNode.AddNode(single);
             }
 
             result.AddNode(arrayNode);
 
->>>>>>> d891b84b
             var test = JSONWriter.WriteToString(result);
             System.Console.WriteLine(test);
             return result;

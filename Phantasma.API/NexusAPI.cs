--- conflicted
+++ resolved
@@ -277,11 +277,7 @@
         private TokenResult FillToken(string tokenSymbol)
         {
             var tokenInfo = Nexus.GetTokenInfo(tokenSymbol);
-<<<<<<< HEAD
-            var currentSupply = Nexus.GetTokenSupply(tokenSymbol);
-=======
             var currentSupply = Nexus.GetTokenSupply(Nexus.RootChain.Storage, tokenSymbol);
->>>>>>> 3ed60c46
 
             var metadata = (TokenMetadata[])Nexus.RootChain.InvokeContract("nexus", "GetTokenMetadataList", tokenInfo.Symbol);
             var metadataResults = new List<TokenMetadataResult>();
@@ -461,12 +457,8 @@
 
                         if (!token.IsFungible)
                         {
-<<<<<<< HEAD
-                            var idList = chain.GetTokenOwnerships(symbol).Get(chain.Storage, address);
-=======
                             var ownerships = new OwnershipSheet(symbol);
                             var idList =  ownerships.Get(chain.Storage, address);
->>>>>>> 3ed60c46
                             if (idList != null && idList.Any())
                             {
                                 balanceEntry.ids = idList.Select(x => x.ToString()).ToArray();
@@ -1123,12 +1115,8 @@
 
             if (!tokenInfo.IsFungible)
             {
-<<<<<<< HEAD
-                var idList = chain.GetTokenOwnerships(tokenSymbol).Get(chain.Storage, address);
-=======
                 var ownerships = new OwnershipSheet(tokenSymbol);
                 var idList = ownerships.Get(chain.Storage, address);
->>>>>>> 3ed60c46
                 if (idList != null && idList.Any())
                 {
                     result.ids = idList.Select(x => x.ToString()).ToArray();

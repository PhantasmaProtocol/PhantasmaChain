--- conflicted
+++ resolved
@@ -181,23 +181,12 @@
             result.ChainAddress = block.ChainAddress.ToString();
 
             var minerAddress = Nexus.FindValidatorForBlock(block);
-<<<<<<< HEAD
-            result.AddField("minerAddress", minerAddress.Text);
-            result.AddField("nonce", block.Nonce);
-
-            var payload = block.Payload != null ? block.Payload.Encode() : new byte[0].Encode();
-            result.AddField("payload", payload);//todo make sure this is ok
-
-            var txsNode = DataNode.CreateArray("txs");
-            result.AddNode(txsNode);
-=======
             result.MinerAddress = minerAddress.Text;
             result.Nonce = block.Nonce;
             result.Reward = TokenUtils.ToDecimal(chain.GetBlockReward(block), Nexus.NativeTokenDecimals);
             result.Payload = block.Payload != null ? block.Payload.Encode() : new byte[0].Encode(); //todo make sure this is ok
 
             var txs = new List<TransactionResult>();
->>>>>>> 9fa2f76f
             if (block.TransactionHashes != null && block.TransactionHashes.Any())
             {
                 foreach (var transactionHash in block.TransactionHashes)
@@ -210,6 +199,7 @@
             result.Txs = txs.ToArray();
 
             // todo add other block info, eg: size, gas, txs
+
 
             return result;
         }
@@ -238,7 +228,6 @@
                     result.Children = children.ToArray();
                 }
             }
-
 
             return result;
         }

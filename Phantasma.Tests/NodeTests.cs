﻿using System;
using System.Collections.Generic;
using System.Diagnostics;
using System.Threading;
using Microsoft.VisualStudio.TestTools.UnitTesting;
using Phantasma.Blockchain;
using Phantasma.Blockchain.Contracts;
using Phantasma.Core.Log;
using Phantasma.Core.Types;
using Phantasma.Cryptography;
using Phantasma.Network.P2P;
using Phantasma.Numerics;
using Phantasma.VM.Utils;
using Phantasma.Simulator;
using System.Linq;
using Phantasma.Domain;

namespace Phantasma.Tests
{
    [TestClass]
    public class NodeTests
    {
        Nexus nexus;
        Node node;
        private Mempool mempool;
        private string nexusWif = "L2LGgkZAdupN2ee8Rs6hpkc65zaGcLbxhbSDGq8oh6umUxxzeW25";
        private string host = "127.0.0.1";

        [TestMethod]
        public void TestTransactions()
        {
            InitMainNode(7078);

            int addressCount = 20;
            LinkedList<PhantasmaKeys> addressList = new LinkedList<PhantasmaKeys>();

            for (int i = 0; i < addressCount; i++)
            {
                var key = PhantasmaKeys.Generate();

                if (addressList.Contains(key) == false)
                    addressList.AddLast(key);
            }

            var currentKey = addressList.First;

            var masterKeys = PhantasmaKeys.FromWIF(nexusWif);
            //Trace.Message($"Connecting to host: {host} with address {masterKeys.Address.Text}");

            var amount = UnitConversion.ToBigInteger(1000000, DomainSettings.StakingTokenDecimals);
            var hash = SendTransfer(host, masterKeys, currentKey.Value.Address, amount);
            if (hash == Hash.Null)
            {
                return;
            }

            ConfirmTransaction(host, hash);

            int totalTxs = 0;
            int okTxs = 0;

            BigInteger currentKeyBalance = GetBalance(currentKey.Value.Address);

            amount = UnitConversion.ToBigInteger(1000000, DomainSettings.FuelTokenDecimals);
            SendTransfer(host, masterKeys, currentKey.Value.Address, amount, "KCAL");

            //while (currentKeyBalance > 9999)
            while (totalTxs < 10)
            {
                var destKey = currentKey.Next != null ? currentKey.Next : addressList.First;

                var txHash = SendTransfer(host, currentKey.Value, destKey.Value.Address, currentKeyBalance - 9999);
                if (txHash == Hash.Null)
                {
                    amount = UnitConversion.ToBigInteger(1000000, DomainSettings.FuelTokenDecimals);
                    SendTransfer(host, masterKeys, currentKey.Value.Address, amount);
                }

                do
                {
                    Thread.Sleep(100);
                } while (!mempool.IsEmpty());

                var confirmation = ConfirmTransaction(host, hash);

                okTxs += confirmation ? 1 : 0;

                totalTxs++;
                currentKey = destKey;
                currentKeyBalance = GetBalance(currentKey.Value.Address);

                Trace.WriteLine(currentKeyBalance);
            }
            Assert.IsTrue(okTxs == totalTxs);

            CloseNode();
        }

        [TestMethod]
        public void TestMempoolSubmission()
        {
            InitMainNode();

            var masterKeys = PhantasmaKeys.FromWIF(nexusWif);
            
            var currentKey = PhantasmaKeys.Generate();

            var amount = UnitConversion.ToBigInteger(1000000, DomainSettings.StakingTokenDecimals);
            var hash = SendTransfer(host, masterKeys, currentKey.Address, amount);
            if (hash == Hash.Null)
            {
                return;
            }

            var confirm = ConfirmTransaction(host, hash);

            Assert.IsTrue(confirm);

            CloseNode();
        }

        private BigInteger GetBalance(Address address)
        {
            var fuelToken = nexus.GetTokenInfo(nexus.RootStorage, DomainSettings.FuelTokenSymbol);
            return nexus.RootChain.GetTokenBalance(nexus.RootStorage, fuelToken, address);
        }

        private void InitMainNode(int _port = 7077)
        {
            string wif = nexusWif;

            int port = _port;

            var node_keys = PhantasmaKeys.FromWIF(wif);

            var nexus = new Nexus("simnet", null, null);
            nexus.SetOracleReader(new OracleSimulator(nexus));
            var simulator = new NexusSimulator(nexus, node_keys, 1234);

            // mempool setup
            mempool = new Mempool(nexus, Mempool.MinimumBlockTime, 1, System.Text.Encoding.UTF8.GetBytes("TEST"));
            mempool.SetKeys(node_keys);
            mempool.StartInThread();

            // node setup
<<<<<<< HEAD
            node = new Node("test node", nexus, mempool, node_keys, port, PeerCaps.Mempool, Enumerable.Empty<String>(), new DebugLogger());
            node.Start();
=======
            node = new Node("test node", nexus, mempool, node_keys, "localhost", port, PeerCaps.Mempool, Enumerable.Empty<String>(), new DebugLogger());
            node.StartInThread();
>>>>>>> a5681f10
        }

        private void CloseNode()
        {
            mempool.Stop();
            node.Stop();
        }

        private Hash SendTransfer(string host, PhantasmaKeys from, Address to, BigInteger amount, string tokenSymbol = "SOUL")
        {
            var script = ScriptUtils.BeginScript().AllowGas(from.Address, Address.Null, 1, 9999).TransferTokens(tokenSymbol, from.Address, to, amount).SpendGas(from.Address).EndScript();
            return SendTransaction(host, from, script);
        }

        private Hash SendTransaction(string host, PhantasmaKeys from, byte[] script)
        { 
            var tx = new Transaction("simnet", "main", script, Timestamp.Now + TimeSpan.FromMinutes(30));
            tx.Sign(from);

            try
            {
                mempool.Submit(tx);
            }
            catch (Exception)
            {
                return Hash.Null;
            }

            return tx.Hash;
        }

        bool ConfirmTransaction(string host, Hash hash, int maxTries = 99999)
        {
            throw new NotImplementedException();
            int tryCount = 0;
            do
            {
                var confirmations = 0; // nexus.GetConfirmationsOfHash(hash);
                if (confirmations > 0)
                {
                    return true;
                }

                tryCount--;
                if (tryCount >= maxTries)
                {
                    return false;
                }

                Thread.Sleep(500);
            } while (true);
        }
    }
}<|MERGE_RESOLUTION|>--- conflicted
+++ resolved
@@ -143,13 +143,8 @@
             mempool.StartInThread();
 
             // node setup
-<<<<<<< HEAD
-            node = new Node("test node", nexus, mempool, node_keys, port, PeerCaps.Mempool, Enumerable.Empty<String>(), new DebugLogger());
-            node.Start();
-=======
             node = new Node("test node", nexus, mempool, node_keys, "localhost", port, PeerCaps.Mempool, Enumerable.Empty<String>(), new DebugLogger());
             node.StartInThread();
->>>>>>> a5681f10
         }
 
         private void CloseNode()

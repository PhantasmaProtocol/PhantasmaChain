--- conflicted
+++ resolved
@@ -1,940 +1,850 @@
-using Microsoft.VisualStudio.TestTools.UnitTesting;
-
-using System;
-using System.Linq;
-
-using Phantasma.Blockchain;
-using Phantasma.Storage.Context;
-using Phantasma.Cryptography;
-using Phantasma.Numerics;
-using Phantasma.Blockchain.Utils;
-using Phantasma.VM.Utils;
-using Phantasma.Blockchain.Tokens;
-
-namespace Phantasma.Tests
-{
-    [TestClass]
-    public class ChainTests
-    {
-        [TestMethod]
-        public void Decimals()
-        {
-            var places = 8;
-            decimal d = 93000000;
-            BigInteger n = 9300000000000000;
-
-            var tmp1 = UnitConversion.ToBigInteger(UnitConversion.ToDecimal(n, places), places);
-
-            Assert.IsTrue(n == tmp1);
-            Assert.IsTrue(d == UnitConversion.ToDecimal(UnitConversion.ToBigInteger(d, places), places));
-
-            Assert.IsTrue(d == UnitConversion.ToDecimal(n, places));
-            Assert.IsTrue(n == UnitConversion.ToBigInteger(d, places));
-
-            var tmp2 = UnitConversion.ToBigInteger(0.1m, Nexus.FuelTokenDecimals);
-            Assert.IsTrue(tmp2 > 0);
-
-            decimal eos = 1006245120;
-            var tmp3 = UnitConversion.ToBigInteger(eos, 18);
-            var dec = UnitConversion.ToDecimal(tmp3, 18);
-            Assert.IsTrue(dec == eos);
-
-            BigInteger small = 60;
-            var tmp4 = UnitConversion.ToDecimal(small, 10);
-            var dec2 = 0.000000006m;
-            Assert.IsTrue(dec2 == tmp4);
-        }
-
-        [TestMethod]
-        public void GenesisBlock()
-        {
-            var owner = KeyPair.Generate();
-            var nexus = new Nexus();
-<<<<<<< HEAD
-
-            Assert.IsTrue(nexus.CreateGenesisBlock("simnet", owner, DateTime.Now));
-
-=======
-
-            Assert.IsTrue(nexus.CreateGenesisBlock("simnet", owner, DateTime.Now));
-
->>>>>>> 3ed60c46
-            Assert.IsTrue(nexus.GenesisHash != Hash.Null);
-
-            var rootChain = nexus.RootChain;
-
-            var symbol = Nexus.FuelTokenSymbol;
-            Assert.IsTrue(nexus.TokenExists(symbol));
-            var token = nexus.GetTokenInfo(symbol);
-            Assert.IsTrue(token.MaxSupply > 0);
-
-<<<<<<< HEAD
-            var supply = nexus.GetTokenSupply(symbol);
-=======
-            var supply = nexus.GetTokenSupply(rootChain.Storage, symbol);
->>>>>>> 3ed60c46
-            Assert.IsTrue(supply > 0);
-
-            Assert.IsTrue(rootChain != null);
-            Assert.IsTrue(rootChain.BlockHeight > 0);
-
-            var children = nexus.GetChildChainsByName(rootChain.Name);
-            Assert.IsTrue(children.Any());
-
-            Assert.IsTrue(nexus.IsValidator(owner.Address));
-
-            var randomKey = KeyPair.Generate();
-            Assert.IsFalse(nexus.IsValidator(randomKey.Address));
-
-            /*var txCount = nexus.GetTotalTransactionCount();
-            Assert.IsTrue(txCount > 0);*/
-        }
-
-        [TestMethod]
-        public void FungibleTokenTransfer()
-        {
-            var owner = KeyPair.Generate();
-            var simulator = new ChainSimulator(owner, 1234, -1);
-
-            var nexus = simulator.Nexus;
-            var accountChain = nexus.FindChainByName("account");
-            var symbol = Nexus.FuelTokenSymbol;
-            var token = nexus.GetTokenInfo(symbol);
-
-            var testUser = KeyPair.Generate();
-
-            var amount = UnitConversion.ToBigInteger(2, token.Decimals);
-
-            var oldBalance = nexus.RootChain.GetTokenBalance(symbol, owner.Address);
-
-            Assert.IsTrue(oldBalance > amount);
-
-            // Send from Genesis address to test user
-            simulator.BeginBlock();
-            var tx = simulator.GenerateTransfer(owner, testUser.Address, nexus.RootChain, symbol, amount);
-            simulator.EndBlock();
-
-            // verify test user balance
-            var transferBalance = nexus.RootChain.GetTokenBalance(symbol, testUser.Address);
-            Assert.IsTrue(transferBalance == amount);
-
-            var newBalance = nexus.RootChain.GetTokenBalance(symbol, owner.Address);
-            var gasFee = nexus.RootChain.GetTransactionFee(tx);
-
-            Assert.IsTrue(transferBalance + newBalance + gasFee == oldBalance);
-        }
-
-        [TestMethod]
-        public void AccountRegister()
-        {
-            var owner = KeyPair.Generate();
-            var simulator = new ChainSimulator(owner, 1234, -1);
-
-            var nexus = simulator.Nexus;
-            var symbol = Nexus.FuelTokenSymbol;
-
-            Func<KeyPair, string, bool> registerName = (keypair, name) =>
-            {
-                bool result = true;
-
-                try
-                {
-                    simulator.BeginBlock();
-                    var tx = simulator.GenerateAccountRegistration(keypair, name);
-                    var lastBlock = simulator.EndBlock().FirstOrDefault();
-
-                    if (lastBlock != null)
-                    {
-                        Assert.IsTrue(tx != null);
-
-                        var evts = lastBlock.GetEventsForTransaction(tx.Hash);
-                        Assert.IsTrue(evts.Any(x => x.Kind == Blockchain.Contracts.EventKind.AddressRegister));
-                    }
-                }
-                catch (Exception)
-                {
-                    result = false;
-                }
-
-                return result;
-            };
-
-            var testUser = KeyPair.Generate();
-
-            var token = nexus.GetTokenInfo(symbol);
-            var amount = UnitConversion.ToBigInteger(10, token.Decimals);
-
-            // Send from Genesis address to test user
-            simulator.BeginBlock();
-            simulator.GenerateTransfer(owner, testUser.Address, nexus.RootChain, symbol, amount);
-            simulator.EndBlock();
-
-            // verify test user balance
-            var balance = nexus.RootChain.GetTokenBalance(symbol, testUser.Address);
-            Assert.IsTrue(balance == amount);
-
-            var targetName = "hello";
-            Assert.IsTrue(targetName == targetName.ToLower());
-
-            Assert.IsFalse(registerName(testUser, targetName.Substring(3)));
-            Assert.IsFalse(registerName(testUser, targetName.ToUpper()));
-            Assert.IsFalse(registerName(testUser, targetName + "!"));
-            Assert.IsTrue(registerName(testUser, targetName));
-
-            var currentName = nexus.LookUpAddress(testUser.Address);
-            Assert.IsTrue(currentName == targetName);
-
-            var someAddress = nexus.LookUpName(targetName);
-            Assert.IsTrue(someAddress == testUser.Address);
-
-            Assert.IsFalse(registerName(testUser, "other"));
-        }
-
-        [TestMethod]
-        public void SimpleTransfer()
-        {
-            var owner = KeyPair.Generate();
-            var simulator = new ChainSimulator(owner, 1234);
-
-            var nexus = simulator.Nexus;
-
-            var testUserA = KeyPair.Generate();
-            var testUserB = KeyPair.Generate();
-
-            var fuelAmount = UnitConversion.ToBigInteger(10, Nexus.FuelTokenDecimals);
-            var transferAmount = UnitConversion.ToBigInteger(10, Nexus.StakingTokenDecimals);
-
-            simulator.BeginBlock();
-            simulator.GenerateTransfer(owner, testUserA.Address, nexus.RootChain, Nexus.FuelTokenSymbol, fuelAmount);
-            simulator.GenerateTransfer(owner, testUserA.Address, nexus.RootChain, Nexus.StakingTokenSymbol, transferAmount);
-            simulator.EndBlock();
-
-            // Send from user A to user B
-            simulator.BeginBlock();
-            simulator.GenerateTransfer(testUserA, testUserB.Address, nexus.RootChain, Nexus.StakingTokenSymbol, transferAmount);
-            simulator.EndBlock();
-
-            var finalBalance = simulator.Nexus.RootChain.GetTokenBalance(Nexus.StakingTokenSymbol, testUserB.Address);
-            Assert.IsTrue(finalBalance == transferAmount);
-        }
-
-        [TestMethod]
-        public void TransferToAccountName()
-        {
-            var owner = KeyPair.Generate();
-            var simulator = new ChainSimulator(owner, 1234, -1);
-
-            var nexus = simulator.Nexus;
-            var symbol = Nexus.FuelTokenSymbol;
-
-            Func<KeyPair, string, bool> registerName = (keypair, name) =>
-            {
-                bool result = true;
-
-                try
-                {
-                    simulator.BeginBlock();
-                    var tx = simulator.GenerateAccountRegistration(keypair, name);
-                    var lastBlock = simulator.EndBlock().FirstOrDefault();
-
-                    if (lastBlock != null)
-                    {
-                        Assert.IsTrue(tx != null);
-
-                        var evts = lastBlock.GetEventsForTransaction(tx.Hash);
-                        Assert.IsTrue(evts.Any(x => x.Kind == Blockchain.Contracts.EventKind.AddressRegister));
-                    }
-                }
-                catch (Exception)
-                {
-                    result = false;
-                }
-
-                return result;
-            };
-
-            var targetName = "hello";
-            var testUser = KeyPair.Generate();
-            var token = nexus.GetTokenInfo(symbol);
-            var amount = UnitConversion.ToBigInteger(10, token.Decimals);
-
-            simulator.BeginBlock();
-            simulator.GenerateTransfer(owner, testUser.Address, nexus.RootChain, symbol, amount);
-            simulator.EndBlock();
-
-            Assert.IsTrue(registerName(testUser, targetName));
-
-            // Send from Genesis address to test user
-            var transferAmount = 1;
-
-            var initialFuelBalance = simulator.Nexus.RootChain.GetTokenBalance(symbol, testUser.Address);
-
-            simulator.BeginBlock();
-            simulator.GenerateCustomTransaction(owner, () =>
-                ScriptUtils.BeginScript().AllowGas(owner.Address, Address.Null, 1, 9999)
-                    .CallContract("token", "TransferTokens", owner.Address, targetName, token.Symbol, transferAmount)
-                    .SpendGas(owner.Address).EndScript());
-            simulator.EndBlock();
-
-            var finalFuelBalance = simulator.Nexus.RootChain.GetTokenBalance(symbol, testUser.Address);
-
-            Assert.IsTrue(finalFuelBalance - initialFuelBalance == transferAmount);
-        }
-
-        [TestMethod]
-        public void SideChainTransferDifferentAccounts()
-        {
-            var owner = KeyPair.Generate();
-
-            var simulator = new ChainSimulator(owner, 1234, -1);
-            var nexus = simulator.Nexus;
-
-            var sourceChain = nexus.RootChain;
-            var targetChain = nexus.FindChainByName("privacy");
-
-            var symbol = Nexus.FuelTokenSymbol;
-
-            var sender = KeyPair.Generate();
-            var receiver = KeyPair.Generate();
-
-            var token = nexus.GetTokenInfo(symbol);
-            var originalAmount = UnitConversion.ToBigInteger(10, token.Decimals);
-            var sideAmount = originalAmount / 2;
-
-            Assert.IsTrue(sideAmount > 0);
-
-            // Send from Genesis address to "sender" user
-            simulator.BeginBlock();
-            simulator.GenerateTransfer(owner, sender.Address, nexus.RootChain, symbol, originalAmount);
-            simulator.EndBlock();
-
-            // verify test user balance
-            var balance = nexus.RootChain.GetTokenBalance(symbol, sender.Address);
-            Assert.IsTrue(balance == originalAmount);
-
-            var crossFee = UnitConversion.ToBigInteger(0.001m, token.Decimals);
-
-            // do a side chain send using test user balance from root to account chain
-            simulator.BeginBlock();
-            var txA = simulator.GenerateSideChainSend(sender, symbol, sourceChain, receiver.Address, targetChain, sideAmount, crossFee);
-            simulator.EndBlock();
-            var blockA = nexus.RootChain.LastBlock;
-
-            // finish the chain transfer
-            simulator.BeginBlock();
-            var txB = simulator.GenerateSideChainSettlement(receiver, nexus.RootChain, targetChain, blockA.Hash);
-            Assert.IsTrue(simulator.EndBlock().Any());
-
-            // verify balances
-            var feeB = targetChain.GetTransactionFee(txB);
-            balance = targetChain.GetTokenBalance(symbol, receiver.Address);
-            Assert.IsTrue(balance == sideAmount - feeB);
-
-            var feeA = sourceChain.GetTransactionFee(txA);
-            var leftoverAmount = originalAmount - (sideAmount + feeA + crossFee);
-
-            balance = sourceChain.GetTokenBalance(symbol, sender.Address);
-            Assert.IsTrue(balance == leftoverAmount);
-        }
-
-        [TestMethod]
-        public void SideChainTransferSameAccount()
-        {
-            var owner = KeyPair.Generate();
-
-            var simulator = new ChainSimulator(owner, 1234, -1);
-            var nexus = simulator.Nexus;
-
-            var sourceChain = nexus.RootChain;
-            var targetChain = nexus.FindChainByName("privacy");
-
-            var symbol = Nexus.FuelTokenSymbol;
-            var token = nexus.GetTokenInfo(symbol);
-
-            var sender = KeyPair.Generate();
-            var receiver = sender;
-
-            var originalAmount = UnitConversion.ToBigInteger(10, token.Decimals);
-            var sideAmount = originalAmount / 2;
-
-            Assert.IsTrue(sideAmount > 0);
-
-            // Send from Genesis address to "sender" user
-            simulator.BeginBlock();
-            simulator.GenerateTransfer(owner, sender.Address, nexus.RootChain, symbol, sideAmount);
-            simulator.EndBlock();
-
-            // verify test user balance
-            var balance = nexus.RootChain.GetTokenBalance(symbol, sender.Address);
-            Assert.IsTrue(balance == originalAmount);
-
-            // do a side chain send using test user balance from root to account chain
-            simulator.BeginBlock();
-            var txA = simulator.GenerateSideChainSend(sender, symbol, sourceChain, receiver.Address, targetChain, sideAmount, 0);
-            simulator.EndBlock();
-            var blockA = nexus.RootChain.LastBlock;
-
-            // finish the chain transfer
-            simulator.BeginBlock();
-            var txB = simulator.GenerateSideChainSettlement(sender, nexus.RootChain, targetChain, blockA.Hash);
-            Assert.IsTrue(simulator.EndBlock().Any());
-
-            // verify balances
-            var feeB = targetChain.GetTransactionFee(txB);
-            balance = targetChain.GetTokenBalance(symbol, receiver.Address);
-            Assert.IsTrue(balance == sideAmount - feeB);
-
-            var feeA = sourceChain.GetTransactionFee(txA);
-            var leftoverAmount = originalAmount - (sideAmount + feeA);
-
-            balance = sourceChain.GetTokenBalance(symbol, sender.Address);
-            Assert.IsTrue(balance == leftoverAmount);
-        }
-
-        [TestMethod]
-        public void SideChainTransferMultipleSteps()
-        {
-            var owner = KeyPair.Generate();
-
-            var simulator = new ChainSimulator(owner, 1234, -1);
-            var nexus = simulator.Nexus;
-
-            var sourceChain = nexus.RootChain;
-            var appsChain = nexus.FindChainByName("apps");
-
-            var symbol = Nexus.FuelTokenSymbol;
-            var token = nexus.GetTokenInfo(symbol);
-
-            var sender = KeyPair.Generate();
-            var receiver = KeyPair.Generate();
-
-            var originalAmount = UnitConversion.ToBigInteger(10, token.Decimals);
-            var sideAmount = originalAmount / 2;
-
-            Assert.IsTrue(sideAmount > 0);
-
-            var newChainName = "testing";
-
-            // Send from Genesis address to "sender" user
-            simulator.BeginBlock();
-            simulator.GenerateTransfer(owner, sender.Address, nexus.RootChain, symbol, originalAmount);
-            simulator.GenerateChain(owner, appsChain, newChainName);
-            simulator.EndBlock();
-
-            var targetChain = nexus.FindChainByName(newChainName);
-
-            // verify test user balance
-            var balance = nexus.RootChain.GetTokenBalance(symbol, sender.Address);
-            Assert.IsTrue(balance == originalAmount);
-
-            // do a side chain send using test user balance from root to apps chain
-            simulator.BeginBlock();
-            var txA = simulator.GenerateSideChainSend(sender, symbol, sourceChain, sender.Address, appsChain, sideAmount, 0);
-            var blockA = simulator.EndBlock().FirstOrDefault();
-
-            // finish the chain transfer
-            simulator.BeginBlock();
-            var txB = simulator.GenerateSideChainSettlement(sender, nexus.RootChain, appsChain, blockA.Hash);
-            Assert.IsTrue(simulator.EndBlock().Any());
-
-            // we cant transfer the full side amount due to fees
-            // TODO  calculate the proper fee values instead of this
-            sideAmount /= 2;
-            var extraFree = UnitConversion.ToBigInteger(0.01m, token.Decimals);
-
-            // do another side chain send using test user balance from apps to target chain
-            simulator.BeginBlock();
-            var txC = simulator.GenerateSideChainSend(sender, symbol, appsChain, receiver.Address, targetChain, sideAmount, extraFree);
-            var blockC = simulator.EndBlock().FirstOrDefault();
-
-            // finish the chain transfer
-            simulator.BeginBlock();
-            var txD = simulator.GenerateSideChainSettlement(sender, appsChain, targetChain, blockC.Hash);
-            Assert.IsTrue(simulator.EndBlock().Any());
-
-            // TODO  verify balances
-        }
-
-        [TestMethod]
-        public void NftMint()
-        {
-            var owner = KeyPair.Generate();
-
-            var simulator = new ChainSimulator(owner, 1234, -1);
-            var nexus = simulator.Nexus;
-
-            var chain = nexus.RootChain;
-
-            var symbol = "COOL";
-
-            var testUser = KeyPair.Generate();
-
-            // Create the token CoolToken as an NFT
-            simulator.BeginBlock();
-            simulator.GenerateToken(owner, symbol, "CoolToken", 0, 0, Blockchain.Tokens.TokenFlags.None);
-            simulator.EndBlock();
-
-            var token = simulator.Nexus.GetTokenInfo(symbol);
-            Assert.IsTrue(nexus.TokenExists(symbol), "Can't find the token symbol");
-
-            // verify nft presence on the user pre-mint
-<<<<<<< HEAD
-            var ownedTokenList = chain.GetTokenOwnerships(symbol).Get(chain.Storage, testUser.Address);
-=======
-            var ownerships = new OwnershipSheet(symbol);
-            var ownedTokenList = ownerships.Get(chain.Storage, testUser.Address);
->>>>>>> 3ed60c46
-            Assert.IsTrue(!ownedTokenList.Any(), "How does the sender already have a CoolToken?");
-
-            var tokenROM = new byte[] { 0x1, 0x3, 0x3, 0x7 };
-            var tokenRAM = new byte[] { 0x1, 0x4, 0x4, 0x6 };
-
-            // Mint a new CoolToken directly on the user
-            simulator.BeginBlock();
-<<<<<<< HEAD
-            simulator.GenerateNft(owner, testUser.Address, chain, symbol, tokenROM, tokenRAM);
-            simulator.EndBlock();
-
-            // verify nft presence on the user post-mint
-            ownedTokenList = chain.GetTokenOwnerships(symbol).Get(chain.Storage, testUser.Address);
-=======
-            simulator.GenerateNft(owner, testUser.Address, symbol, tokenROM, tokenRAM);
-            simulator.EndBlock();
-
-            // verify nft presence on the user post-mint
-            ownedTokenList = ownerships.Get(chain.Storage, testUser.Address);
->>>>>>> 3ed60c46
-            Assert.IsTrue(ownedTokenList.Count() == 1, "How does the sender not have one now?");
-
-            //verify that the present nft is the same we actually tried to create
-            var tokenId = ownedTokenList.ElementAt(0);
-            var nft = nexus.GetNFT(symbol, tokenId);
-            Assert.IsTrue(nft.ROM.SequenceEqual(tokenROM) && nft.RAM.SequenceEqual(tokenRAM),
-                "And why is this NFT different than expected? Not the same data");
-
-<<<<<<< HEAD
-            var currentSupply = nexus.GetTokenSupply(symbol);
-=======
-            var currentSupply = nexus.GetTokenSupply(chain.Storage, symbol);
->>>>>>> 3ed60c46
-            Assert.IsTrue(currentSupply == 1, "why supply did not increase?");
-        }
-
-
-        [TestMethod]
-        public void NftBurn()
-        {
-            var owner = KeyPair.Generate();
-
-            var simulator = new ChainSimulator(owner, 1234, -1);
-            var nexus = simulator.Nexus;
-
-            var chain = nexus.RootChain;
-
-            var symbol = "COOL";
-
-            var testUser = KeyPair.Generate();
-
-            // Create the token CoolToken as an NFT
-            simulator.BeginBlock();
-            simulator.GenerateToken(owner, symbol, "CoolToken", 0, 0, Blockchain.Tokens.TokenFlags.None);
-            simulator.EndBlock();
-
-            // Send some SOUL to the test user (required for gas used in "burn" transaction)
-            simulator.BeginBlock();
-            simulator.GenerateTransfer(owner, testUser.Address, chain, Nexus.FuelTokenSymbol, UnitConversion.ToBigInteger(1, Nexus.FuelTokenDecimals));
-            simulator.EndBlock();
-
-            var token = simulator.Nexus.GetTokenInfo(symbol);
-            var tokenData = new byte[] { 0x1, 0x3, 0x3, 0x7 };
-            Assert.IsTrue(nexus.TokenExists(symbol), "Can't find the token symbol");
-
-            // verify nft presence on the user pre-mint
-<<<<<<< HEAD
-            var ownedTokenList = chain.GetTokenOwnerships(symbol).Get(chain.Storage, testUser.Address);
-=======
-            var ownerships = new OwnershipSheet(symbol);
-            var ownedTokenList = ownerships.Get(chain.Storage, testUser.Address);
->>>>>>> 3ed60c46
-            Assert.IsTrue(!ownedTokenList.Any(), "How does the user already have a CoolToken?");
-
-            // Mint a new CoolToken directly on the user
-            simulator.BeginBlock();
-<<<<<<< HEAD
-            simulator.GenerateNft(owner, testUser.Address, chain, symbol, tokenData, new byte[0]);
-            simulator.EndBlock();
-
-            // verify nft presence on the user post-mint
-            ownedTokenList = chain.GetTokenOwnerships(symbol).Get(chain.Storage, testUser.Address);
-=======
-            simulator.GenerateNft(owner, testUser.Address, symbol, tokenData, new byte[0]);
-            simulator.EndBlock();
-
-            // verify nft presence on the user post-mint
-            ownedTokenList = ownerships.Get(chain.Storage, testUser.Address);
->>>>>>> 3ed60c46
-            Assert.IsTrue(ownedTokenList.Count() == 1, "How does the user not have one now?");
-
-            var ownerAddress = ownerships.GetOwner(chain.Storage, 1);
-            Assert.IsTrue(ownerAddress == testUser.Address);
-
-            //verify that the present nft is the same we actually tried to create
-            var tokenId = ownedTokenList.ElementAt(0);
-            var nft = nexus.GetNFT(symbol, tokenId);
-            Assert.IsTrue(nft.ROM.SequenceEqual(tokenData) || nft.RAM.SequenceEqual(tokenData),
-                "And why is this NFT different than expected? Not the same data");
-
-            // burn the token
-            simulator.BeginBlock();
-            simulator.GenerateNftBurn(testUser, chain, symbol, tokenId);
-            simulator.EndBlock();
-
-            //verify the user no longer has the token
-<<<<<<< HEAD
-            ownedTokenList = chain.GetTokenOwnerships(symbol).Get(chain.Storage, testUser.Address);
-=======
-            ownedTokenList = ownerships.Get(chain.Storage, testUser.Address);
->>>>>>> 3ed60c46
-            Assert.IsTrue(!ownedTokenList.Any(), "How does the user still have it post-burn?");
-        }
-
-        [TestMethod]
-        public void NftTransfer()
-        {
-            var owner = KeyPair.Generate();
-
-            var simulator = new ChainSimulator(owner, 1234, -1);
-            var nexus = simulator.Nexus;
-
-            var chain = nexus.RootChain;
-
-            var nftKey = KeyPair.Generate();
-            var nftSymbol = "COOL";
-            var nftName = "CoolToken";
-
-            var sender = KeyPair.Generate();
-            var receiver = KeyPair.Generate();
-
-            // Send some SOUL to the test user (required for gas used in "transfer" transaction)
-            simulator.BeginBlock();
-            simulator.GenerateTransfer(owner, sender.Address, chain, Nexus.FuelTokenSymbol, UnitConversion.ToBigInteger(1, Nexus.FuelTokenDecimals));
-            simulator.EndBlock();
-
-            // Create the token CoolToken as an NFT
-            simulator.BeginBlock();
-            simulator.GenerateToken(owner, nftSymbol, nftName, 0, 0, TokenFlags.Transferable);
-            simulator.EndBlock();
-
-            var token = simulator.Nexus.GetTokenInfo(nftSymbol);
-            var tokenData = new byte[] { 0x1, 0x3, 0x3, 0x7 };
-            Assert.IsTrue(nexus.TokenExists(nftSymbol), "Can't find the token symbol");
-
-            // verify nft presence on the sender pre-mint
-<<<<<<< HEAD
-            var ownedTokenList = chain.GetTokenOwnerships(nftSymbol).Get(chain.Storage, sender.Address);
-=======
-            var ownerships = new OwnershipSheet(nftSymbol);
-            var ownedTokenList = ownerships.Get(chain.Storage, sender.Address);
->>>>>>> 3ed60c46
-            Assert.IsTrue(!ownedTokenList.Any(), "How does the sender already have a CoolToken?");
-
-            // Mint a new CoolToken directly on the sender
-            simulator.BeginBlock();
-<<<<<<< HEAD
-            simulator.GenerateNft(owner, sender.Address, chain, nftSymbol, tokenData, new byte[0]);
-            simulator.EndBlock();
-
-            // verify nft presence on the sender post-mint
-            ownedTokenList = chain.GetTokenOwnerships(nftSymbol).Get(chain.Storage, sender.Address);
-=======
-            simulator.GenerateNft(owner, sender.Address, nftSymbol, tokenData, new byte[0]);
-            simulator.EndBlock();
-
-            // verify nft presence on the sender post-mint
-            ownedTokenList = ownerships.Get(chain.Storage, sender.Address);
->>>>>>> 3ed60c46
-            Assert.IsTrue(ownedTokenList.Count() == 1, "How does the sender not have one now?");
-
-            //verify that the present nft is the same we actually tried to create
-            var tokenId = ownedTokenList.ElementAt(0);
-            var nft = nexus.GetNFT(nftSymbol, tokenId);
-            Assert.IsTrue(nft.ROM.SequenceEqual(tokenData) || nft.RAM.SequenceEqual(tokenData),
-                "And why is this NFT different than expected? Not the same data");
-
-            // verify nft presence on the receiver pre-transfer
-<<<<<<< HEAD
-            ownedTokenList = chain.GetTokenOwnerships(nftSymbol).Get(chain.Storage, receiver.Address);
-=======
-            ownedTokenList = ownerships.Get(chain.Storage, receiver.Address);
->>>>>>> 3ed60c46
-            Assert.IsTrue(!ownedTokenList.Any(), "How does the receiver already have a CoolToken?");
-
-            // transfer that nft from sender to receiver
-            simulator.BeginBlock();
-            var txA = simulator.GenerateNftTransfer(sender, receiver.Address, chain, nftSymbol, tokenId);
-            simulator.EndBlock();
-
-            // verify nft presence on the receiver post-transfer
-<<<<<<< HEAD
-            ownedTokenList = chain.GetTokenOwnerships(nftSymbol).Get(chain.Storage, receiver.Address);
-=======
-            ownedTokenList = ownerships.Get(chain.Storage, receiver.Address);
->>>>>>> 3ed60c46
-            Assert.IsTrue(ownedTokenList.Count() == 1, "How does the receiver not have one now?");
-
-            //verify that the transfered nft is the same we actually tried to create
-            tokenId = ownedTokenList.ElementAt(0);
-            nft = nexus.GetNFT(nftSymbol, tokenId);
-            Assert.IsTrue(nft.ROM.SequenceEqual(tokenData) || nft.RAM.SequenceEqual(tokenData),
-                "And why is this NFT different than expected? Not the same data");
-        }
-
-        [TestMethod]
-        public void SidechainNftTransfer()
-        {
-            var owner = KeyPair.Generate();
-
-            var simulator = new ChainSimulator(owner, 1234, -1);
-            var nexus = simulator.Nexus;
-
-            var sourceChain = nexus.RootChain;
-            var targetChain = nexus.FindChainByName("privacy");
-
-            var nftSymbol = "COOL";
-
-            var sender = KeyPair.Generate();
-            var receiver = KeyPair.Generate();
-
-            var fullAmount = UnitConversion.ToBigInteger(10, Nexus.FuelTokenDecimals);
-            var smallAmount = fullAmount / 2;
-            Assert.IsTrue(smallAmount > 0);
-
-            // Send some SOUL to the test user (required for gas used in "transfer" transaction)
-            simulator.BeginBlock();
-            simulator.GenerateTransfer(owner, sender.Address, sourceChain, Nexus.FuelTokenSymbol, fullAmount);
-            simulator.EndBlock();
-
-            // Create the token CoolToken as an NFT
-            simulator.BeginBlock();
-            simulator.GenerateToken(owner, nftSymbol, "CoolToken", 0, 0, TokenFlags.Transferable);
-            simulator.EndBlock();
-
-            var token = simulator.Nexus.GetTokenInfo(nftSymbol);
-            var tokenData = new byte[] { 0x1, 0x3, 0x3, 0x7 };
-            Assert.IsTrue(nexus.TokenExists(nftSymbol), "Can't find the token symbol");
-
-            // verify nft presence on the sender pre-mint
-<<<<<<< HEAD
-            var ownedTokenList = sourceChain.GetTokenOwnerships(nftSymbol).Get(sourceChain.Storage, sender.Address);
-=======
-            var ownerships = new OwnershipSheet(nftSymbol);
-            var ownedTokenList = ownerships.Get(sourceChain.Storage, sender.Address);
->>>>>>> 3ed60c46
-            Assert.IsTrue(!ownedTokenList.Any(), "How does the sender already have a CoolToken?");
-
-            // Mint a new CoolToken directly on the sender
-            simulator.BeginBlock();
-<<<<<<< HEAD
-            simulator.GenerateNft(owner, sender.Address, sourceChain, nftSymbol, tokenData, new byte[0]);
-            simulator.EndBlock();
-
-            // verify nft presence on the sender post-mint
-            ownedTokenList = sourceChain.GetTokenOwnerships(nftSymbol).Get(sourceChain.Storage, sender.Address);
-=======
-            simulator.GenerateNft(owner, sender.Address, nftSymbol, tokenData, new byte[0]);
-            simulator.EndBlock();
-
-            // verify nft presence on the sender post-mint
-            ownedTokenList = ownerships.Get(sourceChain.Storage, sender.Address);
->>>>>>> 3ed60c46
-            Assert.IsTrue(ownedTokenList.Count() == 1, "How does the sender not have one now?");
-
-            //verify that the present nft is the same we actually tried to create
-            var tokenId = ownedTokenList.ElementAt(0);
-            var nft = nexus.GetNFT(nftSymbol, tokenId);
-            Assert.IsTrue(nft.ROM.SequenceEqual(tokenData) || nft.RAM.SequenceEqual(tokenData),
-                "And why is this NFT different than expected? Not the same data");
-
-            // verify nft presence on the receiver pre-transfer
-<<<<<<< HEAD
-            ownedTokenList = targetChain.GetTokenOwnerships(nftSymbol).Get(targetChain.Storage, receiver.Address);
-=======
-            ownedTokenList = ownerships.Get(targetChain.Storage, receiver.Address);
->>>>>>> 3ed60c46
-            Assert.IsTrue(!ownedTokenList.Any(), "How does the receiver already have a CoolToken?");
-
-            var extraFee = UnitConversion.ToBigInteger(0.001m, Nexus.FuelTokenDecimals);
-
-            // transfer that nft from sender to receiver
-            simulator.BeginBlock();
-            simulator.GenerateSideChainSend(sender, Nexus.FuelTokenSymbol, sourceChain, receiver.Address, targetChain, smallAmount, extraFee);
-            var txA = simulator.GenerateNftSidechainTransfer(sender, receiver.Address, sourceChain, targetChain, nftSymbol, tokenId);
-            simulator.EndBlock();
-
-            var blockA = nexus.RootChain.LastBlock;
-
-            // finish the chain transfer
-            simulator.BeginBlock();
-            simulator.GenerateSideChainSettlement(receiver, nexus.RootChain, targetChain, blockA.Hash);
-            Assert.IsTrue(simulator.EndBlock().Any());
-
-            // verify the sender no longer has it
-<<<<<<< HEAD
-            ownedTokenList = sourceChain.GetTokenOwnerships(nftSymbol).Get(sourceChain.Storage, sender.Address);
-            Assert.IsTrue(!ownedTokenList.Any(), "How does the sender still have one?");
-
-            // verify nft presence on the receiver post-transfer
-            ownedTokenList = targetChain.GetTokenOwnerships(nftSymbol).Get(targetChain.Storage, receiver.Address);
-=======
-            ownedTokenList = ownerships.Get(sourceChain.Storage, sender.Address);
-            Assert.IsTrue(!ownedTokenList.Any(), "How does the sender still have one?");
-
-            // verify nft presence on the receiver post-transfer
-            ownedTokenList = ownerships.Get(targetChain.Storage, receiver.Address);
->>>>>>> 3ed60c46
-            Assert.IsTrue(ownedTokenList.Count() == 1, "How does the receiver not have one now?");
-
-            //verify that the transfered nft is the same we actually tried to create
-            tokenId = ownedTokenList.ElementAt(0);
-            nft = nexus.GetNFT(nftSymbol, tokenId);
-            Assert.IsTrue(nft.ROM.SequenceEqual(tokenData) || nft.RAM.SequenceEqual(tokenData),
-                "And why is this NFT different than expected? Not the same data");
-        }
-
-        [TestMethod]
-        public void TestNoGasSameChainTransfer()
-        {
-            var owner = KeyPair.Generate();
-            var simulator = new ChainSimulator(owner, 1234, -1);
-
-            var nexus = simulator.Nexus;
-            var accountChain = nexus.FindChainByName("account");
-
-            var symbol = Nexus.FuelTokenSymbol;
-            var token = nexus.GetTokenInfo(symbol);
-
-            var sender = KeyPair.Generate();
-            var receiver = KeyPair.Generate();
-
-            var amount = UnitConversion.ToBigInteger(400, token.Decimals);
-
-            var oldBalance = nexus.RootChain.GetTokenBalance(symbol, owner.Address);
-
-            // Send from Genesis address to test user
-            simulator.BeginBlock();
-            var tx = simulator.GenerateTransfer(owner, sender.Address, nexus.RootChain, symbol, amount);
-            simulator.EndBlock();
-
-            // verify test user balance
-            var transferBalance = nexus.RootChain.GetTokenBalance(symbol, sender.Address);
-            Assert.IsTrue(transferBalance == amount);
-
-            var newBalance = nexus.RootChain.GetTokenBalance(symbol, owner.Address);
-            var gasFee = nexus.RootChain.GetTransactionFee(tx);
-
-            Assert.IsTrue(transferBalance + newBalance + gasFee == oldBalance);
-
-            //Try to send the entire balance without affording fees from sender to receiver
-            try
-            {
-                simulator.BeginBlock();
-                tx = simulator.GenerateTransfer(sender, receiver.Address, nexus.RootChain, symbol, transferBalance);
-                simulator.EndBlock();
-            }
-            catch (Exception e)
-            {
-                Assert.IsNotNull(e);
-            }
-
-            // verify balances, receiver should have 0 balance
-            transferBalance = nexus.RootChain.GetTokenBalance(symbol, receiver.Address);
-            Assert.IsTrue(transferBalance == 0, "Transaction failed completely as expected");
-        }
-
-        [TestMethod]
-        public void NoGasTestSideChainTransfer()
-        {
-            var owner = KeyPair.Generate();
-
-            var simulator = new ChainSimulator(owner, 1234, -1);
-            var nexus = simulator.Nexus;
-
-            var sourceChain = nexus.RootChain;
-            var targetChain = nexus.FindChainByName("privacy");
-
-            var symbol = Nexus.FuelTokenSymbol;
-            var token = nexus.GetTokenInfo(symbol);
-
-            var sender = KeyPair.Generate();
-            var receiver = KeyPair.Generate();
-
-            var originalAmount = UnitConversion.ToBigInteger(10, token.Decimals);
-            var sideAmount = originalAmount / 2;
-
-            Assert.IsTrue(sideAmount > 0);
-
-            // Send from Genesis address to "sender" user
-            simulator.BeginBlock();
-            simulator.GenerateTransfer(owner, sender.Address, nexus.RootChain, symbol, originalAmount);
-            simulator.EndBlock();
-
-            // verify test user balance
-            var balance = nexus.RootChain.GetTokenBalance(symbol, sender.Address);
-            Assert.IsTrue(balance == originalAmount);
-
-            Transaction txA = null, txB = null;
-
-            try
-            {
-                // do a side chain send using test user balance from root to account chain
-                simulator.BeginBlock();
-                txA = simulator.GenerateSideChainSend(sender, symbol, sourceChain, receiver.Address, targetChain,
-                    originalAmount, 1);
-                simulator.EndBlock();
-            }
-            catch (Exception e)
-            {
-                Assert.IsNotNull(e);
-            }
-
-            try
-            {
-                var blockA = nexus.RootChain.LastBlock;
-
-                // finish the chain transfer
-                simulator.BeginBlock();
-                txB = simulator.GenerateSideChainSettlement(sender, nexus.RootChain, targetChain, blockA.Hash);
-                Assert.IsTrue(simulator.EndBlock().Any());
-            }
-            catch (Exception e)
-            {
-                Assert.IsNotNull(e);
-            }
-
-
-            // verify balances, receiver should have 0 balance
-            balance = targetChain.GetTokenBalance(symbol, receiver.Address);
-            Assert.IsTrue(balance == 0);
-        }
-
-
-        [TestMethod]
-        public void TestAddressComparison()
-        {
-            var owner = KeyPair.FromWIF("L2LGgkZAdupN2ee8Rs6hpkc65zaGcLbxhbSDGq8oh6umUxxzeW25");
-            var address = Address.FromText("P2f7ZFuj6NfZ76ymNMnG3xRBT5hAMicDrQRHE4S7SoxEr");
-
-<<<<<<< HEAD
-            var simulator = new ChainSimulator(owner, 1234, -1);
-=======
-            var simulator = new ChainSimulator(owner, 1234);
->>>>>>> 3ed60c46
-            var nexus = simulator.Nexus;
-
-            Assert.IsTrue(address.Text == nexus.GenesisAddress.Text);
-            Assert.IsTrue(address.PublicKey.SequenceEqual(nexus.GenesisAddress.PublicKey));
-            Assert.IsTrue(address == nexus.GenesisAddress);
-        }
-
-    }
-}
+using Microsoft.VisualStudio.TestTools.UnitTesting;
+
+using System;
+using System.Linq;
+
+using Phantasma.Blockchain;
+using Phantasma.Storage.Context;
+using Phantasma.Cryptography;
+using Phantasma.Numerics;
+using Phantasma.Blockchain.Utils;
+using Phantasma.VM.Utils;
+using Phantasma.Blockchain.Tokens;
+
+namespace Phantasma.Tests
+{
+    [TestClass]
+    public class ChainTests
+    {
+        [TestMethod]
+        public void Decimals()
+        {
+            var places = 8;
+            decimal d = 93000000;
+            BigInteger n = 9300000000000000;
+
+            var tmp1 = UnitConversion.ToBigInteger(UnitConversion.ToDecimal(n, places), places);
+
+            Assert.IsTrue(n == tmp1);
+            Assert.IsTrue(d == UnitConversion.ToDecimal(UnitConversion.ToBigInteger(d, places), places));
+
+            Assert.IsTrue(d == UnitConversion.ToDecimal(n, places));
+            Assert.IsTrue(n == UnitConversion.ToBigInteger(d, places));
+
+            var tmp2 = UnitConversion.ToBigInteger(0.1m, Nexus.FuelTokenDecimals);
+            Assert.IsTrue(tmp2 > 0);
+
+            decimal eos = 1006245120;
+            var tmp3 = UnitConversion.ToBigInteger(eos, 18);
+            var dec = UnitConversion.ToDecimal(tmp3, 18);
+            Assert.IsTrue(dec == eos);
+
+            BigInteger small = 60;
+            var tmp4 = UnitConversion.ToDecimal(small, 10);
+            var dec2 = 0.000000006m;
+            Assert.IsTrue(dec2 == tmp4);
+        }
+
+        [TestMethod]
+        public void GenesisBlock()
+        {
+            var owner = KeyPair.Generate();
+            var nexus = new Nexus();
+
+            Assert.IsTrue(nexus.CreateGenesisBlock("simnet", owner, DateTime.Now));
+
+            Assert.IsTrue(nexus.GenesisHash != Hash.Null);
+
+            var rootChain = nexus.RootChain;
+
+            var symbol = Nexus.FuelTokenSymbol;
+            Assert.IsTrue(nexus.TokenExists(symbol));
+            var token = nexus.GetTokenInfo(symbol);
+            Assert.IsTrue(token.MaxSupply > 0);
+
+            var supply = nexus.GetTokenSupply(rootChain.Storage, symbol);
+            Assert.IsTrue(supply > 0);
+
+            Assert.IsTrue(rootChain != null);
+            Assert.IsTrue(rootChain.BlockHeight > 0);
+
+            var children = nexus.GetChildChainsByName(rootChain.Name);
+            Assert.IsTrue(children.Any());
+
+            Assert.IsTrue(nexus.IsValidator(owner.Address));
+
+            var randomKey = KeyPair.Generate();
+            Assert.IsFalse(nexus.IsValidator(randomKey.Address));
+
+            /*var txCount = nexus.GetTotalTransactionCount();
+            Assert.IsTrue(txCount > 0);*/
+        }
+
+        [TestMethod]
+        public void FungibleTokenTransfer()
+        {
+            var owner = KeyPair.Generate();
+            var simulator = new ChainSimulator(owner, 1234);
+
+            var nexus = simulator.Nexus;
+            var accountChain = nexus.FindChainByName("account");
+            var symbol = Nexus.FuelTokenSymbol;
+            var token = nexus.GetTokenInfo(symbol);
+
+            var testUser = KeyPair.Generate();
+
+            var amount = UnitConversion.ToBigInteger(2, token.Decimals);
+
+            var oldBalance = nexus.RootChain.GetTokenBalance(symbol, owner.Address);
+
+            Assert.IsTrue(oldBalance > amount);
+
+            // Send from Genesis address to test user
+            simulator.BeginBlock();
+            var tx = simulator.GenerateTransfer(owner, testUser.Address, nexus.RootChain, symbol, amount);
+            simulator.EndBlock();
+
+            // verify test user balance
+            var transferBalance = nexus.RootChain.GetTokenBalance(symbol, testUser.Address);
+            Assert.IsTrue(transferBalance == amount);
+
+            var newBalance = nexus.RootChain.GetTokenBalance(symbol, owner.Address);
+            var gasFee = nexus.RootChain.GetTransactionFee(tx);
+
+            Assert.IsTrue(transferBalance + newBalance + gasFee == oldBalance);
+        }
+
+        [TestMethod]
+        public void AccountRegister()
+        {
+            var owner = KeyPair.Generate();
+            var simulator = new ChainSimulator(owner, 1234);
+
+            var nexus = simulator.Nexus;
+            var symbol = Nexus.FuelTokenSymbol;
+
+            Func<KeyPair, string, bool> registerName = (keypair, name) =>
+            {
+                bool result = true;
+
+                try
+                {
+                    simulator.BeginBlock();
+                    var tx = simulator.GenerateAccountRegistration(keypair, name);
+                    var lastBlock = simulator.EndBlock().FirstOrDefault();
+
+                    if (lastBlock != null)
+                    {
+                        Assert.IsTrue(tx != null);
+
+                        var evts = lastBlock.GetEventsForTransaction(tx.Hash);
+                        Assert.IsTrue(evts.Any(x => x.Kind == Blockchain.Contracts.EventKind.AddressRegister));
+                    }
+                }
+                catch (Exception)
+                {
+                    result = false;
+                }
+
+                return result;
+            };
+
+            var testUser = KeyPair.Generate();
+
+            var token = nexus.GetTokenInfo(symbol);
+            var amount = UnitConversion.ToBigInteger(10, token.Decimals);
+
+            // Send from Genesis address to test user
+            simulator.BeginBlock();
+            simulator.GenerateTransfer(owner, testUser.Address, nexus.RootChain, symbol, amount);
+            simulator.EndBlock();
+
+            // verify test user balance
+            var balance = nexus.RootChain.GetTokenBalance(symbol, testUser.Address);
+            Assert.IsTrue(balance == amount);
+
+            var targetName = "hello";
+            Assert.IsTrue(targetName == targetName.ToLower());
+
+            Assert.IsFalse(registerName(testUser, targetName.Substring(3)));
+            Assert.IsFalse(registerName(testUser, targetName.ToUpper()));
+            Assert.IsFalse(registerName(testUser, targetName + "!"));
+            Assert.IsTrue(registerName(testUser, targetName));
+
+            var currentName = nexus.LookUpAddress(testUser.Address);
+            Assert.IsTrue(currentName == targetName);
+
+            var someAddress = nexus.LookUpName(targetName);
+            Assert.IsTrue(someAddress == testUser.Address);
+
+            Assert.IsFalse(registerName(testUser, "other"));
+        }
+
+        [TestMethod]
+        public void SimpleTransfer()
+        {
+            var owner = KeyPair.Generate();
+            var simulator = new ChainSimulator(owner, 1234);
+
+            var nexus = simulator.Nexus;
+
+            var testUserA = KeyPair.Generate();
+            var testUserB = KeyPair.Generate();
+
+            var fuelAmount = UnitConversion.ToBigInteger(10, Nexus.FuelTokenDecimals);
+            var transferAmount = UnitConversion.ToBigInteger(10, Nexus.StakingTokenDecimals);
+
+            simulator.BeginBlock();
+            simulator.GenerateTransfer(owner, testUserA.Address, nexus.RootChain, Nexus.FuelTokenSymbol, fuelAmount);
+            simulator.GenerateTransfer(owner, testUserA.Address, nexus.RootChain, Nexus.StakingTokenSymbol, transferAmount);
+            simulator.EndBlock();
+
+            // Send from user A to user B
+            simulator.BeginBlock();
+            simulator.GenerateTransfer(testUserA, testUserB.Address, nexus.RootChain, Nexus.StakingTokenSymbol, transferAmount);
+            simulator.EndBlock();
+
+            var finalBalance = simulator.Nexus.RootChain.GetTokenBalance(Nexus.StakingTokenSymbol, testUserB.Address);
+            Assert.IsTrue(finalBalance == transferAmount);
+        }
+
+        [TestMethod]
+        public void TransferToAccountName()
+        {
+            var owner = KeyPair.Generate();
+            var simulator = new ChainSimulator(owner, 1234);
+
+            var nexus = simulator.Nexus;
+            var symbol = Nexus.FuelTokenSymbol;
+
+            Func<KeyPair, string, bool> registerName = (keypair, name) =>
+            {
+                bool result = true;
+
+                try
+                {
+                    simulator.BeginBlock();
+                    var tx = simulator.GenerateAccountRegistration(keypair, name);
+                    var lastBlock = simulator.EndBlock().FirstOrDefault();
+
+                    if (lastBlock != null)
+                    {
+                        Assert.IsTrue(tx != null);
+
+                        var evts = lastBlock.GetEventsForTransaction(tx.Hash);
+                        Assert.IsTrue(evts.Any(x => x.Kind == Blockchain.Contracts.EventKind.AddressRegister));
+                    }
+                }
+                catch (Exception)
+                {
+                    result = false;
+                }
+
+                return result;
+            };
+
+            var targetName = "hello";
+            var testUser = KeyPair.Generate();
+            var token = nexus.GetTokenInfo(symbol);
+            var amount = UnitConversion.ToBigInteger(10, token.Decimals);
+
+            simulator.BeginBlock();
+            simulator.GenerateTransfer(owner, testUser.Address, nexus.RootChain, symbol, amount);
+            simulator.EndBlock();
+
+            Assert.IsTrue(registerName(testUser, targetName));
+
+            // Send from Genesis address to test user
+            var transferAmount = 1;
+
+            var initialFuelBalance = simulator.Nexus.RootChain.GetTokenBalance(symbol, testUser.Address);
+
+            simulator.BeginBlock();
+            simulator.GenerateCustomTransaction(owner, () =>
+                ScriptUtils.BeginScript().AllowGas(owner.Address, Address.Null, 1, 9999)
+                    .CallContract("token", "TransferTokens", owner.Address, targetName, token.Symbol, transferAmount)
+                    .SpendGas(owner.Address).EndScript());
+            simulator.EndBlock();
+
+            var finalFuelBalance = simulator.Nexus.RootChain.GetTokenBalance(symbol, testUser.Address);
+
+            Assert.IsTrue(finalFuelBalance - initialFuelBalance == transferAmount);
+        }
+
+        [TestMethod]
+        public void SideChainTransferDifferentAccounts()
+        {
+            var owner = KeyPair.Generate();
+
+            var simulator = new ChainSimulator(owner, 1234);
+            var nexus = simulator.Nexus;
+
+            var sourceChain = nexus.RootChain;
+            var targetChain = nexus.FindChainByName("privacy");
+
+            var symbol = Nexus.FuelTokenSymbol;
+
+            var sender = KeyPair.Generate();
+            var receiver = KeyPair.Generate();
+
+            var token = nexus.GetTokenInfo(symbol);
+            var originalAmount = UnitConversion.ToBigInteger(10, token.Decimals);
+            var sideAmount = originalAmount / 2;
+
+            Assert.IsTrue(sideAmount > 0);
+
+            // Send from Genesis address to "sender" user
+            simulator.BeginBlock();
+            simulator.GenerateTransfer(owner, sender.Address, nexus.RootChain, symbol, originalAmount);
+            simulator.EndBlock();
+
+            // verify test user balance
+            var balance = nexus.RootChain.GetTokenBalance(symbol, sender.Address);
+            Assert.IsTrue(balance == originalAmount);
+
+            var crossFee = UnitConversion.ToBigInteger(0.001m, token.Decimals);
+
+            // do a side chain send using test user balance from root to account chain
+            simulator.BeginBlock();
+            var txA = simulator.GenerateSideChainSend(sender, symbol, sourceChain, receiver.Address, targetChain, sideAmount, crossFee);
+            simulator.EndBlock();
+            var blockA = nexus.RootChain.LastBlock;
+
+            // finish the chain transfer
+            simulator.BeginBlock();
+            var txB = simulator.GenerateSideChainSettlement(receiver, nexus.RootChain, targetChain, blockA.Hash);
+            Assert.IsTrue(simulator.EndBlock().Any());
+
+            // verify balances
+            var feeB = targetChain.GetTransactionFee(txB);
+            balance = targetChain.GetTokenBalance(symbol, receiver.Address);
+            Assert.IsTrue(balance == sideAmount - feeB);
+
+            var feeA = sourceChain.GetTransactionFee(txA);
+            var leftoverAmount = originalAmount - (sideAmount + feeA + crossFee);
+
+            balance = sourceChain.GetTokenBalance(symbol, sender.Address);
+            Assert.IsTrue(balance == leftoverAmount);
+        }
+
+        [TestMethod]
+        public void SideChainTransferSameAccount()
+        {
+            var owner = KeyPair.Generate();
+
+            var simulator = new ChainSimulator(owner, 1234);
+            var nexus = simulator.Nexus;
+
+            var sourceChain = nexus.RootChain;
+            var targetChain = nexus.FindChainByName("privacy");
+
+            var symbol = Nexus.FuelTokenSymbol;
+            var token = nexus.GetTokenInfo(symbol);
+
+            var sender = KeyPair.Generate();
+            var receiver = sender;
+
+            var originalAmount = UnitConversion.ToBigInteger(10, token.Decimals);
+            var sideAmount = originalAmount / 2;
+
+            Assert.IsTrue(sideAmount > 0);
+
+            // Send from Genesis address to "sender" user
+            simulator.BeginBlock();
+            simulator.GenerateTransfer(owner, sender.Address, nexus.RootChain, symbol, sideAmount);
+            simulator.EndBlock();
+
+            // verify test user balance
+            var balance = nexus.RootChain.GetTokenBalance(symbol, sender.Address);
+            Assert.IsTrue(balance == originalAmount);
+
+            // do a side chain send using test user balance from root to account chain
+            simulator.BeginBlock();
+            var txA = simulator.GenerateSideChainSend(sender, symbol, sourceChain, receiver.Address, targetChain, sideAmount, 0);
+            simulator.EndBlock();
+            var blockA = nexus.RootChain.LastBlock;
+
+            // finish the chain transfer
+            simulator.BeginBlock();
+            var txB = simulator.GenerateSideChainSettlement(sender, nexus.RootChain, targetChain, blockA.Hash);
+            Assert.IsTrue(simulator.EndBlock().Any());
+
+            // verify balances
+            var feeB = targetChain.GetTransactionFee(txB);
+            balance = targetChain.GetTokenBalance(symbol, receiver.Address);
+            Assert.IsTrue(balance == sideAmount - feeB);
+
+            var feeA = sourceChain.GetTransactionFee(txA);
+            var leftoverAmount = originalAmount - (sideAmount + feeA);
+
+            balance = sourceChain.GetTokenBalance(symbol, sender.Address);
+            Assert.IsTrue(balance == leftoverAmount);
+        }
+
+        [TestMethod]
+        public void SideChainTransferMultipleSteps()
+        {
+            var owner = KeyPair.Generate();
+
+            var simulator = new ChainSimulator(owner, 1234);
+            var nexus = simulator.Nexus;
+
+            var sourceChain = nexus.RootChain;
+            var appsChain = nexus.FindChainByName("apps");
+
+            var symbol = Nexus.FuelTokenSymbol;
+            var token = nexus.GetTokenInfo(symbol);
+
+            var sender = KeyPair.Generate();
+            var receiver = KeyPair.Generate();
+
+            var originalAmount = UnitConversion.ToBigInteger(10, token.Decimals);
+            var sideAmount = originalAmount / 2;
+
+            Assert.IsTrue(sideAmount > 0);
+
+            var newChainName = "testing";
+
+            // Send from Genesis address to "sender" user
+            simulator.BeginBlock();
+            simulator.GenerateTransfer(owner, sender.Address, nexus.RootChain, symbol, originalAmount);
+            simulator.GenerateChain(owner, appsChain, newChainName);
+            simulator.EndBlock();
+
+            var targetChain = nexus.FindChainByName(newChainName);
+
+            // verify test user balance
+            var balance = nexus.RootChain.GetTokenBalance(symbol, sender.Address);
+            Assert.IsTrue(balance == originalAmount);
+
+            // do a side chain send using test user balance from root to apps chain
+            simulator.BeginBlock();
+            var txA = simulator.GenerateSideChainSend(sender, symbol, sourceChain, sender.Address, appsChain, sideAmount, 0);
+            var blockA = simulator.EndBlock().FirstOrDefault();
+
+            // finish the chain transfer
+            simulator.BeginBlock();
+            var txB = simulator.GenerateSideChainSettlement(sender, nexus.RootChain, appsChain, blockA.Hash);
+            Assert.IsTrue(simulator.EndBlock().Any());
+
+            // we cant transfer the full side amount due to fees
+            // TODO  calculate the proper fee values instead of this
+            sideAmount /= 2;
+            var extraFree = UnitConversion.ToBigInteger(0.01m, token.Decimals);
+
+            // do another side chain send using test user balance from apps to target chain
+            simulator.BeginBlock();
+            var txC = simulator.GenerateSideChainSend(sender, symbol, appsChain, receiver.Address, targetChain, sideAmount, extraFree);
+            var blockC = simulator.EndBlock().FirstOrDefault();
+
+            // finish the chain transfer
+            simulator.BeginBlock();
+            var txD = simulator.GenerateSideChainSettlement(sender, appsChain, targetChain, blockC.Hash);
+            Assert.IsTrue(simulator.EndBlock().Any());
+
+            // TODO  verify balances
+        }
+
+        [TestMethod]
+        public void NftMint()
+        {
+            var owner = KeyPair.Generate();
+
+            var simulator = new ChainSimulator(owner, 1234);
+            var nexus = simulator.Nexus;
+
+            var chain = nexus.RootChain;
+
+            var symbol = "COOL";
+
+            var testUser = KeyPair.Generate();
+
+            // Create the token CoolToken as an NFT
+            simulator.BeginBlock();
+            simulator.GenerateToken(owner, symbol, "CoolToken", 0, 0, Blockchain.Tokens.TokenFlags.None);
+            simulator.EndBlock();
+
+            var token = simulator.Nexus.GetTokenInfo(symbol);
+            Assert.IsTrue(nexus.TokenExists(symbol), "Can't find the token symbol");
+
+            // verify nft presence on the user pre-mint
+            var ownerships = new OwnershipSheet(symbol);
+            var ownedTokenList = ownerships.Get(chain.Storage, testUser.Address);
+            Assert.IsTrue(!ownedTokenList.Any(), "How does the sender already have a CoolToken?");
+
+            var tokenROM = new byte[] { 0x1, 0x3, 0x3, 0x7 };
+            var tokenRAM = new byte[] { 0x1, 0x4, 0x4, 0x6 };
+
+            // Mint a new CoolToken directly on the user
+            simulator.BeginBlock();
+            simulator.GenerateNft(owner, testUser.Address, symbol, tokenROM, tokenRAM);
+            simulator.EndBlock();
+
+            // verify nft presence on the user post-mint
+            ownedTokenList = ownerships.Get(chain.Storage, testUser.Address);
+            Assert.IsTrue(ownedTokenList.Count() == 1, "How does the sender not have one now?");
+
+            //verify that the present nft is the same we actually tried to create
+            var tokenId = ownedTokenList.ElementAt(0);
+            var nft = nexus.GetNFT(symbol, tokenId);
+            Assert.IsTrue(nft.ROM.SequenceEqual(tokenROM) && nft.RAM.SequenceEqual(tokenRAM),
+                "And why is this NFT different than expected? Not the same data");
+
+            var currentSupply = nexus.GetTokenSupply(chain.Storage, symbol);
+            Assert.IsTrue(currentSupply == 1, "why supply did not increase?");
+        }
+
+
+        [TestMethod]
+        public void NftBurn()
+        {
+            var owner = KeyPair.Generate();
+
+            var simulator = new ChainSimulator(owner, 1234);
+            var nexus = simulator.Nexus;
+
+            var chain = nexus.RootChain;
+
+            var symbol = "COOL";
+
+            var testUser = KeyPair.Generate();
+
+            // Create the token CoolToken as an NFT
+            simulator.BeginBlock();
+            simulator.GenerateToken(owner, symbol, "CoolToken", 0, 0, Blockchain.Tokens.TokenFlags.None);
+            simulator.EndBlock();
+
+            // Send some SOUL to the test user (required for gas used in "burn" transaction)
+            simulator.BeginBlock();
+            simulator.GenerateTransfer(owner, testUser.Address, chain, Nexus.FuelTokenSymbol, UnitConversion.ToBigInteger(1, Nexus.FuelTokenDecimals));
+            simulator.EndBlock();
+
+            var token = simulator.Nexus.GetTokenInfo(symbol);
+            var tokenData = new byte[] { 0x1, 0x3, 0x3, 0x7 };
+            Assert.IsTrue(nexus.TokenExists(symbol), "Can't find the token symbol");
+
+            // verify nft presence on the user pre-mint
+            var ownerships = new OwnershipSheet(symbol);
+            var ownedTokenList = ownerships.Get(chain.Storage, testUser.Address);
+            Assert.IsTrue(!ownedTokenList.Any(), "How does the user already have a CoolToken?");
+
+            // Mint a new CoolToken directly on the user
+            simulator.BeginBlock();
+            simulator.GenerateNft(owner, testUser.Address, symbol, tokenData, new byte[0]);
+            simulator.EndBlock();
+
+            // verify nft presence on the user post-mint
+            ownedTokenList = ownerships.Get(chain.Storage, testUser.Address);
+            Assert.IsTrue(ownedTokenList.Count() == 1, "How does the user not have one now?");
+
+            var ownerAddress = ownerships.GetOwner(chain.Storage, 1);
+            Assert.IsTrue(ownerAddress == testUser.Address);
+
+            //verify that the present nft is the same we actually tried to create
+            var tokenId = ownedTokenList.ElementAt(0);
+            var nft = nexus.GetNFT(symbol, tokenId);
+            Assert.IsTrue(nft.ROM.SequenceEqual(tokenData) || nft.RAM.SequenceEqual(tokenData),
+                "And why is this NFT different than expected? Not the same data");
+
+            // burn the token
+            simulator.BeginBlock();
+            simulator.GenerateNftBurn(testUser, chain, symbol, tokenId);
+            simulator.EndBlock();
+
+            //verify the user no longer has the token
+            ownedTokenList = ownerships.Get(chain.Storage, testUser.Address);
+            Assert.IsTrue(!ownedTokenList.Any(), "How does the user still have it post-burn?");
+        }
+
+        [TestMethod]
+        public void NftTransfer()
+        {
+            var owner = KeyPair.Generate();
+
+            var simulator = new ChainSimulator(owner, 1234);
+            var nexus = simulator.Nexus;
+
+            var chain = nexus.RootChain;
+
+            var nftKey = KeyPair.Generate();
+            var nftSymbol = "COOL";
+            var nftName = "CoolToken";
+
+            var sender = KeyPair.Generate();
+            var receiver = KeyPair.Generate();
+
+            // Send some SOUL to the test user (required for gas used in "transfer" transaction)
+            simulator.BeginBlock();
+            simulator.GenerateTransfer(owner, sender.Address, chain, Nexus.FuelTokenSymbol, UnitConversion.ToBigInteger(1, Nexus.FuelTokenDecimals));
+            simulator.EndBlock();
+
+            // Create the token CoolToken as an NFT
+            simulator.BeginBlock();
+            simulator.GenerateToken(owner, nftSymbol, nftName, 0, 0, TokenFlags.Transferable);
+            simulator.EndBlock();
+
+            var token = simulator.Nexus.GetTokenInfo(nftSymbol);
+            var tokenData = new byte[] { 0x1, 0x3, 0x3, 0x7 };
+            Assert.IsTrue(nexus.TokenExists(nftSymbol), "Can't find the token symbol");
+
+            // verify nft presence on the sender pre-mint
+            var ownerships = new OwnershipSheet(nftSymbol);
+            var ownedTokenList = ownerships.Get(chain.Storage, sender.Address);
+            Assert.IsTrue(!ownedTokenList.Any(), "How does the sender already have a CoolToken?");
+
+            // Mint a new CoolToken directly on the sender
+            simulator.BeginBlock();
+            simulator.GenerateNft(owner, sender.Address, nftSymbol, tokenData, new byte[0]);
+            simulator.EndBlock();
+
+            // verify nft presence on the sender post-mint
+            ownedTokenList = ownerships.Get(chain.Storage, sender.Address);
+            Assert.IsTrue(ownedTokenList.Count() == 1, "How does the sender not have one now?");
+
+            //verify that the present nft is the same we actually tried to create
+            var tokenId = ownedTokenList.ElementAt(0);
+            var nft = nexus.GetNFT(nftSymbol, tokenId);
+            Assert.IsTrue(nft.ROM.SequenceEqual(tokenData) || nft.RAM.SequenceEqual(tokenData),
+                "And why is this NFT different than expected? Not the same data");
+
+            // verify nft presence on the receiver pre-transfer
+            ownedTokenList = ownerships.Get(chain.Storage, receiver.Address);
+            Assert.IsTrue(!ownedTokenList.Any(), "How does the receiver already have a CoolToken?");
+
+            // transfer that nft from sender to receiver
+            simulator.BeginBlock();
+            var txA = simulator.GenerateNftTransfer(sender, receiver.Address, chain, nftSymbol, tokenId);
+            simulator.EndBlock();
+
+            // verify nft presence on the receiver post-transfer
+            ownedTokenList = ownerships.Get(chain.Storage, receiver.Address);
+            Assert.IsTrue(ownedTokenList.Count() == 1, "How does the receiver not have one now?");
+
+            //verify that the transfered nft is the same we actually tried to create
+            tokenId = ownedTokenList.ElementAt(0);
+            nft = nexus.GetNFT(nftSymbol, tokenId);
+            Assert.IsTrue(nft.ROM.SequenceEqual(tokenData) || nft.RAM.SequenceEqual(tokenData),
+                "And why is this NFT different than expected? Not the same data");
+        }
+
+        [TestMethod]
+        public void SidechainNftTransfer()
+        {
+            var owner = KeyPair.Generate();
+
+            var simulator = new ChainSimulator(owner, 1234);
+            var nexus = simulator.Nexus;
+
+            var sourceChain = nexus.RootChain;
+            var targetChain = nexus.FindChainByName("privacy");
+
+            var nftSymbol = "COOL";
+
+            var sender = KeyPair.Generate();
+            var receiver = KeyPair.Generate();
+
+            var fullAmount = UnitConversion.ToBigInteger(10, Nexus.FuelTokenDecimals);
+            var smallAmount = fullAmount / 2;
+            Assert.IsTrue(smallAmount > 0);
+
+            // Send some SOUL to the test user (required for gas used in "transfer" transaction)
+            simulator.BeginBlock();
+            simulator.GenerateTransfer(owner, sender.Address, sourceChain, Nexus.FuelTokenSymbol, fullAmount);
+            simulator.EndBlock();
+
+            // Create the token CoolToken as an NFT
+            simulator.BeginBlock();
+            simulator.GenerateToken(owner, nftSymbol, "CoolToken", 0, 0, TokenFlags.Transferable);
+            simulator.EndBlock();
+
+            var token = simulator.Nexus.GetTokenInfo(nftSymbol);
+            var tokenData = new byte[] { 0x1, 0x3, 0x3, 0x7 };
+            Assert.IsTrue(nexus.TokenExists(nftSymbol), "Can't find the token symbol");
+
+            // verify nft presence on the sender pre-mint
+            var ownerships = new OwnershipSheet(nftSymbol);
+            var ownedTokenList = ownerships.Get(sourceChain.Storage, sender.Address);
+            Assert.IsTrue(!ownedTokenList.Any(), "How does the sender already have a CoolToken?");
+
+            // Mint a new CoolToken directly on the sender
+            simulator.BeginBlock();
+            simulator.GenerateNft(owner, sender.Address, nftSymbol, tokenData, new byte[0]);
+            simulator.EndBlock();
+
+            // verify nft presence on the sender post-mint
+            ownedTokenList = ownerships.Get(sourceChain.Storage, sender.Address);
+            Assert.IsTrue(ownedTokenList.Count() == 1, "How does the sender not have one now?");
+
+            //verify that the present nft is the same we actually tried to create
+            var tokenId = ownedTokenList.ElementAt(0);
+            var nft = nexus.GetNFT(nftSymbol, tokenId);
+            Assert.IsTrue(nft.ROM.SequenceEqual(tokenData) || nft.RAM.SequenceEqual(tokenData),
+                "And why is this NFT different than expected? Not the same data");
+
+            // verify nft presence on the receiver pre-transfer
+            ownedTokenList = ownerships.Get(targetChain.Storage, receiver.Address);
+            Assert.IsTrue(!ownedTokenList.Any(), "How does the receiver already have a CoolToken?");
+
+            var extraFee = UnitConversion.ToBigInteger(0.001m, Nexus.FuelTokenDecimals);
+
+            // transfer that nft from sender to receiver
+            simulator.BeginBlock();
+            simulator.GenerateSideChainSend(sender, Nexus.FuelTokenSymbol, sourceChain, receiver.Address, targetChain, smallAmount, extraFee);
+            var txA = simulator.GenerateNftSidechainTransfer(sender, receiver.Address, sourceChain, targetChain, nftSymbol, tokenId);
+            simulator.EndBlock();
+
+            var blockA = nexus.RootChain.LastBlock;
+
+            // finish the chain transfer
+            simulator.BeginBlock();
+            simulator.GenerateSideChainSettlement(receiver, nexus.RootChain, targetChain, blockA.Hash);
+            Assert.IsTrue(simulator.EndBlock().Any());
+
+            // verify the sender no longer has it
+            ownedTokenList = ownerships.Get(sourceChain.Storage, sender.Address);
+            Assert.IsTrue(!ownedTokenList.Any(), "How does the sender still have one?");
+
+            // verify nft presence on the receiver post-transfer
+            ownedTokenList = ownerships.Get(targetChain.Storage, receiver.Address);
+            Assert.IsTrue(ownedTokenList.Count() == 1, "How does the receiver not have one now?");
+
+            //verify that the transfered nft is the same we actually tried to create
+            tokenId = ownedTokenList.ElementAt(0);
+            nft = nexus.GetNFT(nftSymbol, tokenId);
+            Assert.IsTrue(nft.ROM.SequenceEqual(tokenData) || nft.RAM.SequenceEqual(tokenData),
+                "And why is this NFT different than expected? Not the same data");
+        }
+
+        [TestMethod]
+        public void TestNoGasSameChainTransfer()
+        {
+            var owner = KeyPair.Generate();
+            var simulator = new ChainSimulator(owner, 1234);
+
+            var nexus = simulator.Nexus;
+            var accountChain = nexus.FindChainByName("account");
+
+            var symbol = Nexus.FuelTokenSymbol;
+            var token = nexus.GetTokenInfo(symbol);
+
+            var sender = KeyPair.Generate();
+            var receiver = KeyPair.Generate();
+
+            var amount = UnitConversion.ToBigInteger(400, token.Decimals);
+
+            var oldBalance = nexus.RootChain.GetTokenBalance(symbol, owner.Address);
+
+            // Send from Genesis address to test user
+            simulator.BeginBlock();
+            var tx = simulator.GenerateTransfer(owner, sender.Address, nexus.RootChain, symbol, amount);
+            simulator.EndBlock();
+
+            // verify test user balance
+            var transferBalance = nexus.RootChain.GetTokenBalance(symbol, sender.Address);
+            Assert.IsTrue(transferBalance == amount);
+
+            var newBalance = nexus.RootChain.GetTokenBalance(symbol, owner.Address);
+            var gasFee = nexus.RootChain.GetTransactionFee(tx);
+
+            Assert.IsTrue(transferBalance + newBalance + gasFee == oldBalance);
+
+            //Try to send the entire balance without affording fees from sender to receiver
+            try
+            {
+                simulator.BeginBlock();
+                tx = simulator.GenerateTransfer(sender, receiver.Address, nexus.RootChain, symbol, transferBalance);
+                simulator.EndBlock();
+            }
+            catch (Exception e)
+            {
+                Assert.IsNotNull(e);
+            }
+
+            // verify balances, receiver should have 0 balance
+            transferBalance = nexus.RootChain.GetTokenBalance(symbol, receiver.Address);
+            Assert.IsTrue(transferBalance == 0, "Transaction failed completely as expected");
+        }
+
+        [TestMethod]
+        public void NoGasTestSideChainTransfer()
+        {
+            var owner = KeyPair.Generate();
+
+            var simulator = new ChainSimulator(owner, 1234);
+            var nexus = simulator.Nexus;
+
+            var sourceChain = nexus.RootChain;
+            var targetChain = nexus.FindChainByName("privacy");
+
+            var symbol = Nexus.FuelTokenSymbol;
+            var token = nexus.GetTokenInfo(symbol);
+
+            var sender = KeyPair.Generate();
+            var receiver = KeyPair.Generate();
+
+            var originalAmount = UnitConversion.ToBigInteger(10, token.Decimals);
+            var sideAmount = originalAmount / 2;
+
+            Assert.IsTrue(sideAmount > 0);
+
+            // Send from Genesis address to "sender" user
+            simulator.BeginBlock();
+            simulator.GenerateTransfer(owner, sender.Address, nexus.RootChain, symbol, originalAmount);
+            simulator.EndBlock();
+
+            // verify test user balance
+            var balance = nexus.RootChain.GetTokenBalance(symbol, sender.Address);
+            Assert.IsTrue(balance == originalAmount);
+
+            Transaction txA = null, txB = null;
+
+            try
+            {
+                // do a side chain send using test user balance from root to account chain
+                simulator.BeginBlock();
+                txA = simulator.GenerateSideChainSend(sender, symbol, sourceChain, receiver.Address, targetChain,
+                    originalAmount, 1);
+                simulator.EndBlock();
+            }
+            catch (Exception e)
+            {
+                Assert.IsNotNull(e);
+            }
+
+            try
+            {
+                var blockA = nexus.RootChain.LastBlock;
+
+                // finish the chain transfer
+                simulator.BeginBlock();
+                txB = simulator.GenerateSideChainSettlement(sender, nexus.RootChain, targetChain, blockA.Hash);
+                Assert.IsTrue(simulator.EndBlock().Any());
+            }
+            catch (Exception e)
+            {
+                Assert.IsNotNull(e);
+            }
+
+
+            // verify balances, receiver should have 0 balance
+            balance = targetChain.GetTokenBalance(symbol, receiver.Address);
+            Assert.IsTrue(balance == 0);
+        }
+
+
+        [TestMethod]
+        public void TestAddressComparison()
+        {
+            var owner = KeyPair.FromWIF("L2LGgkZAdupN2ee8Rs6hpkc65zaGcLbxhbSDGq8oh6umUxxzeW25");
+            var address = Address.FromText("P2f7ZFuj6NfZ76ymNMnG3xRBT5hAMicDrQRHE4S7SoxEr");
+
+            var simulator = new ChainSimulator(owner, 1234);
+            var nexus = simulator.Nexus;
+
+            Assert.IsTrue(address.Text == nexus.GenesisAddress.Text);
+            Assert.IsTrue(address.PublicKey.SequenceEqual(nexus.GenesisAddress.PublicKey));
+            Assert.IsTrue(address == nexus.GenesisAddress);
+        }
+
+    }
+}
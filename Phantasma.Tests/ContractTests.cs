--- conflicted
+++ resolved
@@ -1,28 +1,19 @@
-using System;
+﻿using System;
 using Microsoft.VisualStudio.TestTools.UnitTesting;
 using System.Linq;
 using Phantasma.API;
-<<<<<<< HEAD
-using Phantasma.Blockchain.Storage;
-=======
->>>>>>> 3ed60c46
 using Phantasma.VM.Utils;
 using Phantasma.Blockchain.Contracts.Native;
 using Phantasma.Blockchain.Utils;
 using Phantasma.Cryptography;
 using Phantasma.Core.Types;
 using Phantasma.Blockchain;
-<<<<<<< HEAD
-using Phantasma.Numerics;
-using static Phantasma.Blockchain.Contracts.Native.EnergyContract;
-=======
 using Phantasma.CodeGen.Assembler;
 using Phantasma.Numerics;
 using static Phantasma.Blockchain.Contracts.Native.EnergyContract;
 using Phantasma.VM;
 using Phantasma.Storage;
 using Phantasma.Blockchain.Tokens;
->>>>>>> 3ed60c46
 
 namespace Phantasma.Tests
 {
@@ -34,7 +25,7 @@
         {
             var owner = KeyPair.Generate();
 
-            var simulator = new ChainSimulator(owner, 1234, -1);
+            var simulator = new ChainSimulator(owner, 1234);
             var nexus = simulator.Nexus;
 
             var chain = nexus.RootChain;
@@ -53,12 +44,8 @@
             Assert.IsTrue(nexus.TokenExists(nftSymbol), "Can't find the token symbol");
 
             // verify nft presence on the user pre-mint
-<<<<<<< HEAD
-            var ownedTokenList = chain.GetTokenOwnerships(nftSymbol).Get(chain.Storage, testUser.Address);
-=======
             var ownerships = new OwnershipSheet(nftSymbol);
             var ownedTokenList = ownerships.Get(chain.Storage, testUser.Address);
->>>>>>> 3ed60c46
             Assert.IsTrue(!ownedTokenList.Any(), "How does the sender already have a CoolToken?");
 
             var tokenROM = new byte[] { 0x1, 0x3, 0x3, 0x7 };
@@ -66,22 +53,14 @@
 
             // Mint a new CoolToken directly on the user
             simulator.BeginBlock();
-<<<<<<< HEAD
-            simulator.GenerateNft(owner, testUser.Address, chain, nftSymbol, tokenROM, tokenRAM);
-=======
             simulator.GenerateNft(owner, testUser.Address, nftSymbol, tokenROM, tokenRAM);
->>>>>>> 3ed60c46
             simulator.EndBlock();
 
             var auctions = (MarketAuction[])simulator.Nexus.RootChain.InvokeContract("market", "GetAuctions");
             var previousAuctionCount = auctions.Length;
 
             // verify nft presence on the user post-mint
-<<<<<<< HEAD
-            ownedTokenList = chain.GetTokenOwnerships(nftSymbol).Get(chain.Storage, testUser.Address);
-=======
             ownedTokenList = ownerships.Get(chain.Storage, testUser.Address);
->>>>>>> 3ed60c46
             Assert.IsTrue(ownedTokenList.Count() == 1, "How does the sender not have one now?");
             var tokenID = ownedTokenList.First();
 
@@ -118,15 +97,6 @@
             Assert.IsTrue(auctions.Length == previousAuctionCount, "auction ids should be empty at this point");
 
             // verify that the nft was really moved
-<<<<<<< HEAD
-            ownedTokenList = chain.GetTokenOwnerships(nftSymbol).Get(chain.Storage, testUser.Address);
-            Assert.IsTrue(ownedTokenList.Count() == 0, "How does the seller still have one?");
-
-            ownedTokenList = chain.GetTokenOwnerships(nftSymbol).Get(chain.Storage, owner.Address);
-            Assert.IsTrue(ownedTokenList.Count() == 1, "How does the buyer does not have what he bought?");
-        }
-
-=======
             ownedTokenList = ownerships.Get(chain.Storage, testUser.Address);
             Assert.IsTrue(ownedTokenList.Count() == 0, "How does the seller still have one?");
 
@@ -135,17 +105,12 @@
         }
 
 
->>>>>>> 3ed60c46
         [TestMethod]
         public void TestEnergyRatioDecimals()
         {
             var owner = KeyPair.Generate();
 
-<<<<<<< HEAD
-            var simulator = new ChainSimulator(owner, 1234, -1);
-=======
             var simulator = new ChainSimulator(owner, 1234);
->>>>>>> 3ed60c46
             var nexus = simulator.Nexus;
 
             var testUser = KeyPair.Generate();
@@ -179,11 +144,7 @@
         {
             var owner = KeyPair.Generate();
 
-<<<<<<< HEAD
-            var simulator = new ChainSimulator(owner, 1234, -1);
-=======
             var simulator = new ChainSimulator(owner, 1234);
->>>>>>> 3ed60c46
             var nexus = simulator.Nexus;
 
             var testUser = KeyPair.Generate();
@@ -216,11 +177,7 @@
         {
             var owner = KeyPair.Generate();
 
-<<<<<<< HEAD
-            var simulator = new ChainSimulator(owner, 1234, -1);
-=======
             var simulator = new ChainSimulator(owner, 1234);
->>>>>>> 3ed60c46
             var nexus = simulator.Nexus;
 
             var testUser = KeyPair.Generate();
@@ -371,11 +328,7 @@
         {
             var owner = KeyPair.Generate();
 
-<<<<<<< HEAD
-            var simulator = new ChainSimulator(owner, 1234, -1);
-=======
             var simulator = new ChainSimulator(owner, 1234);
->>>>>>> 3ed60c46
             var nexus = simulator.Nexus;
 
             var testUser = KeyPair.Generate();
@@ -688,11 +641,7 @@
         {
             var owner = KeyPair.Generate();
 
-<<<<<<< HEAD
-            var simulator = new ChainSimulator(owner, 1234, -1);
-=======
             var simulator = new ChainSimulator(owner, 1234);
->>>>>>> 3ed60c46
             var nexus = simulator.Nexus;
 
             var testUser = KeyPair.Generate();
@@ -775,11 +724,7 @@
         {
             var owner = KeyPair.Generate();
 
-<<<<<<< HEAD
-            var simulator = new ChainSimulator(owner, 1234, -1);
-=======
             var simulator = new ChainSimulator(owner, 1234);
->>>>>>> 3ed60c46
             var nexus = simulator.Nexus;
 
             var testUser = KeyPair.Generate();
@@ -1312,11 +1257,7 @@
         {
             var owner = KeyPair.Generate();
 
-<<<<<<< HEAD
-            var simulator = new ChainSimulator(owner, 1234, -1);
-=======
             var simulator = new ChainSimulator(owner, 1234);
->>>>>>> 3ed60c46
             var nexus = simulator.Nexus;
 
             var testUser = KeyPair.Generate();
@@ -1438,11 +1379,7 @@
         {
             var owner = KeyPair.Generate();
 
-<<<<<<< HEAD
-            var simulator = new ChainSimulator(owner, 1234, -1);
-=======
             var simulator = new ChainSimulator(owner, 1234);
->>>>>>> 3ed60c46
             var nexus = simulator.Nexus;
 
             var testUser = KeyPair.Generate();
@@ -1544,11 +1481,7 @@
         {
             var owner = KeyPair.Generate();
 
-<<<<<<< HEAD
-            var simulator = new ChainSimulator(owner, 1234, -1);
-=======
             var simulator = new ChainSimulator(owner, 1234);
->>>>>>> 3ed60c46
             var nexus = simulator.Nexus;
 
             //Let A be an address
@@ -1869,8 +1802,6 @@
             var stake2 = FuelToStake(fuel);
             Assert.IsTrue(stake == stake2);
         }
-<<<<<<< HEAD
-=======
 
 
         [TestMethod]
@@ -2077,6 +2008,5 @@
             Assert.IsTrue(userConfig.time > 0);
             Assert.IsTrue(userConfig.suspendedTransfers == false);
         }
->>>>>>> 3ed60c46
     }
 }

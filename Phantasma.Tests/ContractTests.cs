--- conflicted
+++ resolved
@@ -100,8 +100,8 @@
             Assert.IsTrue(ownedTokenList.Count() == 1, "How does the buyer does not have what he bought?");
         }
 
+
         [TestMethod]
-<<<<<<< HEAD
         public void TestEnergyRatioDecimals()
         {
             var owner = KeyPair.Generate();
@@ -1797,7 +1797,10 @@
             var fuel = StakeToFuel(stake);
             var stake2 = FuelToStake(fuel);
             Assert.IsTrue(stake == stake2);
-=======
+        }
+
+
+        [TestMethod]
         public void TestFriendsContract()
         {
             var owner = KeyPair.Generate();
@@ -1844,7 +1847,6 @@
 
             friends = (Address[])simulator.Nexus.RootChain.InvokeContract("friends", "GetFriends", testUser.Address);
             Assert.IsTrue(friends.Length == 0);
->>>>>>> 5f091ca2
         }
     }
 }

﻿using System;
using System.Collections.Generic;
using System.Diagnostics;
using Microsoft.VisualStudio.TestTools.UnitTesting;
using System.Linq;
using Phantasma.API;
using Phantasma.Blockchain.Storage;
using Phantasma.VM.Utils;
using Phantasma.Blockchain.Contracts.Native;
using Phantasma.Blockchain.Utils;
using Phantasma.Cryptography;
using Phantasma.Core.Types;
using Phantasma.Blockchain;
using Phantasma.CodeGen.Assembler;
using Phantasma.Core.Log;
using Phantasma.Numerics;
using static Phantasma.Blockchain.Contracts.Native.EnergyContract;
using Phantasma.API;
using Phantasma.IO;
using Phantasma.VM;

namespace Phantasma.Tests
{
    [TestClass]
    public class ContractTests
    {
        [TestMethod]
        public void TestMarketContract()
        {
            var owner = KeyPair.Generate();

            var simulator = new ChainSimulator(owner, 1234);
            var nexus = simulator.Nexus;

            var chain = nexus.RootChain;

            var nftSymbol = "COOL";

            var testUser = KeyPair.Generate();

            // Create the token CoolToken as an NFT
            simulator.BeginBlock();
            simulator.GenerateTransfer(owner, testUser.Address, nexus.RootChain, Nexus.FuelTokenSymbol, 1000000);
            simulator.GenerateToken(owner, nftSymbol, "CoolToken", 0, 0, Blockchain.Tokens.TokenFlags.Transferable);
            simulator.EndBlock();

            var token = simulator.Nexus.GetTokenInfo(nftSymbol);
            Assert.IsTrue(nexus.TokenExists(nftSymbol), "Can't find the token symbol");

            // verify nft presence on the user pre-mint
            var ownedTokenList = chain.GetTokenOwnerships(nftSymbol).Get(chain.Storage, testUser.Address);
            Assert.IsTrue(!ownedTokenList.Any(), "How does the sender already have a CoolToken?");

            var tokenROM = new byte[] { 0x1, 0x3, 0x3, 0x7 };
            var tokenRAM = new byte[] { 0x1, 0x4, 0x4, 0x6 };

            // Mint a new CoolToken directly on the user
            simulator.BeginBlock();
            simulator.GenerateNft(owner, testUser.Address, chain, nftSymbol, tokenROM, tokenRAM);
            simulator.EndBlock();

            var auctions = (MarketAuction[])simulator.Nexus.RootChain.InvokeContract("market", "GetAuctions");
            var previousAuctionCount = auctions.Length;

            // verify nft presence on the user post-mint
            ownedTokenList = chain.GetTokenOwnerships(nftSymbol).Get(chain.Storage, testUser.Address);
            Assert.IsTrue(ownedTokenList.Count() == 1, "How does the sender not have one now?");
            var tokenID = ownedTokenList.First();

            var price = 1000;

            Timestamp endDate = Timestamp.Now + TimeSpan.FromDays(2);

            simulator.BeginBlock();
            simulator.GenerateCustomTransaction(testUser, () =>
            ScriptUtils.
                  BeginScript().
                  AllowGas(testUser.Address, Address.Null, 1, 9999).
                  CallContract("market", "SellToken", testUser.Address, token.Symbol, Nexus.FuelTokenSymbol, tokenID, price, endDate).
                  SpendGas(testUser.Address).
                  EndScript()
            );
            simulator.EndBlock();

            auctions = (MarketAuction[])simulator.Nexus.RootChain.InvokeContract("market", "GetAuctions");
            Assert.IsTrue(auctions.Length == 1 + previousAuctionCount, "auction ids missing");

            simulator.BeginBlock();
            simulator.GenerateCustomTransaction(owner, () =>
            ScriptUtils.
                  BeginScript().
                  AllowGas(owner.Address, Address.Null, 1, 9999).
                  CallContract("market", "BuyToken", owner.Address, token.Symbol, auctions[previousAuctionCount].TokenID).
                  SpendGas(owner.Address).
                  EndScript()
            );
            simulator.EndBlock();

            auctions = (MarketAuction[])simulator.Nexus.RootChain.InvokeContract("market", "GetAuctions");
            Assert.IsTrue(auctions.Length == previousAuctionCount, "auction ids should be empty at this point");

            // verify that the nft was really moved
            ownedTokenList = chain.GetTokenOwnerships(nftSymbol).Get(chain.Storage, testUser.Address);
            Assert.IsTrue(ownedTokenList.Count() == 0, "How does the seller still have one?");

            ownedTokenList = chain.GetTokenOwnerships(nftSymbol).Get(chain.Storage, owner.Address);
            Assert.IsTrue(ownedTokenList.Count() == 1, "How does the buyer does not have what he bought?");
        }


        [TestMethod]
        public void TestEnergyRatioDecimals()
        {
            var owner = KeyPair.Generate();

            var simulator = new ChainSimulator(owner, 1234);
            var nexus = simulator.Nexus;

            var testUser = KeyPair.Generate();
            var stakeAmount = BaseEnergyRatioDivisor;
            double realStakeAmount = ((double)stakeAmount) * Math.Pow(10, -Nexus.StakingTokenDecimals);
            double realExpectedUnclaimedAmount = ((double) (StakeToFuel(stakeAmount))) * Math.Pow(10, -Nexus.FuelTokenDecimals);

            simulator.BeginBlock();
            simulator.GenerateTransfer(owner, testUser.Address, nexus.RootChain, Nexus.FuelTokenSymbol, 100000000);
            simulator.GenerateTransfer(owner, testUser.Address, nexus.RootChain, Nexus.StakingTokenSymbol, stakeAmount);
            simulator.EndBlock();

            simulator.BeginBlock();
            simulator.GenerateCustomTransaction(testUser, () =>
                ScriptUtils.BeginScript().AllowGas(testUser.Address, Address.Null, 1, 9999)
                    .CallContract("energy", "Stake", testUser.Address, stakeAmount).
                    SpendGas(testUser.Address).EndScript());
            simulator.EndBlock();

            var unclaimedAmount = (BigInteger)simulator.Nexus.RootChain.InvokeContract("energy", "GetUnclaimed", testUser.Address);
            double realUnclaimedAmount = ((double)unclaimedAmount) * Math.Pow(10, -Nexus.FuelTokenDecimals);

            Assert.IsTrue(realUnclaimedAmount == realExpectedUnclaimedAmount);

            BigInteger actualEnergyRatio = (BigInteger) (realStakeAmount / realUnclaimedAmount);
            Assert.IsTrue(actualEnergyRatio == BaseEnergyRatioDivisor);
        }

        [TestMethod]
        public void TestGetUnclaimed()
        {
            var owner = KeyPair.Generate();

            var simulator = new ChainSimulator(owner, 1234);
            var nexus = simulator.Nexus;

            var testUser = KeyPair.Generate();
            var stakeAmount = BaseEnergyRatioDivisor;
            var expectedUnclaimedAmount = StakeToFuel(stakeAmount);

            simulator.BeginBlock();
            simulator.GenerateTransfer(owner, testUser.Address, nexus.RootChain, Nexus.FuelTokenSymbol, 100000000);
            simulator.GenerateTransfer(owner, testUser.Address, nexus.RootChain, Nexus.StakingTokenSymbol, stakeAmount);
            simulator.EndBlock();

            var unclaimedAmount = (BigInteger)simulator.Nexus.RootChain.InvokeContract("energy", "GetUnclaimed", testUser.Address);

            {
                simulator.BeginBlock();
                simulator.GenerateCustomTransaction(testUser, () =>
                    ScriptUtils.BeginScript().AllowGas(testUser.Address, Address.Null, 1, 9999)
                        .CallContract("energy", "Stake", testUser.Address, stakeAmount).
                        SpendGas(testUser.Address).EndScript());
                simulator.EndBlock();
            }

            unclaimedAmount = (BigInteger)simulator.Nexus.RootChain.InvokeContract("energy", "GetUnclaimed", testUser.Address);

            Assert.IsTrue(unclaimedAmount == expectedUnclaimedAmount);
        }

        [TestMethod]
        public void TestUnstake()
        {
            var owner = KeyPair.Generate();

            var simulator = new ChainSimulator(owner, 1234);
            var nexus = simulator.Nexus;

            var testUser = KeyPair.Generate();
            var unclaimedAmount = (BigInteger)simulator.Nexus.RootChain.InvokeContract("energy", "GetUnclaimed", testUser.Address);
            Assert.IsTrue(unclaimedAmount == 0);

            var accountBalance = BaseEnergyRatioDivisor * 100;

            Transaction tx = null;

            simulator.BeginBlock();
            simulator.GenerateTransfer(owner, testUser.Address, nexus.RootChain, Nexus.FuelTokenSymbol, 100000000);
            simulator.GenerateTransfer(owner, testUser.Address, nexus.RootChain, Nexus.StakingTokenSymbol, accountBalance);
            simulator.EndBlock();

            //-----------
            //Perform a valid Stake call
            var desiredStakeAmount = 10 * BaseEnergyRatioDivisor;
            var startingSoulBalance = simulator.Nexus.RootChain.GetTokenBalance(Nexus.StakingTokenSymbol, testUser.Address);

            simulator.BeginBlock();
            tx = simulator.GenerateCustomTransaction(testUser, () =>
                ScriptUtils.BeginScript().AllowGas(testUser.Address, Address.Null, 1, 9999)
                    .CallContract("energy", "Stake", testUser.Address, desiredStakeAmount).
                    SpendGas(testUser.Address).EndScript());
            simulator.EndBlock();

            BigInteger stakedAmount = (BigInteger)simulator.Nexus.RootChain.InvokeContract("energy", "GetStake", testUser.Address);
            Assert.IsTrue(stakedAmount == desiredStakeAmount);

            var finalSoulBalance = simulator.Nexus.RootChain.GetTokenBalance(Nexus.StableTokenSymbol, testUser.Address);
            Assert.IsTrue(desiredStakeAmount == startingSoulBalance - finalSoulBalance);

            unclaimedAmount = (BigInteger)simulator.Nexus.RootChain.InvokeContract("energy", "GetUnclaimed", testUser.Address);
            Assert.IsTrue(unclaimedAmount == StakeToFuel(stakedAmount));

            //-----------
            //Try to reduce the staked amount via Unstake function call: should fail, not enough time passed
            var initialStakedAmount = (BigInteger)simulator.Nexus.RootChain.InvokeContract("energy", "GetStake", testUser.Address);
            var stakeReduction = initialStakedAmount - BaseEnergyRatioDivisor;
            startingSoulBalance = simulator.Nexus.RootChain.GetTokenBalance(Nexus.StakingTokenSymbol, testUser.Address);

            Assert.ThrowsException<Exception>(() =>
            {
                simulator.BeginBlock();
                simulator.GenerateCustomTransaction(testUser, () =>
                    ScriptUtils.BeginScript().AllowGas(testUser.Address, Address.Null, 1, 9999)
                        .CallContract("energy", "Unstake", testUser.Address, stakeReduction).
                        SpendGas(testUser.Address).EndScript());
                simulator.EndBlock();
            });

            var finalStakedAmount = (BigInteger)simulator.Nexus.RootChain.InvokeContract("energy", "GetStake", testUser.Address);

            Assert.IsTrue(initialStakedAmount == finalStakedAmount);

            finalSoulBalance = simulator.Nexus.RootChain.GetTokenBalance(Nexus.StakingTokenSymbol, testUser.Address);
            Assert.IsTrue(finalSoulBalance == startingSoulBalance);

            //-----------
            //Try to reduce staked amount below what is staked: should fail
            startingSoulBalance = simulator.Nexus.RootChain.GetTokenBalance(Nexus.StakingTokenSymbol, testUser.Address);

            Assert.ThrowsException<Exception>(() =>
            {
                simulator.BeginBlock();
                simulator.GenerateCustomTransaction(testUser, () =>
                    ScriptUtils.BeginScript().AllowGas(testUser.Address, Address.Null, 1, 9999)
                        .CallContract("energy", "Unstake", testUser.Address,
                            BaseEnergyRatioDivisor * 10000000).SpendGas(testUser.Address).EndScript());
                simulator.EndBlock();
            });

            finalSoulBalance = simulator.Nexus.RootChain.GetTokenBalance(Nexus.StakingTokenSymbol, testUser.Address);
            Assert.IsTrue(finalSoulBalance == startingSoulBalance);

            //-----------
            //Time skip 1 day
            simulator.TimeSkipDays(1);
            
            //-----------
            //Try a partial unstake: should pass
            initialStakedAmount = (BigInteger)simulator.Nexus.RootChain.InvokeContract("energy", "GetStake", testUser.Address);
            stakeReduction = initialStakedAmount - BaseEnergyRatioDivisor;
            startingSoulBalance = simulator.Nexus.RootChain.GetTokenBalance(Nexus.StakingTokenSymbol, testUser.Address);

            simulator.BeginBlock();
            simulator.GenerateCustomTransaction(testUser, () =>
                ScriptUtils.BeginScript().AllowGas(testUser.Address, Address.Null, 1, 9999)
                    .CallContract("energy", "Unstake", testUser.Address, stakeReduction).
                    SpendGas(testUser.Address).EndScript());
            simulator.EndBlock();

            finalSoulBalance = simulator.Nexus.RootChain.GetTokenBalance(Nexus.StakingTokenSymbol, testUser.Address);
            Assert.IsTrue(stakeReduction == finalSoulBalance - startingSoulBalance);

            finalStakedAmount = (BigInteger)simulator.Nexus.RootChain.InvokeContract("energy", "GetStake", testUser.Address);
            Assert.IsTrue(initialStakedAmount - finalStakedAmount == stakeReduction);
            
            //-----------
            //Try a full unstake: should fail, didnt wait 24h
            initialStakedAmount = (BigInteger)simulator.Nexus.RootChain.InvokeContract("energy", "GetStake", testUser.Address);
            stakeReduction = initialStakedAmount;
            startingSoulBalance = simulator.Nexus.RootChain.GetTokenBalance(Nexus.StakingTokenSymbol, testUser.Address);

            Assert.ThrowsException<Exception>(() =>
            {
                simulator.BeginBlock();
                simulator.GenerateCustomTransaction(testUser, () =>
                    ScriptUtils.BeginScript().AllowGas(testUser.Address, Address.Null, 1, 9999)
                        .CallContract("energy", "Unstake", testUser.Address, stakeReduction).SpendGas(testUser.Address)
                        .EndScript());
                simulator.EndBlock();
            });

            finalSoulBalance = simulator.Nexus.RootChain.GetTokenBalance(Nexus.StakingTokenSymbol, testUser.Address);
            Assert.IsTrue(startingSoulBalance == finalSoulBalance);

            finalStakedAmount = (BigInteger)simulator.Nexus.RootChain.InvokeContract("energy", "GetStake", testUser.Address);
            Assert.IsTrue(initialStakedAmount == finalStakedAmount);

            //-----------
            //Time skip 1 day
            simulator.TimeSkipDays(1);

            //-----------
            //Try a full unstake: should pass
            initialStakedAmount = (BigInteger)simulator.Nexus.RootChain.InvokeContract("energy", "GetStake", testUser.Address);
            stakeReduction = initialStakedAmount;
            startingSoulBalance = simulator.Nexus.RootChain.GetTokenBalance(Nexus.StakingTokenSymbol, testUser.Address);

            simulator.BeginBlock();
            simulator.GenerateCustomTransaction(testUser, () =>
                ScriptUtils.BeginScript().AllowGas(testUser.Address, Address.Null, 1, 9999)
                    .CallContract("energy", "Unstake", testUser.Address, stakeReduction).
                    SpendGas(testUser.Address).EndScript());
            simulator.EndBlock();

            finalSoulBalance = simulator.Nexus.RootChain.GetTokenBalance(Nexus.StakingTokenSymbol, testUser.Address);
            Assert.IsTrue(stakeReduction == finalSoulBalance - startingSoulBalance);

            finalStakedAmount = (BigInteger)simulator.Nexus.RootChain.InvokeContract("energy", "GetStake", testUser.Address);
            Assert.IsTrue(initialStakedAmount - finalStakedAmount == stakeReduction);
        }

        [TestMethod]
        public void TestClaim()
        {
            var owner = KeyPair.Generate();

            var simulator = new ChainSimulator(owner, 1234);
            var nexus = simulator.Nexus;

            var testUser = KeyPair.Generate();
            var unclaimedAmount = (BigInteger)simulator.Nexus.RootChain.InvokeContract("energy", "GetUnclaimed", testUser.Address);
            Assert.IsTrue(unclaimedAmount == 0);

            var accountBalance = FuelToStake(100);

            Transaction tx = null;

            simulator.BeginBlock();
            simulator.GenerateTransfer(owner, testUser.Address, nexus.RootChain, Nexus.FuelTokenSymbol, 100000000);
            simulator.GenerateTransfer(owner, testUser.Address, nexus.RootChain, Nexus.StakingTokenSymbol, accountBalance);
            simulator.EndBlock();

            //-----------
            //Perform a valid Stake call
            var desiredStake = FuelToStake(1);

            simulator.BeginBlock();
            tx = simulator.GenerateCustomTransaction(testUser, () =>
                ScriptUtils.BeginScript().AllowGas(testUser.Address, Address.Null, 1, 9999)
                    .CallContract("energy", "Stake", testUser.Address, desiredStake).
                    SpendGas(testUser.Address).EndScript());
            simulator.EndBlock();

            BigInteger stakedAmount = (BigInteger)simulator.Nexus.RootChain.InvokeContract("energy", "GetStake", testUser.Address);
            Assert.IsTrue(stakedAmount == desiredStake);

            unclaimedAmount = (BigInteger)simulator.Nexus.RootChain.InvokeContract("energy", "GetUnclaimed", testUser.Address);
            Assert.IsTrue(unclaimedAmount == StakeToFuel(stakedAmount));

            //-----------
            //Perform a claim call: should pass
            var startingFuelBalance = simulator.Nexus.RootChain.GetTokenBalance(Nexus.FuelTokenSymbol, testUser.Address);

            simulator.BeginBlock();
            tx = simulator.GenerateCustomTransaction(testUser, () =>
                ScriptUtils.BeginScript().AllowGas(testUser.Address, Address.Null, 1, 9999)
                    .CallContract("energy", "Claim", testUser.Address, testUser.Address).
                    SpendGas(testUser.Address).EndScript());
            simulator.EndBlock();

            var finalFuelBalance = simulator.Nexus.RootChain.GetTokenBalance(Nexus.FuelTokenSymbol, testUser.Address);
            var txCost = simulator.Nexus.RootChain.GetTransactionFee(tx);

            Assert.IsTrue(finalFuelBalance == (startingFuelBalance + unclaimedAmount - txCost));

            stakedAmount = (BigInteger)simulator.Nexus.RootChain.InvokeContract("energy", "GetStake", testUser.Address);
            Assert.IsTrue(stakedAmount == desiredStake);

            unclaimedAmount = (BigInteger)simulator.Nexus.RootChain.InvokeContract("energy", "GetUnclaimed", testUser.Address);
            Assert.IsTrue(unclaimedAmount == 0);

            //-----------
            //Increase the staked amount
            var previousStake = (BigInteger)simulator.Nexus.RootChain.InvokeContract("energy", "GetStake", testUser.Address);
            var addedStake = FuelToStake(1);

            simulator.BeginBlock();
            tx = simulator.GenerateCustomTransaction(testUser, () =>
                ScriptUtils.BeginScript().AllowGas(testUser.Address, Address.Null, 1, 9999)
                    .CallContract("energy", "Stake", testUser.Address, addedStake).
                    SpendGas(testUser.Address).EndScript());
            simulator.EndBlock();

            stakedAmount = (BigInteger)simulator.Nexus.RootChain.InvokeContract("energy", "GetStake", testUser.Address);
            Assert.IsTrue(stakedAmount == previousStake + addedStake);

            unclaimedAmount = (BigInteger)simulator.Nexus.RootChain.InvokeContract("energy", "GetUnclaimed", testUser.Address);
            Assert.IsTrue(unclaimedAmount == StakeToFuel(addedStake));

            //-----------
            //Perform another claim call: should get reward only for the newly staked amount
            startingFuelBalance = simulator.Nexus.RootChain.GetTokenBalance(Nexus.FuelTokenSymbol, testUser.Address);

            simulator.BeginBlock();
            tx = simulator.GenerateCustomTransaction(testUser, () =>
                ScriptUtils.BeginScript().AllowGas(testUser.Address, Address.Null, 1, 9999)
                    .CallContract("energy", "Claim", testUser.Address, testUser.Address).
                    SpendGas(testUser.Address).EndScript());
            simulator.EndBlock();

            finalFuelBalance = simulator.Nexus.RootChain.GetTokenBalance(Nexus.FuelTokenSymbol, testUser.Address);
            txCost = simulator.Nexus.RootChain.GetTransactionFee(tx);

            Assert.IsTrue(finalFuelBalance == (startingFuelBalance + unclaimedAmount - txCost));

            stakedAmount = (BigInteger)simulator.Nexus.RootChain.InvokeContract("energy", "GetStake", testUser.Address);
            Assert.IsTrue(stakedAmount == previousStake + addedStake);

            unclaimedAmount = (BigInteger)simulator.Nexus.RootChain.InvokeContract("energy", "GetUnclaimed", testUser.Address);
            Assert.IsTrue(unclaimedAmount == 0);

            //-----------
            //Increase the staked amount a 2nd time
            previousStake = (BigInteger)simulator.Nexus.RootChain.InvokeContract("energy", "GetStake", testUser.Address);
            addedStake = FuelToStake(10);

            simulator.BeginBlock();
            tx = simulator.GenerateCustomTransaction(testUser, () =>
                ScriptUtils.BeginScript().AllowGas(testUser.Address, Address.Null, 1, 9999)
                    .CallContract("energy", "Stake", testUser.Address, addedStake).
                    SpendGas(testUser.Address).EndScript());
            simulator.EndBlock();

            stakedAmount = (BigInteger)simulator.Nexus.RootChain.InvokeContract("energy", "GetStake", testUser.Address);
            Assert.IsTrue(stakedAmount == previousStake + addedStake);

            unclaimedAmount = (BigInteger)simulator.Nexus.RootChain.InvokeContract("energy", "GetUnclaimed", testUser.Address);
            Assert.IsTrue(unclaimedAmount == StakeToFuel(addedStake));

            //-----------
            //Perform another claim call: should get reward only for the newly staked amount
            startingFuelBalance = simulator.Nexus.RootChain.GetTokenBalance(Nexus.FuelTokenSymbol, testUser.Address);

            simulator.BeginBlock();
            tx = simulator.GenerateCustomTransaction(testUser, () =>
                ScriptUtils.BeginScript().AllowGas(testUser.Address, Address.Null, 1, 9999)
                    .CallContract("energy", "Claim", testUser.Address, testUser.Address).
                    SpendGas(testUser.Address).EndScript());
            simulator.EndBlock();

            finalFuelBalance = simulator.Nexus.RootChain.GetTokenBalance(Nexus.FuelTokenSymbol, testUser.Address);
            txCost = simulator.Nexus.RootChain.GetTransactionFee(tx);

            Assert.IsTrue(finalFuelBalance == (startingFuelBalance + unclaimedAmount - txCost));

            stakedAmount = (BigInteger)simulator.Nexus.RootChain.InvokeContract("energy", "GetStake", testUser.Address);
            Assert.IsTrue(stakedAmount == previousStake + addedStake);

            unclaimedAmount = (BigInteger)simulator.Nexus.RootChain.InvokeContract("energy", "GetUnclaimed", testUser.Address);
            Assert.IsTrue(unclaimedAmount == 0);
            
            //-----------
            //Perform another claim call: should fail, not enough time passed between claim calls
            startingFuelBalance = simulator.Nexus.RootChain.GetTokenBalance(Nexus.FuelTokenSymbol, testUser.Address);

            Assert.ThrowsException<Exception>(() =>
            {
                simulator.BeginBlock();
                simulator.GenerateCustomTransaction(testUser, () =>
                    ScriptUtils.BeginScript().AllowGas(testUser.Address, Address.Null, 1, 9999)
                        .CallContract("energy", "Claim", testUser.Address, testUser.Address).SpendGas(testUser.Address)
                        .EndScript());
                simulator.EndBlock();
            });

            finalFuelBalance = simulator.Nexus.RootChain.GetTokenBalance(Nexus.FuelTokenSymbol, testUser.Address);
            Assert.IsTrue(finalFuelBalance == startingFuelBalance);

            //-----------
            //Time skip 1 day
            simulator.TimeSkipDays(1);

            //Perform another claim call: should get reward for total staked amount
            unclaimedAmount = (BigInteger)simulator.Nexus.RootChain.InvokeContract("energy", "GetUnclaimed", testUser.Address);
            stakedAmount = (BigInteger)simulator.Nexus.RootChain.InvokeContract("energy", "GetStake", testUser.Address);
            var expectedUnclaimed = StakeToFuel(stakedAmount);
            Assert.IsTrue(unclaimedAmount == expectedUnclaimed);

            startingFuelBalance = simulator.Nexus.RootChain.GetTokenBalance(Nexus.FuelTokenSymbol, testUser.Address);

            simulator.BeginBlock();
            tx = simulator.GenerateCustomTransaction(testUser, () =>
                ScriptUtils.BeginScript().AllowGas(testUser.Address, Address.Null, 1, 9999)
                    .CallContract("energy", "Claim", testUser.Address, testUser.Address).
                    SpendGas(testUser.Address).EndScript());
            simulator.EndBlock();

            finalFuelBalance = simulator.Nexus.RootChain.GetTokenBalance(Nexus.FuelTokenSymbol, testUser.Address);
            txCost = simulator.Nexus.RootChain.GetTransactionFee(tx);

            Assert.IsTrue(finalFuelBalance == (startingFuelBalance + unclaimedAmount - txCost));

            unclaimedAmount = (BigInteger)simulator.Nexus.RootChain.InvokeContract("energy", "GetUnclaimed", testUser.Address);
            Assert.IsTrue(unclaimedAmount == 0);

            //-----------
            //Time skip 5 days
            var days = 5;
            simulator.TimeSkipDays(days);

            //Perform another claim call: should get reward for accumulated days
            unclaimedAmount = (BigInteger)simulator.Nexus.RootChain.InvokeContract("energy", "GetUnclaimed", testUser.Address);
            stakedAmount = (BigInteger)simulator.Nexus.RootChain.InvokeContract("energy", "GetStake", testUser.Address);
            Assert.IsTrue(unclaimedAmount == StakeToFuel(stakedAmount) * days);

            startingFuelBalance = simulator.Nexus.RootChain.GetTokenBalance(Nexus.FuelTokenSymbol, testUser.Address);

            simulator.BeginBlock();
            tx = simulator.GenerateCustomTransaction(testUser, () =>
                ScriptUtils.BeginScript().AllowGas(testUser.Address, Address.Null, 1, 9999)
                    .CallContract("energy", "Claim", testUser.Address, testUser.Address).
                    SpendGas(testUser.Address).EndScript());
            simulator.EndBlock();

            finalFuelBalance = simulator.Nexus.RootChain.GetTokenBalance(Nexus.FuelTokenSymbol, testUser.Address);
            txCost = simulator.Nexus.RootChain.GetTransactionFee(tx);

            Assert.IsTrue(finalFuelBalance == (startingFuelBalance + unclaimedAmount - txCost));

            unclaimedAmount = (BigInteger)simulator.Nexus.RootChain.InvokeContract("energy", "GetUnclaimed", testUser.Address);
            Assert.IsTrue(unclaimedAmount == 0);

            //-----------
            //Increase the staked amount a 3rd time
            previousStake = (BigInteger)simulator.Nexus.RootChain.InvokeContract("energy", "GetStake", testUser.Address);
            addedStake = FuelToStake(10);

            simulator.BeginBlock();
            tx = simulator.GenerateCustomTransaction(testUser, () =>
                ScriptUtils.BeginScript().AllowGas(testUser.Address, Address.Null, 1, 9999)
                    .CallContract("energy", "Stake", testUser.Address, addedStake).
                    SpendGas(testUser.Address).EndScript());
            simulator.EndBlock();

            stakedAmount = (BigInteger)simulator.Nexus.RootChain.InvokeContract("energy", "GetStake", testUser.Address);
            Assert.IsTrue(stakedAmount == previousStake + addedStake);

            unclaimedAmount = (BigInteger)simulator.Nexus.RootChain.InvokeContract("energy", "GetUnclaimed", testUser.Address);
            Assert.IsTrue(unclaimedAmount == StakeToFuel(addedStake));

            //-----------
            //Time skip 1 day
            days = 1;
            simulator.TimeSkipDays(days);

            //Perform another claim call: should get reward for 1 day of full stake and 1 day of partial stake
            unclaimedAmount = (BigInteger)simulator.Nexus.RootChain.InvokeContract("energy", "GetUnclaimed", testUser.Address);
            stakedAmount = (BigInteger)simulator.Nexus.RootChain.InvokeContract("energy", "GetStake", testUser.Address);
            expectedUnclaimed = StakeToFuel(stakedAmount) + StakeToFuel(addedStake);
            Assert.IsTrue(unclaimedAmount == expectedUnclaimed);

            startingFuelBalance = simulator.Nexus.RootChain.GetTokenBalance(Nexus.FuelTokenSymbol, testUser.Address);

            simulator.BeginBlock();
            tx = simulator.GenerateCustomTransaction(testUser, () =>
                ScriptUtils.BeginScript().AllowGas(testUser.Address, Address.Null, 1, 9999)
                    .CallContract("energy", "Claim", testUser.Address, testUser.Address).
                    SpendGas(testUser.Address).EndScript());
            simulator.EndBlock();

            finalFuelBalance = simulator.Nexus.RootChain.GetTokenBalance(Nexus.FuelTokenSymbol, testUser.Address);
            txCost = simulator.Nexus.RootChain.GetTransactionFee(tx);

            Assert.IsTrue(finalFuelBalance == (startingFuelBalance + unclaimedAmount - txCost));

            unclaimedAmount = (BigInteger)simulator.Nexus.RootChain.InvokeContract("energy", "GetUnclaimed", testUser.Address);
            Assert.IsTrue(unclaimedAmount == 0);

            //----------
            //Increase stake by X
            previousStake = (BigInteger)simulator.Nexus.RootChain.InvokeContract("energy", "GetStake", testUser.Address);
            addedStake = FuelToStake(10);

            simulator.BeginBlock();
            tx = simulator.GenerateCustomTransaction(testUser, () =>
                ScriptUtils.BeginScript().AllowGas(testUser.Address, Address.Null, 1, 9999)
                    .CallContract("energy", "Stake", testUser.Address, addedStake).
                    SpendGas(testUser.Address).EndScript());
            simulator.EndBlock();

            stakedAmount = (BigInteger)simulator.Nexus.RootChain.InvokeContract("energy", "GetStake", testUser.Address);
            Assert.IsTrue(stakedAmount == previousStake + addedStake);

            unclaimedAmount = (BigInteger)simulator.Nexus.RootChain.InvokeContract("energy", "GetUnclaimed", testUser.Address);
            Assert.IsTrue(unclaimedAmount == StakeToFuel(addedStake));

            //Time skip 1 day
            days = 1;
            simulator.TimeSkipDays(days);

            //Total unstake
            simulator.BeginBlock();
            simulator.GenerateCustomTransaction(testUser, () =>
                ScriptUtils.BeginScript().AllowGas(testUser.Address, Address.Null, 1, 9999)
                    .CallContract("energy", "Unstake", testUser.Address, previousStake + addedStake).
                    SpendGas(testUser.Address).EndScript());
            simulator.EndBlock();

            var finalStake = (BigInteger)simulator.Nexus.RootChain.InvokeContract("energy", "GetStake", testUser.Address);
            Assert.IsTrue(finalStake == 0);

            //Claim -> should get StakeToFuel(X)
            unclaimedAmount = (BigInteger)simulator.Nexus.RootChain.InvokeContract("energy", "GetUnclaimed", testUser.Address);
            expectedUnclaimed = StakeToFuel(addedStake);
            Assert.IsTrue(unclaimedAmount == expectedUnclaimed);

            startingFuelBalance = simulator.Nexus.RootChain.GetTokenBalance(Nexus.FuelTokenSymbol, testUser.Address);

            simulator.BeginBlock();
            tx = simulator.GenerateCustomTransaction(testUser, () =>
                ScriptUtils.BeginScript().AllowGas(testUser.Address, Address.Null, 1, 9999)
                    .CallContract("energy", "Claim", testUser.Address, testUser.Address).
                    SpendGas(testUser.Address).EndScript());
            simulator.EndBlock();

            finalFuelBalance = simulator.Nexus.RootChain.GetTokenBalance(Nexus.FuelTokenSymbol, testUser.Address);
            txCost = simulator.Nexus.RootChain.GetTransactionFee(tx);

            Assert.IsTrue(finalFuelBalance == (startingFuelBalance + unclaimedAmount - txCost));

            unclaimedAmount = (BigInteger)simulator.Nexus.RootChain.InvokeContract("energy", "GetUnclaimed", testUser.Address);
            Assert.IsTrue(unclaimedAmount == 0);
        }

        [TestMethod]
        public void TestHalving()
        {
            var owner = KeyPair.Generate();

            var simulator = new ChainSimulator(owner, 1234);
            var nexus = simulator.Nexus;

            var testUser = KeyPair.Generate();
            var unclaimedAmount = (BigInteger)simulator.Nexus.RootChain.InvokeContract("energy", "GetUnclaimed", testUser.Address);
            Assert.IsTrue(unclaimedAmount == 0);

            var accountBalance = BaseEnergyRatioDivisor * 100;

            Transaction tx = null;

            simulator.BeginBlock();
            simulator.GenerateTransfer(owner, testUser.Address, nexus.RootChain, Nexus.FuelTokenSymbol, 100000000);
            simulator.GenerateTransfer(owner, testUser.Address, nexus.RootChain, Nexus.StakingTokenSymbol, accountBalance);
            simulator.EndBlock();

            //-----------
            //Perform a valid Stake call
            var desiredStakeAmount = FuelToStake(10);
            var startingSoulBalance = simulator.Nexus.RootChain.GetTokenBalance(Nexus.StakingTokenSymbol, testUser.Address);

            simulator.BeginBlock();
            tx = simulator.GenerateCustomTransaction(testUser, () =>
                ScriptUtils.BeginScript().AllowGas(testUser.Address, Address.Null, 1, 9999)
                    .CallContract("energy", "Stake", testUser.Address, desiredStakeAmount).
                    SpendGas(testUser.Address).EndScript());
            simulator.EndBlock();

            BigInteger stakedAmount = (BigInteger)simulator.Nexus.RootChain.InvokeContract("energy", "GetStake", testUser.Address);
            Assert.IsTrue(stakedAmount == desiredStakeAmount);

            var finalSoulBalance = simulator.Nexus.RootChain.GetTokenBalance(Nexus.StakingTokenSymbol, testUser.Address);
            Assert.IsTrue(desiredStakeAmount == startingSoulBalance - finalSoulBalance);

            unclaimedAmount = (BigInteger)simulator.Nexus.RootChain.InvokeContract("energy", "GetUnclaimed", testUser.Address);
            Assert.IsTrue(unclaimedAmount == StakeToFuel(stakedAmount));

            //Time skip over 4 years and 8 days
            var startDate = simulator.CurrentTime;
            simulator.CurrentTime = ((DateTime) nexus.RootChain.FindBlockByHeight(1).Timestamp).AddYears(2);
            simulator.TimeSkipDays(0);
            var firstHalvingDate = simulator.CurrentTime;
            var firstHalvingDayCount = (firstHalvingDate - startDate).Days;

            simulator.CurrentTime = simulator.CurrentTime.AddYears(2);
            simulator.TimeSkipDays(0);
            var secondHalvingDate = simulator.CurrentTime;
            var secondHalvingDayCount = (secondHalvingDate - firstHalvingDate).Days;


            var thirdHalvingDayCount = 8;
            simulator.TimeSkipDays(thirdHalvingDayCount);

            //Validate halving
            unclaimedAmount = (BigInteger)simulator.Nexus.RootChain.InvokeContract("energy", "GetUnclaimed", testUser.Address);
            stakedAmount = (BigInteger)simulator.Nexus.RootChain.InvokeContract("energy", "GetStake", testUser.Address);

            var expectedUnclaimed = StakeToFuel(stakedAmount) * (1 + firstHalvingDayCount + (secondHalvingDayCount / 2) + (thirdHalvingDayCount / 4));
            Assert.IsTrue(unclaimedAmount == expectedUnclaimed);

            var startingFuelBalance = simulator.Nexus.RootChain.GetTokenBalance(Nexus.FuelTokenSymbol, testUser.Address);

            simulator.BeginBlock();
            tx = simulator.GenerateCustomTransaction(testUser, () =>
                ScriptUtils.BeginScript().AllowGas(testUser.Address, Address.Null, 1, 9999)
                    .CallContract("energy", "Claim", testUser.Address, testUser.Address).
                    SpendGas(testUser.Address).EndScript());
            simulator.EndBlock();

            var finalFuelBalance = simulator.Nexus.RootChain.GetTokenBalance(Nexus.FuelTokenSymbol, testUser.Address);
            var txCost = simulator.Nexus.RootChain.GetTransactionFee(tx);

            Assert.IsTrue(finalFuelBalance == (startingFuelBalance + unclaimedAmount - txCost));

            unclaimedAmount = (BigInteger)simulator.Nexus.RootChain.InvokeContract("energy", "GetUnclaimed", testUser.Address);
            Assert.IsTrue(unclaimedAmount == 0);
        }

        [TestMethod]
        public void TestProxies()
        {
            var owner = KeyPair.Generate();

            var simulator = new ChainSimulator(owner, 1234);
            var nexus = simulator.Nexus;

            var testUser = KeyPair.Generate();
            var unclaimedAmount = (BigInteger)simulator.Nexus.RootChain.InvokeContract("energy", "GetUnclaimed", testUser.Address);
            Assert.IsTrue(unclaimedAmount == 0);

            var accountBalance = BaseEnergyRatioDivisor * 100;

            Transaction tx = null;

            simulator.BeginBlock();
            simulator.GenerateTransfer(owner, testUser.Address, nexus.RootChain, Nexus.FuelTokenSymbol, 100000000);
            simulator.GenerateTransfer(owner, testUser.Address, nexus.RootChain, Nexus.StakingTokenSymbol, accountBalance);
            simulator.EndBlock();

            //-----------
            //Perform a valid Stake call
            var initialStake = FuelToStake(1);

            simulator.BeginBlock();
            tx = simulator.GenerateCustomTransaction(testUser, () =>
                ScriptUtils.BeginScript().AllowGas(testUser.Address, Address.Null, 1, 9999)
                    .CallContract("energy", "Stake", testUser.Address, initialStake).
                    SpendGas(testUser.Address).EndScript());
            simulator.EndBlock();

            BigInteger stakedAmount = (BigInteger)simulator.Nexus.RootChain.InvokeContract("energy", "GetStake", testUser.Address);
            Assert.IsTrue(stakedAmount == initialStake);

            unclaimedAmount = (BigInteger)simulator.Nexus.RootChain.InvokeContract("energy", "GetUnclaimed", testUser.Address);
            Assert.IsTrue(unclaimedAmount == StakeToFuel(stakedAmount));

            //-----------
            //Add main account as proxy to itself: should fail
            Assert.ThrowsException<Exception>(() =>
            {
                simulator.BeginBlock();
                tx = simulator.GenerateCustomTransaction(testUser, () =>
                    ScriptUtils.BeginScript().AllowGas(testUser.Address, Address.Null, 1, 9999)
                        .CallContract("energy", "AddProxy", testUser.Address, testUser.Address, 50).
                        SpendGas(testUser.Address).EndScript());
                simulator.EndBlock();
            });

            var proxyList = (EnergyProxy[])simulator.Nexus.RootChain.InvokeContract("energy", "GetProxies", testUser.Address);
            Assert.IsTrue(proxyList.Length == 0);

            //-----------
            //Add 0% proxy: should fail
            var proxyA = KeyPair.Generate();
            var proxyAPercentage = 25;

            simulator.BeginBlock();
            simulator.GenerateTransfer(owner, proxyA.Address, nexus.RootChain, Nexus.FuelTokenSymbol, 100000000);
            simulator.EndBlock();

            Assert.ThrowsException<Exception>(() =>
            {
                simulator.BeginBlock();
                tx = simulator.GenerateCustomTransaction(testUser, () =>
                    ScriptUtils.BeginScript().AllowGas(testUser.Address, Address.Null, 1, 9999)
                        .CallContract("energy", "AddProxy", testUser.Address, proxyA.Address, 0).
                        SpendGas(testUser.Address).EndScript());
                simulator.EndBlock();
            });

            proxyList = (EnergyProxy[])simulator.Nexus.RootChain.InvokeContract("energy", "GetProxies", testUser.Address);
            Assert.IsTrue(proxyList.Length == 0);

            //-----------
            //Add and remove 90% proxy: should pass
            simulator.BeginBlock();
            tx = simulator.GenerateCustomTransaction(testUser, () =>
                ScriptUtils.BeginScript().AllowGas(testUser.Address, Address.Null, 1, 9999)
                    .CallContract("energy", "AddProxy", testUser.Address, proxyA.Address, 90).
                    SpendGas(testUser.Address).EndScript());
            simulator.EndBlock();

            proxyList = (EnergyProxy[])simulator.Nexus.RootChain.InvokeContract("energy", "GetProxies", testUser.Address);
            Assert.IsTrue(proxyList.Length == 1);
            Assert.IsTrue(proxyList[0].percentage == 90);

            simulator.BeginBlock();
            tx = simulator.GenerateCustomTransaction(testUser, () =>
                ScriptUtils.BeginScript().AllowGas(testUser.Address, Address.Null, 1, 9999)
                    .CallContract("energy", "RemoveProxy", testUser.Address, proxyA.Address).
                    SpendGas(testUser.Address).EndScript());
            simulator.EndBlock();

            proxyList = (EnergyProxy[])simulator.Nexus.RootChain.InvokeContract("energy", "GetProxies", testUser.Address);
            Assert.IsTrue(proxyList.Length == 0);

            //-----------
            //Add and remove 100% proxy: should pass
            simulator.BeginBlock();
            tx = simulator.GenerateCustomTransaction(testUser, () =>
                ScriptUtils.BeginScript().AllowGas(testUser.Address, Address.Null, 1, 9999)
                    .CallContract("energy", "AddProxy", testUser.Address, proxyA.Address, 100).
                    SpendGas(testUser.Address).EndScript());
            simulator.EndBlock();

            proxyList = (EnergyProxy[])simulator.Nexus.RootChain.InvokeContract("energy", "GetProxies", testUser.Address);
            Assert.IsTrue(proxyList.Length == 1);
            Assert.IsTrue(proxyList[0].percentage == 100);

            simulator.BeginBlock();
            tx = simulator.GenerateCustomTransaction(testUser, () =>
                ScriptUtils.BeginScript().AllowGas(testUser.Address, Address.Null, 1, 9999)
                    .CallContract("energy", "RemoveProxy", testUser.Address, proxyA.Address).
                    SpendGas(testUser.Address).EndScript());
            simulator.EndBlock();

            proxyList = (EnergyProxy[])simulator.Nexus.RootChain.InvokeContract("energy", "GetProxies", testUser.Address);
            Assert.IsTrue(proxyList.Length == 0);

            //-----------
            //Add 101% proxy: should fail
            Assert.ThrowsException<Exception>(() =>
            {
                simulator.BeginBlock();
                tx = simulator.GenerateCustomTransaction(testUser, () =>
                    ScriptUtils.BeginScript().AllowGas(testUser.Address, Address.Null, 1, 9999)
                        .CallContract("energy", "AddProxy", testUser.Address, proxyA.Address, 101).
                        SpendGas(testUser.Address).EndScript());
                simulator.EndBlock();
            });

            proxyList = (EnergyProxy[])simulator.Nexus.RootChain.InvokeContract("energy", "GetProxies", testUser.Address);
            Assert.IsTrue(proxyList.Length == 0);

            //-----------
            //Add 25% proxy A: should pass
            simulator.BeginBlock();
            tx = simulator.GenerateCustomTransaction(testUser, () =>
                ScriptUtils.BeginScript().AllowGas(testUser.Address, Address.Null, 1, 9999)
                    .CallContract("energy", "AddProxy", testUser.Address, proxyA.Address, proxyAPercentage).
                    SpendGas(testUser.Address).EndScript());
            simulator.EndBlock();

            proxyList = (EnergyProxy[])simulator.Nexus.RootChain.InvokeContract("energy", "GetProxies", testUser.Address);
            Assert.IsTrue(proxyList.Length == 1);
            Assert.IsTrue(proxyList[0].percentage == 25);

            //-----------
            //Re-add proxy A: should fail
            Assert.ThrowsException<Exception>(() =>
            {
                simulator.BeginBlock();
                tx = simulator.GenerateCustomTransaction(testUser, () =>
                    ScriptUtils.BeginScript().AllowGas(testUser.Address, Address.Null, 1, 9999)
                        .CallContract("energy", "AddProxy", testUser.Address, proxyA.Address, 25).
                        SpendGas(testUser.Address).EndScript());
                simulator.EndBlock();
            });

            proxyList = (EnergyProxy[])simulator.Nexus.RootChain.InvokeContract("energy", "GetProxies", testUser.Address);
            Assert.IsTrue(proxyList.Length == 1);

            //-----------
            //Add an 80% proxy: should fail
            var proxyB = KeyPair.Generate();

            simulator.BeginBlock();
            simulator.GenerateTransfer(owner, proxyB.Address, nexus.RootChain, Nexus.FuelTokenSymbol, 100000000);
            simulator.EndBlock();

            Assert.ThrowsException<Exception>(() =>
            {
                simulator.BeginBlock();
                tx = simulator.GenerateCustomTransaction(testUser, () =>
                    ScriptUtils.BeginScript().AllowGas(testUser.Address, Address.Null, 1, 9999)
                        .CallContract("energy", "AddProxy", testUser.Address, proxyB.Address, 80).
                        SpendGas(testUser.Address).EndScript());
                simulator.EndBlock();
            });

            proxyList = (EnergyProxy[])simulator.Nexus.RootChain.InvokeContract("energy", "GetProxies", testUser.Address);
            Assert.IsTrue(proxyList.Length == 1);

            //-----------
            //Add 25% proxy B and remove it: should pass
            simulator.BeginBlock();
            tx = simulator.GenerateCustomTransaction(testUser, () =>
                ScriptUtils.BeginScript().AllowGas(testUser.Address, Address.Null, 1, 9999)
                    .CallContract("energy", "AddProxy", testUser.Address, proxyB.Address, 25).
                    SpendGas(testUser.Address).EndScript());
            simulator.EndBlock();

            proxyList = (EnergyProxy[])simulator.Nexus.RootChain.InvokeContract("energy", "GetProxies", testUser.Address);
            Assert.IsTrue(proxyList.Length == 2);
            Assert.IsTrue(proxyList[0].percentage == 25 && proxyList[1].percentage == 25);

            simulator.BeginBlock();
            tx = simulator.GenerateCustomTransaction(testUser, () =>
                ScriptUtils.BeginScript().AllowGas(testUser.Address, Address.Null, 1, 9999)
                    .CallContract("energy", "RemoveProxy", testUser.Address, proxyB.Address).
                    SpendGas(testUser.Address).EndScript());
            simulator.EndBlock();

            proxyList = (EnergyProxy[])simulator.Nexus.RootChain.InvokeContract("energy", "GetProxies", testUser.Address);
            Assert.IsTrue(proxyList.Length == 1);

            //-----------
            //Add 75% proxy B and remove it: should pass
            simulator.BeginBlock();
            tx = simulator.GenerateCustomTransaction(testUser, () =>
                ScriptUtils.BeginScript().AllowGas(testUser.Address, Address.Null, 1, 9999)
                    .CallContract("energy", "AddProxy", testUser.Address, proxyB.Address, 75).
                    SpendGas(testUser.Address).EndScript());
            simulator.EndBlock();

            proxyList = (EnergyProxy[])simulator.Nexus.RootChain.InvokeContract("energy", "GetProxies", testUser.Address);
            Assert.IsTrue(proxyList.Length == 2);
            Assert.IsTrue(proxyList[0].percentage == 25 && proxyList[1].percentage == 75);

            simulator.BeginBlock();
            tx = simulator.GenerateCustomTransaction(testUser, () =>
                ScriptUtils.BeginScript().AllowGas(testUser.Address, Address.Null, 1, 9999)
                    .CallContract("energy", "RemoveProxy", testUser.Address, proxyB.Address).
                    SpendGas(testUser.Address).EndScript());
            simulator.EndBlock();

            proxyList = (EnergyProxy[])simulator.Nexus.RootChain.InvokeContract("energy", "GetProxies", testUser.Address);
            Assert.IsTrue(proxyList.Length == 1);

            //-----------
            //Try to remove proxy B again: should fail
            Assert.ThrowsException<Exception>(() =>
            {
                simulator.BeginBlock();
                tx = simulator.GenerateCustomTransaction(testUser, () =>
                    ScriptUtils.BeginScript().AllowGas(testUser.Address, Address.Null, 1, 9999)
                        .CallContract("energy", "RemoveProxy", testUser.Address, proxyB.Address).
                        SpendGas(testUser.Address).EndScript());
                simulator.EndBlock();
            });

            proxyList = (EnergyProxy[])simulator.Nexus.RootChain.InvokeContract("energy", "GetProxies", testUser.Address);
            Assert.IsTrue(proxyList.Length == 1);

            //-----------
            //Add 76% proxy B: should fail
            Assert.ThrowsException<Exception>(() =>
            {
                simulator.BeginBlock();
                tx = simulator.GenerateCustomTransaction(testUser, () =>
                    ScriptUtils.BeginScript().AllowGas(testUser.Address, Address.Null, 1, 9999)
                        .CallContract("energy", "AddProxy", testUser.Address, proxyB.Address, 76).
                        SpendGas(testUser.Address).EndScript());
                simulator.EndBlock();
            });

            proxyList = (EnergyProxy[])simulator.Nexus.RootChain.InvokeContract("energy", "GetProxies", testUser.Address);
            Assert.IsTrue(proxyList.Length == 1);

            //Try to claim from main: should pass
            unclaimedAmount = (BigInteger)simulator.Nexus.RootChain.InvokeContract("energy", "GetUnclaimed", testUser.Address);
            stakedAmount = (BigInteger)simulator.Nexus.RootChain.InvokeContract("energy", "GetStake", testUser.Address);

            var startingMainFuelBalance = simulator.Nexus.RootChain.GetTokenBalance(Nexus.FuelTokenSymbol, testUser.Address);
            var startingProxyFuelBalance = simulator.Nexus.RootChain.GetTokenBalance(Nexus.FuelTokenSymbol, proxyA.Address);

            simulator.BeginBlock();
            tx = simulator.GenerateCustomTransaction(testUser, () =>
                ScriptUtils.BeginScript().AllowGas(testUser.Address, Address.Null, 1, 9999)
                    .CallContract("energy", "Claim", testUser.Address, testUser.Address).SpendGas(testUser.Address)
                    .EndScript());
            simulator.EndBlock();

            var finalMainFuelBalance = simulator.Nexus.RootChain.GetTokenBalance(Nexus.FuelTokenSymbol, testUser.Address);
            var finalProxyFuelBalance = simulator.Nexus.RootChain.GetTokenBalance(Nexus.FuelTokenSymbol, proxyA.Address);
            var txCost = simulator.Nexus.RootChain.GetTransactionFee(tx);

            var proxyQuota = proxyAPercentage * unclaimedAmount / 100;
            var leftover = unclaimedAmount - proxyQuota;

            Assert.IsTrue(finalMainFuelBalance == (startingMainFuelBalance + leftover - txCost));
            Assert.IsTrue(finalProxyFuelBalance == (startingProxyFuelBalance + proxyQuota));

            unclaimedAmount = (BigInteger)simulator.Nexus.RootChain.InvokeContract("energy", "GetUnclaimed", testUser.Address);
            Assert.IsTrue(unclaimedAmount == 0);

            //-----------
            //Try to claim from main: should fail
            unclaimedAmount = (BigInteger)simulator.Nexus.RootChain.InvokeContract("energy", "GetUnclaimed", testUser.Address);
            Assert.IsTrue(unclaimedAmount == 0);

            var startingFuelBalance = simulator.Nexus.RootChain.GetTokenBalance(Nexus.FuelTokenSymbol, testUser.Address);

            Assert.ThrowsException<Exception>(() =>
            {
                simulator.BeginBlock();
                tx = simulator.GenerateCustomTransaction(testUser, () =>
                    ScriptUtils.BeginScript().AllowGas(testUser.Address, Address.Null, 1, 9999)
                        .CallContract("energy", "Claim", testUser.Address, testUser.Address).
                        SpendGas(testUser.Address).EndScript());
                simulator.EndBlock();
            });

            var finalFuelBalance = simulator.Nexus.RootChain.GetTokenBalance(Nexus.FuelTokenSymbol, testUser.Address);
            Assert.IsTrue(startingFuelBalance == finalFuelBalance);

            //-----------
            //Try to claim from proxy A: should fail
            startingMainFuelBalance = simulator.Nexus.RootChain.GetTokenBalance(Nexus.FuelTokenSymbol, testUser.Address);
            startingProxyFuelBalance = simulator.Nexus.RootChain.GetTokenBalance(Nexus.FuelTokenSymbol, proxyA.Address);

            Assert.ThrowsException<Exception>(() =>
            {
                simulator.BeginBlock();
                simulator.GenerateCustomTransaction(proxyA, () =>
                    ScriptUtils.BeginScript().AllowGas(proxyA.Address, Address.Null, 1, 9999)
                        .CallContract("energy", "Claim", proxyA.Address, testUser.Address).SpendGas(proxyA.Address)
                        .EndScript());
                simulator.EndBlock();
            });

            finalMainFuelBalance = simulator.Nexus.RootChain.GetTokenBalance(Nexus.FuelTokenSymbol, testUser.Address);
            finalProxyFuelBalance = simulator.Nexus.RootChain.GetTokenBalance(Nexus.FuelTokenSymbol, proxyA.Address);

            Assert.IsTrue(startingMainFuelBalance == finalMainFuelBalance);
            Assert.IsTrue(startingProxyFuelBalance == finalProxyFuelBalance);

            //-----------
            //Time skip 1 day
            simulator.TimeSkipDays(1);

            //Try to claim from proxy A: should pass, but the proxy should earn nothing
            unclaimedAmount = (BigInteger)simulator.Nexus.RootChain.InvokeContract("energy", "GetUnclaimed", testUser.Address);
            stakedAmount = (BigInteger)simulator.Nexus.RootChain.InvokeContract("energy", "GetStake", testUser.Address);

            Assert.IsTrue(unclaimedAmount == 1);

            startingMainFuelBalance = simulator.Nexus.RootChain.GetTokenBalance(Nexus.FuelTokenSymbol, testUser.Address);
            startingProxyFuelBalance = simulator.Nexus.RootChain.GetTokenBalance(Nexus.FuelTokenSymbol, proxyA.Address);

            simulator.BeginBlock();
            tx = simulator.GenerateCustomTransaction(proxyA, () =>
                ScriptUtils.BeginScript().AllowGas(proxyA.Address, Address.Null, 1, 9999)
                    .CallContract("energy", "Claim", proxyA.Address, testUser.Address).SpendGas(proxyA.Address)
                    .EndScript());
            simulator.EndBlock();

            finalMainFuelBalance = simulator.Nexus.RootChain.GetTokenBalance(Nexus.FuelTokenSymbol, testUser.Address);
            finalProxyFuelBalance = simulator.Nexus.RootChain.GetTokenBalance(Nexus.FuelTokenSymbol, proxyA.Address);
            txCost = simulator.Nexus.RootChain.GetTransactionFee(tx);

            proxyQuota = proxyAPercentage * unclaimedAmount / 100;
            leftover = unclaimedAmount - proxyQuota;

            Assert.IsTrue(proxyQuota == 0);
            Assert.IsTrue(leftover == 1);

            Assert.IsTrue(finalMainFuelBalance == (startingMainFuelBalance + leftover ));
            Assert.IsTrue(finalProxyFuelBalance == (startingProxyFuelBalance + proxyQuota - txCost));

            unclaimedAmount = (BigInteger)simulator.Nexus.RootChain.InvokeContract("energy", "GetUnclaimed", testUser.Address);
            Assert.IsTrue(unclaimedAmount == 0);

            //-----------
            //Increase the staked amount
            var addedStake = FuelToStake(3);
            var desiredFuelClaim = StakeToFuel(initialStake + addedStake*2);

            simulator.BeginBlock();
            simulator.GenerateCustomTransaction(testUser, () =>
                ScriptUtils.BeginScript().AllowGas(testUser.Address, Address.Null, 1, 9999)
                    .CallContract("energy", "Stake", testUser.Address, addedStake).
                    SpendGas(testUser.Address).EndScript());
            simulator.EndBlock();

            //-----------
            //Time skip 1 day
            simulator.TimeSkipDays(1);

            //Try to claim from proxy A: should pass, and the proxy should earn 1 fuel satoshi
            unclaimedAmount = (BigInteger)simulator.Nexus.RootChain.InvokeContract("energy", "GetUnclaimed", testUser.Address);
            stakedAmount = (BigInteger)simulator.Nexus.RootChain.InvokeContract("energy", "GetStake", testUser.Address);

            Assert.IsTrue(unclaimedAmount == StakeToFuel(stakedAmount + addedStake));

            startingMainFuelBalance = simulator.Nexus.RootChain.GetTokenBalance(Nexus.FuelTokenSymbol, testUser.Address);
            startingProxyFuelBalance = simulator.Nexus.RootChain.GetTokenBalance(Nexus.FuelTokenSymbol, proxyA.Address);

            simulator.BeginBlock();
            tx = simulator.GenerateCustomTransaction(proxyA, () =>
                ScriptUtils.BeginScript().AllowGas(proxyA.Address, Address.Null, 1, 9999)
                    .CallContract("energy", "Claim", proxyA.Address, testUser.Address).SpendGas(proxyA.Address)
                    .EndScript());
            simulator.EndBlock();

            finalMainFuelBalance = simulator.Nexus.RootChain.GetTokenBalance(Nexus.FuelTokenSymbol, testUser.Address);
            finalProxyFuelBalance = simulator.Nexus.RootChain.GetTokenBalance(Nexus.FuelTokenSymbol, proxyA.Address);
            txCost = simulator.Nexus.RootChain.GetTransactionFee(tx);

            proxyQuota = proxyAPercentage * unclaimedAmount / 100;
            leftover = unclaimedAmount - proxyQuota;

            Assert.IsTrue(proxyQuota == proxyAPercentage * desiredFuelClaim / 100);
            Assert.IsTrue(desiredFuelClaim == unclaimedAmount);

            Assert.IsTrue(finalMainFuelBalance == (startingMainFuelBalance + leftover ));
            Assert.IsTrue(finalProxyFuelBalance == (startingProxyFuelBalance + proxyQuota - txCost));

            unclaimedAmount = (BigInteger)simulator.Nexus.RootChain.InvokeContract("energy", "GetUnclaimed", testUser.Address);
            Assert.IsTrue(unclaimedAmount == 0);

            //-----------
            //Remove proxy A
            simulator.BeginBlock();
            tx = simulator.GenerateCustomTransaction(testUser, () =>
                ScriptUtils.BeginScript().AllowGas(testUser.Address, Address.Null, 1, 9999)
                    .CallContract("energy", "RemoveProxy", testUser.Address, proxyA.Address).
                    SpendGas(testUser.Address).EndScript());
            simulator.EndBlock();

            //-----------
            //Try to claim from proxy A: should fail
            Assert.ThrowsException<Exception>(() =>
            {
                simulator.BeginBlock();
                simulator.GenerateCustomTransaction(proxyA, () =>
                    ScriptUtils.BeginScript().AllowGas(proxyA.Address, Address.Null, 1, 9999)
                        .CallContract("energy", "Claim", proxyA.Address, testUser.Address).SpendGas(proxyA.Address)
                        .EndScript());
                simulator.EndBlock();
            });

            //-----------
            //Try to claim from main: should fail
            Assert.ThrowsException<Exception>(() =>
            {
                simulator.BeginBlock();
                tx = simulator.GenerateCustomTransaction(testUser, () =>
                    ScriptUtils.BeginScript().AllowGas(testUser.Address, Address.Null, 1, 9999)
                        .CallContract("energy", "Claim", testUser.Address, testUser.Address).
                        SpendGas(testUser.Address).EndScript());
                simulator.EndBlock();
            });

            //-----------
            //Time skip 1 day
            simulator.TimeSkipDays(1);

            //Try to claim from proxy A: should fail
            Assert.ThrowsException<Exception>(() =>
            {
                simulator.BeginBlock();
                simulator.GenerateCustomTransaction(proxyA, () =>
                    ScriptUtils.BeginScript().AllowGas(proxyA.Address, Address.Null, 1, 9999)
                        .CallContract("energy", "Claim", proxyA.Address, testUser.Address).SpendGas(proxyA.Address)
                        .EndScript());
                simulator.EndBlock();
            });

            //-----------
            //Try to claim from main: should pass, check removed proxy received nothing
            unclaimedAmount = (BigInteger)simulator.Nexus.RootChain.InvokeContract("energy", "GetUnclaimed", testUser.Address);

            startingMainFuelBalance = simulator.Nexus.RootChain.GetTokenBalance(Nexus.FuelTokenSymbol, testUser.Address);
            startingProxyFuelBalance = simulator.Nexus.RootChain.GetTokenBalance(Nexus.FuelTokenSymbol, proxyA.Address);

            simulator.BeginBlock();
            tx = simulator.GenerateCustomTransaction(testUser, () =>
                ScriptUtils.BeginScript().AllowGas(testUser.Address, Address.Null, 1, 9999)
                    .CallContract("energy", "Claim", testUser.Address, testUser.Address).SpendGas(testUser.Address)
                    .EndScript());
            simulator.EndBlock();

            finalMainFuelBalance = simulator.Nexus.RootChain.GetTokenBalance(Nexus.FuelTokenSymbol, testUser.Address);
            finalProxyFuelBalance = simulator.Nexus.RootChain.GetTokenBalance(Nexus.FuelTokenSymbol, proxyA.Address);
            txCost = simulator.Nexus.RootChain.GetTransactionFee(tx);

            Assert.IsTrue(finalMainFuelBalance == (startingMainFuelBalance + unclaimedAmount - txCost));
            Assert.IsTrue(finalProxyFuelBalance == startingProxyFuelBalance);

            unclaimedAmount = (BigInteger)simulator.Nexus.RootChain.InvokeContract("energy", "GetUnclaimed", testUser.Address);
            Assert.IsTrue(unclaimedAmount == 0);

            //-----------
            //Add 25% proxy A: should pass
            simulator.BeginBlock();
            tx = simulator.GenerateCustomTransaction(testUser, () =>
                ScriptUtils.BeginScript().AllowGas(testUser.Address, Address.Null, 1, 9999)
                    .CallContract("energy", "AddProxy", testUser.Address, proxyA.Address, proxyAPercentage).
                    SpendGas(testUser.Address).EndScript());
            simulator.EndBlock();

            proxyList = (EnergyProxy[])simulator.Nexus.RootChain.InvokeContract("energy", "GetProxies", testUser.Address);
            Assert.IsTrue(proxyList.Length == 1);
            Assert.IsTrue(proxyList[0].percentage == 25);

            //-----------
            //Time skip 5 days
            var days = 5;
            simulator.TimeSkipDays(days);

            //Try to claim from main: should pass, check claimed amount is from 5 days worth of accumulation
            unclaimedAmount = (BigInteger)simulator.Nexus.RootChain.InvokeContract("energy", "GetUnclaimed", testUser.Address);
            stakedAmount = (BigInteger)simulator.Nexus.RootChain.InvokeContract("energy", "GetStake", testUser.Address);

            Assert.IsTrue(unclaimedAmount == days * StakeToFuel(stakedAmount));

            startingMainFuelBalance = simulator.Nexus.RootChain.GetTokenBalance(Nexus.FuelTokenSymbol, testUser.Address);
            startingProxyFuelBalance = simulator.Nexus.RootChain.GetTokenBalance(Nexus.FuelTokenSymbol, proxyA.Address);

            simulator.BeginBlock();
            tx = simulator.GenerateCustomTransaction(testUser, () =>
                ScriptUtils.BeginScript().AllowGas(testUser.Address, Address.Null, 1, 9999)
                    .CallContract("energy", "Claim", testUser.Address, testUser.Address).SpendGas(testUser.Address)
                    .EndScript());
            simulator.EndBlock();

            finalMainFuelBalance = simulator.Nexus.RootChain.GetTokenBalance(Nexus.FuelTokenSymbol, testUser.Address);
            finalProxyFuelBalance = simulator.Nexus.RootChain.GetTokenBalance(Nexus.FuelTokenSymbol, proxyA.Address);
            txCost = simulator.Nexus.RootChain.GetTransactionFee(tx);

            proxyQuota = proxyAPercentage * unclaimedAmount / 100;
            leftover = unclaimedAmount - proxyQuota;

            Assert.IsTrue(finalMainFuelBalance == (startingMainFuelBalance + leftover - txCost));
            Assert.IsTrue(finalProxyFuelBalance == (startingProxyFuelBalance + proxyQuota));

            unclaimedAmount = (BigInteger)simulator.Nexus.RootChain.InvokeContract("energy", "GetUnclaimed", testUser.Address);
            Assert.IsTrue(unclaimedAmount == 0);
        }

        [TestMethod]
        public void TestVotingPower()
        {
            var owner = KeyPair.Generate();

            var simulator = new ChainSimulator(owner, 1234);
            var nexus = simulator.Nexus;

            var testUser = KeyPair.Generate();
            var unclaimedAmount = (BigInteger)simulator.Nexus.RootChain.InvokeContract("energy", "GetUnclaimed", testUser.Address);
            Assert.IsTrue(unclaimedAmount == 0);

            var accountBalance = BaseEnergyRatioDivisor * 100;

            Transaction tx = null;

            simulator.BeginBlock();
            simulator.GenerateTransfer(owner, testUser.Address, nexus.RootChain, Nexus.FuelTokenSymbol, 100000000);
            simulator.GenerateTransfer(owner, testUser.Address, nexus.RootChain, Nexus.StakingTokenSymbol, accountBalance);
            simulator.EndBlock();

            var actualVotingPower = (BigInteger)simulator.Nexus.RootChain.InvokeContract("energy", "GetAddressVotingPower", testUser.Address);
            Assert.IsTrue(actualVotingPower == 0);

            var initialStake = 10;

            //-----------
            //Try a partial unstake
            simulator.BeginBlock();
            tx = simulator.GenerateCustomTransaction(testUser, () =>
                ScriptUtils.BeginScript().AllowGas(testUser.Address, Address.Null, 1, 9999)
                    .CallContract("energy", "Stake", testUser.Address, initialStake).
                    SpendGas(testUser.Address).EndScript());
            simulator.EndBlock();

            actualVotingPower = (BigInteger)simulator.Nexus.RootChain.InvokeContract("energy", "GetAddressVotingPower", testUser.Address);
            Assert.IsTrue(actualVotingPower == initialStake);

            var addedStake = 20;

            simulator.BeginBlock();
            tx = simulator.GenerateCustomTransaction(testUser, () =>
                ScriptUtils.BeginScript().AllowGas(testUser.Address, Address.Null, 1, 9999)
                    .CallContract("energy", "Stake", testUser.Address, addedStake).
                    SpendGas(testUser.Address).EndScript());
            simulator.EndBlock();

            actualVotingPower = (BigInteger)simulator.Nexus.RootChain.InvokeContract("energy", "GetAddressVotingPower", testUser.Address);
            Assert.IsTrue(actualVotingPower == initialStake + addedStake);

            var firstWait = 10;
            simulator.TimeSkipDays(firstWait);

            BigInteger expectedVotingPower = ((initialStake + addedStake) * (100 + firstWait));
            expectedVotingPower = expectedVotingPower / 100;
            actualVotingPower = (BigInteger)simulator.Nexus.RootChain.InvokeContract("energy", "GetAddressVotingPower", testUser.Address);

            Assert.IsTrue(actualVotingPower == expectedVotingPower);

            simulator.BeginBlock();
            tx = simulator.GenerateCustomTransaction(testUser, () =>
                ScriptUtils.BeginScript().AllowGas(testUser.Address, Address.Null, 1, 9999)
                    .CallContract("energy", "Stake", testUser.Address, addedStake).
                    SpendGas(testUser.Address).EndScript());
            simulator.EndBlock();

            var secondWait = 5;
            simulator.TimeSkipDays(secondWait);

            expectedVotingPower = ((initialStake + addedStake) * (100 + firstWait + secondWait)) + (addedStake * (100 + secondWait));
            expectedVotingPower = expectedVotingPower / 100;
            actualVotingPower = (BigInteger)simulator.Nexus.RootChain.InvokeContract("energy", "GetAddressVotingPower", testUser.Address);

            Assert.IsTrue(actualVotingPower == expectedVotingPower);

            //-----------
            //Try a partial unstake
            var stakeReduction = 5;

            simulator.BeginBlock();
            simulator.GenerateCustomTransaction(testUser, () =>
                ScriptUtils.BeginScript().AllowGas(testUser.Address, Address.Null, 1, 9999)
                    .CallContract("energy", "Unstake", testUser.Address, stakeReduction).
                    SpendGas(testUser.Address).EndScript());
            simulator.EndBlock();

            expectedVotingPower = ((initialStake + addedStake) * (100 + firstWait + secondWait)) / 100;
            expectedVotingPower += ((addedStake - stakeReduction) * (100 + secondWait)) / 100;
            actualVotingPower = (BigInteger)simulator.Nexus.RootChain.InvokeContract("energy", "GetAddressVotingPower", testUser.Address);

            Assert.IsTrue(actualVotingPower == expectedVotingPower);

            //-----------
            //Try full unstake of the last stake
            var thirdWait = 1;
            simulator.TimeSkipDays(thirdWait);

            stakeReduction = addedStake - stakeReduction;

            simulator.BeginBlock();
            simulator.GenerateCustomTransaction(testUser, () =>
                ScriptUtils.BeginScript().AllowGas(testUser.Address, Address.Null, 1, 9999)
                    .CallContract("energy", "Unstake", testUser.Address, stakeReduction).
                    SpendGas(testUser.Address).EndScript());
            simulator.EndBlock();

            expectedVotingPower = ((initialStake + addedStake) * (100 + firstWait + secondWait + thirdWait)) / 100;
            actualVotingPower = (BigInteger)simulator.Nexus.RootChain.InvokeContract("energy", "GetAddressVotingPower", testUser.Address);

            Assert.IsTrue(actualVotingPower == expectedVotingPower);

            //-----------
            //Test max voting power bonus cap

            simulator.TimeSkipDays(1500);

            expectedVotingPower = ((initialStake + addedStake) * (100 + MaxVotingPowerBonus)) / 100;
            actualVotingPower = (BigInteger)simulator.Nexus.RootChain.InvokeContract("energy", "GetAddressVotingPower", testUser.Address);

            Assert.IsTrue(actualVotingPower == expectedVotingPower);
        }

        [TestMethod]
        public void TestStaking()
        {
            var owner = KeyPair.Generate();

            var simulator = new ChainSimulator(owner, 1234);
            var nexus = simulator.Nexus;

            var testUser = KeyPair.Generate();
            var unclaimedAmount = (BigInteger)simulator.Nexus.RootChain.InvokeContract("energy", "GetUnclaimed", testUser.Address);
            Assert.IsTrue(unclaimedAmount == 0);

            var accountBalance = BaseEnergyRatioDivisor * 100;

            Transaction tx = null;

            simulator.BeginBlock();
            simulator.GenerateTransfer(owner, testUser.Address, nexus.RootChain, Nexus.FuelTokenSymbol, 100000000);
            simulator.GenerateTransfer(owner, testUser.Address, nexus.RootChain, Nexus.StakingTokenSymbol, accountBalance);
            simulator.EndBlock();

            //Try to stake an amount lower than EnergyRacioDivisor
            var startingSoulBalance = simulator.Nexus.RootChain.GetTokenBalance(Nexus.StakingTokenSymbol, testUser.Address);
            var initialStake = FuelToStake(1) - 1;

            Assert.ThrowsException<Exception>(() =>
            {
                simulator.BeginBlock();
                simulator.GenerateCustomTransaction(testUser, () =>
                    ScriptUtils.BeginScript().AllowGas(testUser.Address, Address.Null, 1, 9999)
                        .CallContract("energy", "Stake", testUser.Address, initialStake).
                        SpendGas(testUser.Address).EndScript());
                simulator.EndBlock();
            });

            unclaimedAmount = (BigInteger)simulator.Nexus.RootChain.InvokeContract("energy", "GetUnclaimed", testUser.Address);
            Assert.IsTrue(unclaimedAmount == 0);

            var finalSoulBalance = simulator.Nexus.RootChain.GetTokenBalance(Nexus.StakingTokenSymbol, testUser.Address);
            Assert.IsTrue(finalSoulBalance == startingSoulBalance);

            //----------
            //Try to stake an amount higher than the account's balance
            Assert.ThrowsException<Exception>(() =>
            {
                simulator.BeginBlock();
                simulator.GenerateCustomTransaction(testUser, () =>
                    ScriptUtils.BeginScript().AllowGas(testUser.Address, Address.Null, 1, 9999)
                        .CallContract("energy", "Stake", testUser.Address, accountBalance * 10).
                        SpendGas(testUser.Address).EndScript());
                simulator.EndBlock();
            });

            unclaimedAmount = (BigInteger)simulator.Nexus.RootChain.InvokeContract("energy", "GetUnclaimed", testUser.Address);
            Assert.IsTrue(unclaimedAmount == 0);

            //-----------
            //Perform a valid Stake call
            initialStake = FuelToStake(10);
            startingSoulBalance = simulator.Nexus.RootChain.GetTokenBalance(Nexus.StakingTokenSymbol, testUser.Address);

            simulator.BeginBlock();
            tx = simulator.GenerateCustomTransaction(testUser, () =>
                ScriptUtils.BeginScript().AllowGas(testUser.Address, Address.Null, 1, 9999)
                    .CallContract("energy", "Stake", testUser.Address, initialStake).
                    SpendGas(testUser.Address).EndScript());
            simulator.EndBlock();

            BigInteger stakedAmount = (BigInteger)simulator.Nexus.RootChain.InvokeContract("energy", "GetStake", testUser.Address);
            Assert.IsTrue(stakedAmount == initialStake);
            

            unclaimedAmount = (BigInteger)simulator.Nexus.RootChain.InvokeContract("energy", "GetUnclaimed", testUser.Address);
            Assert.IsTrue(unclaimedAmount == StakeToFuel(stakedAmount));

            finalSoulBalance = simulator.Nexus.RootChain.GetTokenBalance(Nexus.StakingTokenSymbol, testUser.Address);
            Assert.IsTrue(initialStake == startingSoulBalance - finalSoulBalance);

            Assert.IsTrue(accountBalance == finalSoulBalance + stakedAmount);

            //-----------
            //Perform another valid Stake call
            var addedStake = FuelToStake(10);
            var totalExpectedStake = initialStake + addedStake;

            simulator.BeginBlock();
            tx = simulator.GenerateCustomTransaction(testUser, () =>
                ScriptUtils.BeginScript().AllowGas(testUser.Address, Address.Null, 1, 9999)
                    .CallContract("energy", "Stake", testUser.Address, addedStake).
                    SpendGas(testUser.Address).EndScript());
            simulator.EndBlock();

            stakedAmount = (BigInteger)simulator.Nexus.RootChain.InvokeContract("energy", "GetStake", testUser.Address);
            Assert.IsTrue(stakedAmount == totalExpectedStake);

            unclaimedAmount = (BigInteger)simulator.Nexus.RootChain.InvokeContract("energy", "GetUnclaimed", testUser.Address);
            Assert.IsTrue(unclaimedAmount == StakeToFuel(totalExpectedStake));

            finalSoulBalance = simulator.Nexus.RootChain.GetTokenBalance(Nexus.StakingTokenSymbol, testUser.Address);
            Assert.IsTrue(totalExpectedStake == startingSoulBalance - finalSoulBalance);
        }

        [TestMethod]
        public void TestSoulMaster()
        {
            var owner = KeyPair.Generate();

            var simulator = new ChainSimulator(owner, 1234);
            var nexus = simulator.Nexus;

            //Let A be an address
            var testUserA = KeyPair.Generate();
            var unclaimedAmount = (BigInteger)simulator.Nexus.RootChain.InvokeContract("energy", "GetUnclaimed", testUserA.Address);
            Assert.IsTrue(unclaimedAmount == 0);

            Transaction tx = null;

            BigInteger accountBalance = MasterAccountThreshold;

            simulator.BeginBlock();
            simulator.GenerateTransfer(owner, testUserA.Address, nexus.RootChain, Nexus.FuelTokenSymbol, 100000000);
            simulator.GenerateTransfer(owner, testUserA.Address, nexus.RootChain, Nexus.StakingTokenSymbol, accountBalance);
            simulator.EndBlock();

            //-----------
            //A stakes under master threshold -> verify A is not master
            var initialStake = accountBalance - FuelToStake(1);

            simulator.BeginBlock();
            tx = simulator.GenerateCustomTransaction(testUserA, () =>
                ScriptUtils.BeginScript().AllowGas(testUserA.Address, Address.Null, 1, 9999)
                    .CallContract("energy", "Stake", testUserA.Address, initialStake).
                    SpendGas(testUserA.Address).EndScript());
            simulator.EndBlock();

            var isMaster = (bool)simulator.Nexus.RootChain.InvokeContract("energy", "IsMaster", testUserA.Address);
            Assert.IsTrue(isMaster == false);

            //-----------
            //A attempts master claim -> verify failure: not a master
            var startingBalance = simulator.Nexus.RootChain.GetTokenBalance(Nexus.StakingTokenSymbol, testUserA.Address);
            Assert.ThrowsException<Exception>(() =>
            {
                simulator.BeginBlock();
                simulator.GenerateCustomTransaction(testUserA, () =>
                    ScriptUtils.BeginScript().AllowGas(testUserA.Address, Address.Null, 1, 9999)
                        .CallContract("energy", "MasterClaim", testUserA.Address).
                        SpendGas(testUserA.Address).EndScript());
                simulator.EndBlock();
            });

            var finalBalance = simulator.Nexus.RootChain.GetTokenBalance(Nexus.StakingTokenSymbol, testUserA.Address);

            Assert.IsTrue(finalBalance == startingBalance);

            //----------
            //A stakes the master threshold -> verify A is master
            var missingStake = MasterAccountThreshold - initialStake;

            simulator.BeginBlock();
            tx = simulator.GenerateCustomTransaction(testUserA, () =>
                ScriptUtils.BeginScript().AllowGas(testUserA.Address, Address.Null, 1, 9999)
                    .CallContract("energy", "Stake", testUserA.Address, missingStake).
                    SpendGas(testUserA.Address).EndScript());
            simulator.EndBlock();

            isMaster = (bool)simulator.Nexus.RootChain.InvokeContract("energy", "IsMaster", testUserA.Address);
            Assert.IsTrue(isMaster);

            //-----------
            //A attempts master claim -> verify failure: didn't wait until the 1st of the month after genesis block
            startingBalance = simulator.Nexus.RootChain.GetTokenBalance(Nexus.StakingTokenSymbol, testUserA.Address);

            Assert.ThrowsException<Exception>(() =>
            {
                simulator.BeginBlock();
                simulator.GenerateCustomTransaction(testUserA, () =>
                    ScriptUtils.BeginScript().AllowGas(testUserA.Address, Address.Null, 1, 9999)
                        .CallContract("energy", "MasterClaim", testUserA.Address).SpendGas(testUserA.Address)
                        .EndScript());
                simulator.EndBlock();
            });

            finalBalance = simulator.Nexus.RootChain.GetTokenBalance(Nexus.StakingTokenSymbol, testUserA.Address);

            Assert.IsTrue(finalBalance == startingBalance);

            //-----------
            //A attempts master claim during the first valid staking period -> verify failure: rewards are only available at the end of each staking period
            var missingDays = (new DateTime(simulator.CurrentTime.Year, simulator.CurrentTime.Month + 1, 1) - simulator.CurrentTime).Days;
            simulator.TimeSkipDays(missingDays, true);

            startingBalance = simulator.Nexus.RootChain.GetTokenBalance(Nexus.StakingTokenSymbol, testUserA.Address);

            Assert.ThrowsException<Exception>(() =>
            {
                simulator.BeginBlock();
                simulator.GenerateCustomTransaction(testUserA, () =>
                    ScriptUtils.BeginScript().AllowGas(testUserA.Address, Address.Null, 1, 9999)
                        .CallContract("energy", "MasterClaim", testUserA.Address).SpendGas(testUserA.Address)
                        .EndScript());
                simulator.EndBlock();
            });

            finalBalance = simulator.Nexus.RootChain.GetTokenBalance(Nexus.StakingTokenSymbol, testUserA.Address);

            Assert.IsTrue(finalBalance == startingBalance);

            //-----------
            //A attempts master claim -> verify success
            missingDays = (new DateTime(simulator.CurrentTime.Year, simulator.CurrentTime.Month + 1, 1) - simulator.CurrentTime).Days;
            simulator.TimeSkipDays(missingDays, true);

            startingBalance = simulator.Nexus.RootChain.GetTokenBalance(Nexus.StakingTokenSymbol, testUserA.Address);
            var claimMasterCount = (BigInteger)simulator.Nexus.RootChain.InvokeContract("energy", "GetClaimMasterCount", (Timestamp)simulator.CurrentTime);

            simulator.BeginBlock();
            simulator.GenerateCustomTransaction(testUserA, () =>
                ScriptUtils.BeginScript().AllowGas(testUserA.Address, Address.Null, 1, 9999)
                    .CallContract("energy", "MasterClaim", testUserA.Address).
                    SpendGas(testUserA.Address).EndScript());
            simulator.EndBlock();

            
            var expectedBalance = startingBalance + (MasterClaimGlobalAmount / claimMasterCount) + (MasterClaimGlobalAmount % claimMasterCount);
            finalBalance = simulator.Nexus.RootChain.GetTokenBalance(Nexus.StakingTokenSymbol, testUserA.Address);

            Assert.IsTrue(finalBalance == expectedBalance);

            //-----------
            //A attempts master claim -> verify failure: not enough time passed since last claim
            startingBalance = simulator.Nexus.RootChain.GetTokenBalance(Nexus.StakingTokenSymbol, testUserA.Address);

            Assert.ThrowsException<Exception>(() =>
            {
                simulator.BeginBlock();
                simulator.GenerateCustomTransaction(testUserA, () =>
                    ScriptUtils.BeginScript().AllowGas(testUserA.Address, Address.Null, 1, 9999)
                        .CallContract("energy", "MasterClaim", testUserA.Address).
                        SpendGas(testUserA.Address).EndScript());
                simulator.EndBlock();
            });

            finalBalance = simulator.Nexus.RootChain.GetTokenBalance(Nexus.StakingTokenSymbol, testUserA.Address);

            Assert.IsTrue(finalBalance == startingBalance);

            //-----------
            //A unstakes under master thresold -> verify lost master status
            var stakeReduction = FuelToStake(1);

            simulator.BeginBlock();
            simulator.GenerateCustomTransaction(testUserA, () =>
                ScriptUtils.BeginScript().AllowGas(testUserA.Address, Address.Null, 1, 9999)
                    .CallContract("energy", "Unstake", testUserA.Address, stakeReduction).
                    SpendGas(testUserA.Address).EndScript());
            simulator.EndBlock();

            isMaster = (bool)simulator.Nexus.RootChain.InvokeContract("energy", "IsMaster", testUserA.Address);
            Assert.IsTrue(isMaster == false);

            //-----------
            //A restakes to the master threshold -> verify won master status again
            missingStake = MasterAccountThreshold - initialStake;

            simulator.BeginBlock();
            tx = simulator.GenerateCustomTransaction(testUserA, () =>
                ScriptUtils.BeginScript().AllowGas(testUserA.Address, Address.Null, 1, 9999)
                    .CallContract("energy", "Stake", testUserA.Address, missingStake).
                    SpendGas(testUserA.Address).EndScript());
            simulator.EndBlock();

            isMaster = (bool)simulator.Nexus.RootChain.InvokeContract("energy", "IsMaster", testUserA.Address);
            Assert.IsTrue(isMaster);

            //-----------
            //Time skip to the next possible claim date
            missingDays = (new DateTime(simulator.CurrentTime.Year, simulator.CurrentTime.Month + 1, 1) - simulator.CurrentTime).Days;
            simulator.TimeSkipDays(missingDays, true);

            //-----------
            //A attempts master claim -> verify failure, because he lost master status once during this reward period
            startingBalance = simulator.Nexus.RootChain.GetTokenBalance(Nexus.StakingTokenSymbol, testUserA.Address);

            Assert.ThrowsException<Exception>(() =>
            {
                simulator.BeginBlock();
                simulator.GenerateCustomTransaction(testUserA, () =>
                    ScriptUtils.BeginScript().AllowGas(testUserA.Address, Address.Null, 1, 9999)
                        .CallContract("energy", "MasterClaim", testUserA.Address).
                        SpendGas(testUserA.Address).EndScript());
                simulator.EndBlock();
            });

            finalBalance = simulator.Nexus.RootChain.GetTokenBalance(Nexus.StakingTokenSymbol, testUserA.Address);

            Assert.IsTrue(finalBalance == startingBalance);

            //-----------
            //Time skip to the next possible claim date
            missingDays = (new DateTime(simulator.CurrentTime.Year, simulator.CurrentTime.Month + 1, 1) - simulator.CurrentTime).Days;
            simulator.TimeSkipDays(missingDays, true);

            //-----------
            //A attempts master claim -> verify success
            startingBalance = simulator.Nexus.RootChain.GetTokenBalance(Nexus.StakingTokenSymbol, testUserA.Address);

            simulator.BeginBlock();
            simulator.GenerateCustomTransaction(testUserA, () =>
                ScriptUtils.BeginScript().AllowGas(testUserA.Address, Address.Null, 1, 9999)
                    .CallContract("energy", "MasterClaim", testUserA.Address).
                    SpendGas(testUserA.Address).EndScript());
            simulator.EndBlock();

            expectedBalance = startingBalance + (MasterClaimGlobalAmount / claimMasterCount) + (MasterClaimGlobalAmount % claimMasterCount);
            finalBalance = simulator.Nexus.RootChain.GetTokenBalance(Nexus.StakingTokenSymbol, testUserA.Address);

            Assert.IsTrue(finalBalance == expectedBalance);

            //Let B and C be other addresses
            var testUserB = KeyPair.Generate();
            var testUserC = KeyPair.Generate();

            simulator.BeginBlock();
            simulator.GenerateTransfer(owner, testUserB.Address, nexus.RootChain, Nexus.FuelTokenSymbol, 100000000);
            simulator.GenerateTransfer(owner, testUserB.Address, nexus.RootChain, Nexus.StakingTokenSymbol, accountBalance);
            simulator.GenerateTransfer(owner, testUserC.Address, nexus.RootChain, Nexus.FuelTokenSymbol, 100000000);
            simulator.GenerateTransfer(owner, testUserC.Address, nexus.RootChain, Nexus.StakingTokenSymbol, accountBalance);
            simulator.EndBlock();

            //----------
            //B and C stake the master threshold -> verify both become masters

            simulator.BeginBlock();
            tx = simulator.GenerateCustomTransaction(testUserB, () =>
                ScriptUtils.BeginScript().AllowGas(testUserB.Address, Address.Null, 1, 9999)
                    .CallContract("energy", "Stake", testUserB.Address, accountBalance).
                    SpendGas(testUserB.Address).EndScript());
            simulator.EndBlock();

            simulator.BeginBlock();
            tx = simulator.GenerateCustomTransaction(testUserC, () =>
                ScriptUtils.BeginScript().AllowGas(testUserC.Address, Address.Null, 1, 9999)
                    .CallContract("energy", "Stake", testUserC.Address, accountBalance).
                    SpendGas(testUserC.Address).EndScript());
            simulator.EndBlock();

            isMaster = (bool)simulator.Nexus.RootChain.InvokeContract("energy", "IsMaster", testUserB.Address);
            Assert.IsTrue(isMaster);

            isMaster = (bool)simulator.Nexus.RootChain.InvokeContract("energy", "IsMaster", testUserC.Address);
            Assert.IsTrue(isMaster);

            //----------
            //Confirm that B and C should only receive master claim rewards on the 2nd closest claim date

            var closeClaimDate = (Timestamp) simulator.Nexus.RootChain.InvokeContract("energy", "GetMasterClaimDate", 1);
            var farClaimDate = (Timestamp) simulator.Nexus.RootChain.InvokeContract("energy", "GetMasterClaimDate", 2);

            var closeClaimMasters = (BigInteger) simulator.Nexus.RootChain.InvokeContract("energy", "GetClaimMasterCount", closeClaimDate);
            var farClaimMasters = (BigInteger)simulator.Nexus.RootChain.InvokeContract("energy", "GetClaimMasterCount", farClaimDate);
            Assert.IsTrue(closeClaimMasters == 1 && farClaimMasters == 3);

            //----------
            //Confirm in fact that only A receives rewards on the closeClaimDate
            
            missingDays = (new DateTime(simulator.CurrentTime.Year, simulator.CurrentTime.Month, 1).AddMonths(1) - simulator.CurrentTime).Days;
            simulator.TimeSkipDays(missingDays, true);

            var startingBalanceA = simulator.Nexus.RootChain.GetTokenBalance(Nexus.StakingTokenSymbol, testUserA.Address);
            var startingBalanceB = simulator.Nexus.RootChain.GetTokenBalance(Nexus.StakingTokenSymbol, testUserB.Address);
            var startingBalanceC = simulator.Nexus.RootChain.GetTokenBalance(Nexus.StakingTokenSymbol, testUserC.Address);

            simulator.BeginBlock();
            simulator.GenerateCustomTransaction(testUserA, () =>
                ScriptUtils.BeginScript().AllowGas(testUserA.Address, Address.Null, 1, 9999)
                    .CallContract("energy", "MasterClaim", testUserA.Address).
                    SpendGas(testUserA.Address).EndScript());
            simulator.EndBlock();

            expectedBalance = startingBalanceA + (MasterClaimGlobalAmount / closeClaimMasters) + (MasterClaimGlobalAmount % closeClaimMasters);
            var finalBalanceA = simulator.Nexus.RootChain.GetTokenBalance(Nexus.StakingTokenSymbol, testUserA.Address);
            var finalBalanceB = simulator.Nexus.RootChain.GetTokenBalance(Nexus.StakingTokenSymbol, testUserB.Address);
            var finalBalanceC = simulator.Nexus.RootChain.GetTokenBalance(Nexus.StakingTokenSymbol, testUserC.Address);

            Assert.IsTrue(finalBalanceA == expectedBalance);
            Assert.IsTrue(finalBalanceB == startingBalanceB);
            Assert.IsTrue(finalBalanceC == startingBalanceC);

            //----------
            //Confirm in fact that A, B and C receive rewards on the farClaimDate

            missingDays = (new DateTime(simulator.CurrentTime.Year, simulator.CurrentTime.Month, 1).AddMonths(1) - simulator.CurrentTime).Days;
            simulator.TimeSkipDays(missingDays, true);

            startingBalanceA = simulator.Nexus.RootChain.GetTokenBalance(Nexus.StakingTokenSymbol, testUserA.Address);
            startingBalanceB = simulator.Nexus.RootChain.GetTokenBalance(Nexus.StakingTokenSymbol, testUserB.Address);
            startingBalanceC = simulator.Nexus.RootChain.GetTokenBalance(Nexus.StakingTokenSymbol, testUserC.Address);

            simulator.BeginBlock();
            simulator.GenerateCustomTransaction(testUserA, () =>
                ScriptUtils.BeginScript().AllowGas(testUserA.Address, Address.Null, 1, 9999)
                    .CallContract("energy", "MasterClaim", testUserA.Address).
                    SpendGas(testUserA.Address).EndScript());
            simulator.EndBlock();

            var expectedBalanceA = startingBalanceA + (MasterClaimGlobalAmount / farClaimMasters) + (MasterClaimGlobalAmount % farClaimMasters);
            var expectedBalanceB = startingBalanceB + (MasterClaimGlobalAmount / farClaimMasters);
            var expectedBalanceC = startingBalanceC + (MasterClaimGlobalAmount / farClaimMasters);


            finalBalanceA = simulator.Nexus.RootChain.GetTokenBalance(Nexus.StakingTokenSymbol, testUserA.Address);
            finalBalanceB = simulator.Nexus.RootChain.GetTokenBalance(Nexus.StakingTokenSymbol, testUserB.Address);
            finalBalanceC = simulator.Nexus.RootChain.GetTokenBalance(Nexus.StakingTokenSymbol, testUserC.Address);

            Assert.IsTrue(finalBalanceA == expectedBalanceA);
            Assert.IsTrue(finalBalanceB == expectedBalanceB);
            Assert.IsTrue(finalBalanceC == expectedBalanceC);
        }

        [TestMethod]
        public void TestFuelStakeConversion()
        {
            var stake = 100;
            var fuel = StakeToFuel(stake);
            var stake2 = FuelToStake(fuel);
            Assert.IsTrue(stake == stake2);
        }


        [TestMethod]
        public void TestFriendsContract()
        {
            var owner = KeyPair.Generate();

            var simulator = new ChainSimulator(owner, 1234);
            var nexus = simulator.Nexus;

            var testUser = KeyPair.Generate();
            var stakeAmount = BaseEnergyRatioDivisor;
            double realStakeAmount = ((double)stakeAmount) * Math.Pow(10, -Nexus.StakingTokenDecimals);
            double realExpectedUnclaimedAmount = ((double) (StakeToFuel(stakeAmount))) * Math.Pow(10, -Nexus.FuelTokenDecimals);

            simulator.BeginBlock();
            simulator.GenerateTransfer(owner, testUser.Address, nexus.RootChain, nexus.FuelToken, 100000000);
            simulator.GenerateTransfer(owner, testUser.Address, nexus.RootChain, nexus.StakingToken, stakeAmount);
            simulator.EndBlock();

            simulator.BeginBlock();
            simulator.GenerateCustomTransaction(testUser, () =>
                ScriptUtils.BeginScript().AllowGas(testUser.Address, Address.Null, 1, 9999)
                    .CallContract("energy", "Stake", testUser.Address, stakeAmount).
                    SpendGas(testUser.Address).EndScript());
            simulator.EndBlock();

            var unclaimedAmount = (BigInteger)simulator.Nexus.RootChain.InvokeContract("energy", "GetUnclaimed", testUser.Address);
            double realUnclaimedAmount = ((double)unclaimedAmount) * Math.Pow(10, -Nexus.FuelTokenDecimals);

            Assert.IsTrue(realUnclaimedAmount == realExpectedUnclaimedAmount);

            BigInteger actualEnergyRatio = (BigInteger) (realStakeAmount / realUnclaimedAmount);
            Assert.IsTrue(actualEnergyRatio == BaseEnergyRatioDivisor);
        }

        [TestMethod]
        public void TestGetUnclaimed()
        {
            var owner = KeyPair.Generate();

            var simulator = new ChainSimulator(owner, 1234);
            var nexus = simulator.Nexus;

            var testUser = KeyPair.Generate();
            var stakeAmount = BaseEnergyRatioDivisor;
            var expectedUnclaimedAmount = StakeToFuel(stakeAmount);

            simulator.BeginBlock();
            simulator.GenerateTransfer(owner, testUser.Address, nexus.RootChain, Nexus.FuelTokenSymbol, 1000000);
            simulator.EndBlock();

            var unclaimedAmount = (BigInteger)simulator.Nexus.RootChain.InvokeContract("energy", "GetUnclaimed", testUser.Address);

            {
                simulator.BeginBlock();
                simulator.GenerateCustomTransaction(testUser, () =>
                    ScriptUtils.BeginScript().AllowGas(testUser.Address, Address.Null, 1, 9999)
                        .CallContract("energy", "Stake", testUser.Address, stakeAmount).
                        SpendGas(testUser.Address).EndScript());
                simulator.EndBlock();
            }

            unclaimedAmount = (BigInteger)simulator.Nexus.RootChain.InvokeContract("energy", "GetUnclaimed", testUser.Address);

            Assert.IsTrue(unclaimedAmount == expectedUnclaimedAmount);
        }

        [TestMethod]
        public void TestUnstake()
        {
            var owner = KeyPair.Generate();

            var simulator = new ChainSimulator(owner, 1234);
            var nexus = simulator.Nexus;

            var fuelToken = simulator.Nexus.FuelToken;
            var stakeToken = simulator.Nexus.StakingToken;

            var testUser = KeyPair.Generate();
            var unclaimedAmount = (BigInteger)simulator.Nexus.RootChain.InvokeContract("energy", "GetUnclaimed", testUser.Address);
            Assert.IsTrue(unclaimedAmount == 0);

            var accountBalance = BaseEnergyRatioDivisor * 100;

            Transaction tx = null;

            simulator.BeginBlock();
            simulator.GenerateTransfer(owner, testUser.Address, nexus.RootChain, nexus.FuelToken, 100000000);
            simulator.GenerateTransfer(owner, testUser.Address, nexus.RootChain, nexus.StakingToken, accountBalance);
            simulator.EndBlock();

            //-----------
            //Perform a valid Stake call
            var desiredStakeAmount = 10 * BaseEnergyRatioDivisor;
            var startingSoulBalance = simulator.Nexus.RootChain.GetTokenBalance(stakeToken, testUser.Address);

            simulator.BeginBlock();
            tx = simulator.GenerateCustomTransaction(testUser, () =>
                ScriptUtils.BeginScript().AllowGas(testUser.Address, Address.Null, 1, 9999)
                    .CallContract("energy", "Stake", testUser.Address, desiredStakeAmount).
                    SpendGas(testUser.Address).EndScript());
            simulator.EndBlock();

            BigInteger stakedAmount = (BigInteger)simulator.Nexus.RootChain.InvokeContract("energy", "GetStake", testUser.Address);
            Assert.IsTrue(stakedAmount == desiredStakeAmount);

            var finalSoulBalance = simulator.Nexus.RootChain.GetTokenBalance(stakeToken, testUser.Address);
            Assert.IsTrue(desiredStakeAmount == startingSoulBalance - finalSoulBalance);

            unclaimedAmount = (BigInteger)simulator.Nexus.RootChain.InvokeContract("energy", "GetUnclaimed", testUser.Address);
            Assert.IsTrue(unclaimedAmount == StakeToFuel(stakedAmount));

            //-----------
            //Try to reduce the staked amount via Unstake function call: should fail, not enough time passed
            var initialStakedAmount = (BigInteger)simulator.Nexus.RootChain.InvokeContract("energy", "GetStake", testUser.Address);
            var stakeReduction = initialStakedAmount - BaseEnergyRatioDivisor;
            startingSoulBalance = simulator.Nexus.RootChain.GetTokenBalance(stakeToken, testUser.Address);

            Assert.ThrowsException<Exception>(() =>
            {
                simulator.BeginBlock();
                simulator.GenerateCustomTransaction(testUser, () =>
                    ScriptUtils.BeginScript().AllowGas(testUser.Address, Address.Null, 1, 9999)
                        .CallContract("energy", "Unstake", testUser.Address, stakeReduction).
                        SpendGas(testUser.Address).EndScript());
                simulator.EndBlock();
            });

            var finalStakedAmount = (BigInteger)simulator.Nexus.RootChain.InvokeContract("energy", "GetStake", testUser.Address);

            Assert.IsTrue(initialStakedAmount == finalStakedAmount);

            finalSoulBalance = simulator.Nexus.RootChain.GetTokenBalance(stakeToken, testUser.Address);
            Assert.IsTrue(finalSoulBalance == startingSoulBalance);

            //-----------
            //Try to reduce staked amount below what is staked: should fail
            startingSoulBalance = simulator.Nexus.RootChain.GetTokenBalance(stakeToken, testUser.Address);

            Assert.ThrowsException<Exception>(() =>
            {
                simulator.BeginBlock();
                simulator.GenerateCustomTransaction(testUser, () =>
                    ScriptUtils.BeginScript().AllowGas(testUser.Address, Address.Null, 1, 9999)
                        .CallContract("energy", "Unstake", testUser.Address,
                            BaseEnergyRatioDivisor * 10000000).SpendGas(testUser.Address).EndScript());
                simulator.EndBlock();
            });

            finalSoulBalance = simulator.Nexus.RootChain.GetTokenBalance(stakeToken, testUser.Address);
            Assert.IsTrue(finalSoulBalance == startingSoulBalance);

            //-----------
            //Time skip 1 day
            simulator.TimeSkipDays(1);
            
            //-----------
            //Try a partial unstake: should pass
            initialStakedAmount = (BigInteger)simulator.Nexus.RootChain.InvokeContract("energy", "GetStake", testUser.Address);
            stakeReduction = initialStakedAmount - BaseEnergyRatioDivisor;
            startingSoulBalance = simulator.Nexus.RootChain.GetTokenBalance(stakeToken, testUser.Address);

            simulator.BeginBlock();
            simulator.GenerateCustomTransaction(testUser, () =>
                ScriptUtils.BeginScript().AllowGas(testUser.Address, Address.Null, 1, 9999)
                    .CallContract("energy", "Unstake", testUser.Address, stakeReduction).
                    SpendGas(testUser.Address).EndScript());
            simulator.EndBlock();

            finalSoulBalance = simulator.Nexus.RootChain.GetTokenBalance(stakeToken, testUser.Address);
            Assert.IsTrue(stakeReduction == finalSoulBalance - startingSoulBalance);

            finalStakedAmount = (BigInteger)simulator.Nexus.RootChain.InvokeContract("energy", "GetStake", testUser.Address);
            Assert.IsTrue(initialStakedAmount - finalStakedAmount == stakeReduction);
            
            //-----------
            //Try a full unstake: should fail, didnt wait 24h
            initialStakedAmount = (BigInteger)simulator.Nexus.RootChain.InvokeContract("energy", "GetStake", testUser.Address);
            stakeReduction = initialStakedAmount;
            startingSoulBalance = simulator.Nexus.RootChain.GetTokenBalance(stakeToken, testUser.Address);

            Assert.ThrowsException<Exception>(() =>
            {
                simulator.BeginBlock();
                simulator.GenerateCustomTransaction(testUser, () =>
                    ScriptUtils.BeginScript().AllowGas(testUser.Address, Address.Null, 1, 9999)
                        .CallContract("energy", "Unstake", testUser.Address, stakeReduction).SpendGas(testUser.Address)
                        .EndScript());
                simulator.EndBlock();
            });

            finalSoulBalance = simulator.Nexus.RootChain.GetTokenBalance(stakeToken, testUser.Address);
            Assert.IsTrue(startingSoulBalance == finalSoulBalance);

            finalStakedAmount = (BigInteger)simulator.Nexus.RootChain.InvokeContract("energy", "GetStake", testUser.Address);
            Assert.IsTrue(initialStakedAmount == finalStakedAmount);

            //-----------
            //Time skip 1 day
            simulator.TimeSkipDays(1);

            //-----------
            //Try a full unstake: should pass
            initialStakedAmount = (BigInteger)simulator.Nexus.RootChain.InvokeContract("energy", "GetStake", testUser.Address);
            stakeReduction = initialStakedAmount;
            startingSoulBalance = simulator.Nexus.RootChain.GetTokenBalance(stakeToken, testUser.Address);

            simulator.BeginBlock();
            simulator.GenerateCustomTransaction(testUser, () =>
                ScriptUtils.BeginScript().AllowGas(testUser.Address, Address.Null, 1, 9999)
                    .CallContract("energy", "Unstake", testUser.Address, stakeReduction).
                    SpendGas(testUser.Address).EndScript());
            simulator.EndBlock();

            finalSoulBalance = simulator.Nexus.RootChain.GetTokenBalance(stakeToken, testUser.Address);
            Assert.IsTrue(stakeReduction == finalSoulBalance - startingSoulBalance);

            finalStakedAmount = (BigInteger)simulator.Nexus.RootChain.InvokeContract("energy", "GetStake", testUser.Address);
            Assert.IsTrue(initialStakedAmount - finalStakedAmount == stakeReduction);
        }

        [TestMethod]
        public void TestClaim()
        {
            var owner = KeyPair.Generate();

            var simulator = new ChainSimulator(owner, 1234);
            var nexus = simulator.Nexus;

            var fuelToken = simulator.Nexus.FuelToken;

            var testUser = KeyPair.Generate();
            var unclaimedAmount = (BigInteger)simulator.Nexus.RootChain.InvokeContract("energy", "GetUnclaimed", testUser.Address);
            Assert.IsTrue(unclaimedAmount == 0);

            var accountBalance = FuelToStake(100);

            Transaction tx = null;

            simulator.BeginBlock();
            simulator.GenerateTransfer(owner, testUser.Address, nexus.RootChain, nexus.FuelToken, 100000000);
            simulator.GenerateTransfer(owner, testUser.Address, nexus.RootChain, nexus.StakingToken, accountBalance);
            simulator.EndBlock();

            //-----------
            //Perform a valid Stake call
            var desiredStake = FuelToStake(1);

            simulator.BeginBlock();
            tx = simulator.GenerateCustomTransaction(testUser, () =>
                ScriptUtils.BeginScript().AllowGas(testUser.Address, Address.Null, 1, 9999)
                    .CallContract("energy", "Stake", testUser.Address, desiredStake).
                    SpendGas(testUser.Address).EndScript());
            simulator.EndBlock();

            BigInteger stakedAmount = (BigInteger)simulator.Nexus.RootChain.InvokeContract("energy", "GetStake", testUser.Address);
            Assert.IsTrue(stakedAmount == desiredStake);

            unclaimedAmount = (BigInteger)simulator.Nexus.RootChain.InvokeContract("energy", "GetUnclaimed", testUser.Address);
            Assert.IsTrue(unclaimedAmount == StakeToFuel(stakedAmount));

            //-----------
            //Perform a claim call: should pass
            var startingFuelBalance = simulator.Nexus.RootChain.GetTokenBalance(fuelToken, testUser.Address);

            simulator.BeginBlock();
            tx = simulator.GenerateCustomTransaction(testUser, () =>
                ScriptUtils.BeginScript().AllowGas(testUser.Address, Address.Null, 1, 9999)
                    .CallContract("energy", "Claim", testUser.Address, testUser.Address).
                    SpendGas(testUser.Address).EndScript());
            simulator.EndBlock();

            var finalFuelBalance = simulator.Nexus.RootChain.GetTokenBalance(fuelToken, testUser.Address);
            var txCost = simulator.Nexus.RootChain.GetTransactionFee(tx);

            Assert.IsTrue(finalFuelBalance == (startingFuelBalance + unclaimedAmount - txCost));

            stakedAmount = (BigInteger)simulator.Nexus.RootChain.InvokeContract("energy", "GetStake", testUser.Address);
            Assert.IsTrue(stakedAmount == desiredStake);

            unclaimedAmount = (BigInteger)simulator.Nexus.RootChain.InvokeContract("energy", "GetUnclaimed", testUser.Address);
            Assert.IsTrue(unclaimedAmount == 0);

            //-----------
            //Increase the staked amount
            var previousStake = (BigInteger)simulator.Nexus.RootChain.InvokeContract("energy", "GetStake", testUser.Address);
            var addedStake = FuelToStake(1);

            simulator.BeginBlock();
            tx = simulator.GenerateCustomTransaction(testUser, () =>
                ScriptUtils.BeginScript().AllowGas(testUser.Address, Address.Null, 1, 9999)
                    .CallContract("energy", "Stake", testUser.Address, addedStake).
                    SpendGas(testUser.Address).EndScript());
            simulator.EndBlock();

            stakedAmount = (BigInteger)simulator.Nexus.RootChain.InvokeContract("energy", "GetStake", testUser.Address);
            Assert.IsTrue(stakedAmount == previousStake + addedStake);

            unclaimedAmount = (BigInteger)simulator.Nexus.RootChain.InvokeContract("energy", "GetUnclaimed", testUser.Address);
            Assert.IsTrue(unclaimedAmount == StakeToFuel(addedStake));

            //-----------
            //Perform another claim call: should get reward only for the newly staked amount
            startingFuelBalance = simulator.Nexus.RootChain.GetTokenBalance(fuelToken, testUser.Address);

            simulator.BeginBlock();
            tx = simulator.GenerateCustomTransaction(testUser, () =>
                ScriptUtils.BeginScript().AllowGas(testUser.Address, Address.Null, 1, 9999)
                    .CallContract("energy", "Claim", testUser.Address, testUser.Address).
                    SpendGas(testUser.Address).EndScript());
            simulator.EndBlock();

            finalFuelBalance = simulator.Nexus.RootChain.GetTokenBalance(fuelToken, testUser.Address);
            txCost = simulator.Nexus.RootChain.GetTransactionFee(tx);

            Assert.IsTrue(finalFuelBalance == (startingFuelBalance + unclaimedAmount - txCost));

            stakedAmount = (BigInteger)simulator.Nexus.RootChain.InvokeContract("energy", "GetStake", testUser.Address);
            Assert.IsTrue(stakedAmount == previousStake + addedStake);

            unclaimedAmount = (BigInteger)simulator.Nexus.RootChain.InvokeContract("energy", "GetUnclaimed", testUser.Address);
            Assert.IsTrue(unclaimedAmount == 0);

            //-----------
            //Increase the staked amount a 2nd time
            previousStake = (BigInteger)simulator.Nexus.RootChain.InvokeContract("energy", "GetStake", testUser.Address);
            addedStake = FuelToStake(10);

            simulator.BeginBlock();
            tx = simulator.GenerateCustomTransaction(testUser, () =>
                ScriptUtils.BeginScript().AllowGas(testUser.Address, Address.Null, 1, 9999)
                    .CallContract("energy", "Stake", testUser.Address, addedStake).
                    SpendGas(testUser.Address).EndScript());
            simulator.EndBlock();

            stakedAmount = (BigInteger)simulator.Nexus.RootChain.InvokeContract("energy", "GetStake", testUser.Address);
            Assert.IsTrue(stakedAmount == previousStake + addedStake);

            unclaimedAmount = (BigInteger)simulator.Nexus.RootChain.InvokeContract("energy", "GetUnclaimed", testUser.Address);
            Assert.IsTrue(unclaimedAmount == StakeToFuel(addedStake));

            //-----------
            //Perform another claim call: should get reward only for the newly staked amount
            startingFuelBalance = simulator.Nexus.RootChain.GetTokenBalance(fuelToken, testUser.Address);

            simulator.BeginBlock();
            tx = simulator.GenerateCustomTransaction(testUser, () =>
                ScriptUtils.BeginScript().AllowGas(testUser.Address, Address.Null, 1, 9999)
                    .CallContract("energy", "Claim", testUser.Address, testUser.Address).
                    SpendGas(testUser.Address).EndScript());
            simulator.EndBlock();

            finalFuelBalance = simulator.Nexus.RootChain.GetTokenBalance(fuelToken, testUser.Address);
            txCost = simulator.Nexus.RootChain.GetTransactionFee(tx);

            Assert.IsTrue(finalFuelBalance == (startingFuelBalance + unclaimedAmount - txCost));

            stakedAmount = (BigInteger)simulator.Nexus.RootChain.InvokeContract("energy", "GetStake", testUser.Address);
            Assert.IsTrue(stakedAmount == previousStake + addedStake);

            unclaimedAmount = (BigInteger)simulator.Nexus.RootChain.InvokeContract("energy", "GetUnclaimed", testUser.Address);
            Assert.IsTrue(unclaimedAmount == 0);
            
            //-----------
            //Perform another claim call: should fail, not enough time passed between claim calls
            startingFuelBalance = simulator.Nexus.RootChain.GetTokenBalance(fuelToken, testUser.Address);

            Assert.ThrowsException<Exception>(() =>
            {
                simulator.BeginBlock();
                simulator.GenerateCustomTransaction(testUser, () =>
                    ScriptUtils.BeginScript().AllowGas(testUser.Address, Address.Null, 1, 9999)
                        .CallContract("energy", "Claim", testUser.Address, testUser.Address).SpendGas(testUser.Address)
                        .EndScript());
                simulator.EndBlock();
            });

            finalFuelBalance = simulator.Nexus.RootChain.GetTokenBalance(fuelToken, testUser.Address);
            Assert.IsTrue(finalFuelBalance == startingFuelBalance);

            //-----------
            //Time skip 1 day
            simulator.TimeSkipDays(1);

            //Perform another claim call: should get reward for total staked amount
            unclaimedAmount = (BigInteger)simulator.Nexus.RootChain.InvokeContract("energy", "GetUnclaimed", testUser.Address);
            stakedAmount = (BigInteger)simulator.Nexus.RootChain.InvokeContract("energy", "GetStake", testUser.Address);
            var expectedUnclaimed = StakeToFuel(stakedAmount);
            Assert.IsTrue(unclaimedAmount == expectedUnclaimed);

            startingFuelBalance = simulator.Nexus.RootChain.GetTokenBalance(fuelToken, testUser.Address);

            simulator.BeginBlock();
            tx = simulator.GenerateCustomTransaction(testUser, () =>
                ScriptUtils.BeginScript().AllowGas(testUser.Address, Address.Null, 1, 9999)
                    .CallContract("energy", "Claim", testUser.Address, testUser.Address).
                    SpendGas(testUser.Address).EndScript());
            simulator.EndBlock();

            finalFuelBalance = simulator.Nexus.RootChain.GetTokenBalance(fuelToken, testUser.Address);
            txCost = simulator.Nexus.RootChain.GetTransactionFee(tx);

            Assert.IsTrue(finalFuelBalance == (startingFuelBalance + unclaimedAmount - txCost));

            unclaimedAmount = (BigInteger)simulator.Nexus.RootChain.InvokeContract("energy", "GetUnclaimed", testUser.Address);
            Assert.IsTrue(unclaimedAmount == 0);

            //-----------
            //Time skip 5 days
            var days = 5;
            simulator.TimeSkipDays(days);

            //Perform another claim call: should get reward for accumulated days
            unclaimedAmount = (BigInteger)simulator.Nexus.RootChain.InvokeContract("energy", "GetUnclaimed", testUser.Address);
            stakedAmount = (BigInteger)simulator.Nexus.RootChain.InvokeContract("energy", "GetStake", testUser.Address);
            Assert.IsTrue(unclaimedAmount == StakeToFuel(stakedAmount) * days);

            startingFuelBalance = simulator.Nexus.RootChain.GetTokenBalance(fuelToken, testUser.Address);

            simulator.BeginBlock();
            tx = simulator.GenerateCustomTransaction(testUser, () =>
                ScriptUtils.BeginScript().AllowGas(testUser.Address, Address.Null, 1, 9999)
                    .CallContract("energy", "Claim", testUser.Address, testUser.Address).
                    SpendGas(testUser.Address).EndScript());
            simulator.EndBlock();

            finalFuelBalance = simulator.Nexus.RootChain.GetTokenBalance(fuelToken, testUser.Address);
            txCost = simulator.Nexus.RootChain.GetTransactionFee(tx);

            Assert.IsTrue(finalFuelBalance == (startingFuelBalance + unclaimedAmount - txCost));

            unclaimedAmount = (BigInteger)simulator.Nexus.RootChain.InvokeContract("energy", "GetUnclaimed", testUser.Address);
            Assert.IsTrue(unclaimedAmount == 0);

            //-----------
            //Increase the staked amount a 3rd time
            previousStake = (BigInteger)simulator.Nexus.RootChain.InvokeContract("energy", "GetStake", testUser.Address);
            addedStake = FuelToStake(10);

            simulator.BeginBlock();
            tx = simulator.GenerateCustomTransaction(testUser, () =>
                ScriptUtils.BeginScript().AllowGas(testUser.Address, Address.Null, 1, 9999)
                    .CallContract("energy", "Stake", testUser.Address, addedStake).
                    SpendGas(testUser.Address).EndScript());
            simulator.EndBlock();

            stakedAmount = (BigInteger)simulator.Nexus.RootChain.InvokeContract("energy", "GetStake", testUser.Address);
            Assert.IsTrue(stakedAmount == previousStake + addedStake);

            unclaimedAmount = (BigInteger)simulator.Nexus.RootChain.InvokeContract("energy", "GetUnclaimed", testUser.Address);
            Assert.IsTrue(unclaimedAmount == StakeToFuel(addedStake));

            //-----------
            //Time skip 1 day
            days = 1;
            simulator.TimeSkipDays(days);

            //Perform another claim call: should get reward for 1 day of full stake and 1 day of partial stake
            unclaimedAmount = (BigInteger)simulator.Nexus.RootChain.InvokeContract("energy", "GetUnclaimed", testUser.Address);
            stakedAmount = (BigInteger)simulator.Nexus.RootChain.InvokeContract("energy", "GetStake", testUser.Address);
            expectedUnclaimed = StakeToFuel(stakedAmount) + StakeToFuel(addedStake);
            Assert.IsTrue(unclaimedAmount == expectedUnclaimed);

            startingFuelBalance = simulator.Nexus.RootChain.GetTokenBalance(fuelToken, testUser.Address);

            simulator.BeginBlock();
            tx = simulator.GenerateCustomTransaction(testUser, () =>
                ScriptUtils.BeginScript().AllowGas(testUser.Address, Address.Null, 1, 9999)
                    .CallContract("energy", "Claim", testUser.Address, testUser.Address).
                    SpendGas(testUser.Address).EndScript());
            simulator.EndBlock();

            finalFuelBalance = simulator.Nexus.RootChain.GetTokenBalance(fuelToken, testUser.Address);
            txCost = simulator.Nexus.RootChain.GetTransactionFee(tx);

            Assert.IsTrue(finalFuelBalance == (startingFuelBalance + unclaimedAmount - txCost));

            unclaimedAmount = (BigInteger)simulator.Nexus.RootChain.InvokeContract("energy", "GetUnclaimed", testUser.Address);
            Assert.IsTrue(unclaimedAmount == 0);

            //----------
            //Increase stake by X
            previousStake = (BigInteger)simulator.Nexus.RootChain.InvokeContract("energy", "GetStake", testUser.Address);
            addedStake = FuelToStake(10);

            simulator.BeginBlock();
            tx = simulator.GenerateCustomTransaction(testUser, () =>
                ScriptUtils.BeginScript().AllowGas(testUser.Address, Address.Null, 1, 9999)
                    .CallContract("energy", "Stake", testUser.Address, addedStake).
                    SpendGas(testUser.Address).EndScript());
            simulator.EndBlock();

            stakedAmount = (BigInteger)simulator.Nexus.RootChain.InvokeContract("energy", "GetStake", testUser.Address);
            Assert.IsTrue(stakedAmount == previousStake + addedStake);

            unclaimedAmount = (BigInteger)simulator.Nexus.RootChain.InvokeContract("energy", "GetUnclaimed", testUser.Address);
            Assert.IsTrue(unclaimedAmount == StakeToFuel(addedStake));

            //Time skip 1 day
            days = 1;
            simulator.TimeSkipDays(days);

            //Total unstake
            simulator.BeginBlock();
            simulator.GenerateCustomTransaction(testUser, () =>
                ScriptUtils.BeginScript().AllowGas(testUser.Address, Address.Null, 1, 9999)
                    .CallContract("energy", "Unstake", testUser.Address, previousStake + addedStake).
                    SpendGas(testUser.Address).EndScript());
            simulator.EndBlock();

            var finalStake = (BigInteger)simulator.Nexus.RootChain.InvokeContract("energy", "GetStake", testUser.Address);
            Assert.IsTrue(finalStake == 0);

            //Claim -> should get StakeToFuel(X)
            unclaimedAmount = (BigInteger)simulator.Nexus.RootChain.InvokeContract("energy", "GetUnclaimed", testUser.Address);
            expectedUnclaimed = StakeToFuel(addedStake);
            Assert.IsTrue(unclaimedAmount == expectedUnclaimed);

            startingFuelBalance = simulator.Nexus.RootChain.GetTokenBalance(fuelToken, testUser.Address);

            simulator.BeginBlock();
            tx = simulator.GenerateCustomTransaction(testUser, () =>
                ScriptUtils.BeginScript().AllowGas(testUser.Address, Address.Null, 1, 9999)
                    .CallContract("energy", "Claim", testUser.Address, testUser.Address).
                    SpendGas(testUser.Address).EndScript());
            simulator.EndBlock();

            finalFuelBalance = simulator.Nexus.RootChain.GetTokenBalance(fuelToken, testUser.Address);
            txCost = simulator.Nexus.RootChain.GetTransactionFee(tx);

            Assert.IsTrue(finalFuelBalance == (startingFuelBalance + unclaimedAmount - txCost));

            unclaimedAmount = (BigInteger)simulator.Nexus.RootChain.InvokeContract("energy", "GetUnclaimed", testUser.Address);
            Assert.IsTrue(unclaimedAmount == 0);
        }

        [TestMethod]
        public void TestHalving()
        {
            var owner = KeyPair.Generate();

            var simulator = new ChainSimulator(owner, 1234);
            var nexus = simulator.Nexus;

            var fuelToken = simulator.Nexus.FuelToken;
            var stakeToken = simulator.Nexus.StakingToken;

            var testUser = KeyPair.Generate();
            var unclaimedAmount = (BigInteger)simulator.Nexus.RootChain.InvokeContract("energy", "GetUnclaimed", testUser.Address);
            Assert.IsTrue(unclaimedAmount == 0);

            var accountBalance = BaseEnergyRatioDivisor * 100;

            Transaction tx = null;

            simulator.BeginBlock();
            simulator.GenerateTransfer(owner, testUser.Address, nexus.RootChain, nexus.FuelToken, 100000000);
            simulator.GenerateTransfer(owner, testUser.Address, nexus.RootChain, nexus.StakingToken, accountBalance);
            simulator.EndBlock();

            //-----------
            //Perform a valid Stake call
            var desiredStakeAmount = FuelToStake(10);
            var startingSoulBalance = simulator.Nexus.RootChain.GetTokenBalance(stakeToken, testUser.Address);

            simulator.BeginBlock();
            tx = simulator.GenerateCustomTransaction(testUser, () =>
                ScriptUtils.BeginScript().AllowGas(testUser.Address, Address.Null, 1, 9999)
                    .CallContract("energy", "Stake", testUser.Address, desiredStakeAmount).
                    SpendGas(testUser.Address).EndScript());
            simulator.EndBlock();

            BigInteger stakedAmount = (BigInteger)simulator.Nexus.RootChain.InvokeContract("energy", "GetStake", testUser.Address);
            Assert.IsTrue(stakedAmount == desiredStakeAmount);

            var finalSoulBalance = simulator.Nexus.RootChain.GetTokenBalance(stakeToken, testUser.Address);
            Assert.IsTrue(desiredStakeAmount == startingSoulBalance - finalSoulBalance);

            unclaimedAmount = (BigInteger)simulator.Nexus.RootChain.InvokeContract("energy", "GetUnclaimed", testUser.Address);
            Assert.IsTrue(unclaimedAmount == StakeToFuel(stakedAmount));

            //Time skip over 4 years and 8 days
            var startDate = simulator.CurrentTime;
            simulator.CurrentTime = ((DateTime) nexus.RootChain.FindBlockByHeight(1).Timestamp).AddYears(2);
            simulator.TimeSkipDays(0);
            var firstHalvingDate = simulator.CurrentTime;
            var firstHalvingDayCount = (firstHalvingDate - startDate).Days;

            simulator.CurrentTime = simulator.CurrentTime.AddYears(2);
            simulator.TimeSkipDays(0);
            var secondHalvingDate = simulator.CurrentTime;
            var secondHalvingDayCount = (secondHalvingDate - firstHalvingDate).Days;


            var thirdHalvingDayCount = 8;
            simulator.TimeSkipDays(thirdHalvingDayCount);

            //Validate halving
            unclaimedAmount = (BigInteger)simulator.Nexus.RootChain.InvokeContract("energy", "GetUnclaimed", testUser.Address);
            stakedAmount = (BigInteger)simulator.Nexus.RootChain.InvokeContract("energy", "GetStake", testUser.Address);

            var expectedUnclaimed = StakeToFuel(stakedAmount) * (1 + firstHalvingDayCount + (secondHalvingDayCount / 2) + (thirdHalvingDayCount / 4));
            Assert.IsTrue(unclaimedAmount == expectedUnclaimed);

            var startingFuelBalance = simulator.Nexus.RootChain.GetTokenBalance(fuelToken, testUser.Address);

            simulator.BeginBlock();
            tx = simulator.GenerateCustomTransaction(testUser, () =>
                ScriptUtils.BeginScript().AllowGas(testUser.Address, Address.Null, 1, 9999)
                    .CallContract("energy", "Claim", testUser.Address, testUser.Address).
                    SpendGas(testUser.Address).EndScript());
            simulator.EndBlock();

            var finalFuelBalance = simulator.Nexus.RootChain.GetTokenBalance(fuelToken, testUser.Address);
            var txCost = simulator.Nexus.RootChain.GetTransactionFee(tx);

            Assert.IsTrue(finalFuelBalance == (startingFuelBalance + unclaimedAmount - txCost));

            unclaimedAmount = (BigInteger)simulator.Nexus.RootChain.InvokeContract("energy", "GetUnclaimed", testUser.Address);
            Assert.IsTrue(unclaimedAmount == 0);
        }

        [TestMethod]
        public void TestProxies()
        {
            var owner = KeyPair.Generate();

            var simulator = new ChainSimulator(owner, 1234);
            var nexus = simulator.Nexus;

            var fuelToken = simulator.Nexus.FuelToken;

            var testUser = KeyPair.Generate();
            var unclaimedAmount = (BigInteger)simulator.Nexus.RootChain.InvokeContract("energy", "GetUnclaimed", testUser.Address);
            Assert.IsTrue(unclaimedAmount == 0);

            var accountBalance = BaseEnergyRatioDivisor * 100;

            Transaction tx = null;

            simulator.BeginBlock();
            simulator.GenerateTransfer(owner, testUser.Address, nexus.RootChain, nexus.FuelToken, 100000000);
            simulator.GenerateTransfer(owner, testUser.Address, nexus.RootChain, nexus.StakingToken, accountBalance);
            simulator.EndBlock();

            //-----------
            //Perform a valid Stake call
            var initialStake = FuelToStake(1);

            simulator.BeginBlock();
            tx = simulator.GenerateCustomTransaction(testUser, () =>
                ScriptUtils.BeginScript().AllowGas(testUser.Address, Address.Null, 1, 9999)
                    .CallContract("energy", "Stake", testUser.Address, initialStake).
                    SpendGas(testUser.Address).EndScript());
            simulator.EndBlock();

            BigInteger stakedAmount = (BigInteger)simulator.Nexus.RootChain.InvokeContract("energy", "GetStake", testUser.Address);
            Assert.IsTrue(stakedAmount == initialStake);

            unclaimedAmount = (BigInteger)simulator.Nexus.RootChain.InvokeContract("energy", "GetUnclaimed", testUser.Address);
            Assert.IsTrue(unclaimedAmount == StakeToFuel(stakedAmount));

            //-----------
            //Add main account as proxy to itself: should fail
            Assert.ThrowsException<Exception>(() =>
            {
                simulator.BeginBlock();
                tx = simulator.GenerateCustomTransaction(testUser, () =>
                    ScriptUtils.BeginScript().AllowGas(testUser.Address, Address.Null, 1, 9999)
                        .CallContract("energy", "AddProxy", testUser.Address, testUser.Address, 50).
                        SpendGas(testUser.Address).EndScript());
                simulator.EndBlock();
            });

            var proxyList = (EnergyProxy[])simulator.Nexus.RootChain.InvokeContract("energy", "GetProxies", testUser.Address);
            Assert.IsTrue(proxyList.Length == 0);

            //-----------
            //Add 0% proxy: should fail
            var proxyA = KeyPair.Generate();
            var proxyAPercentage = 25;

            simulator.BeginBlock();
            simulator.GenerateTransfer(owner, proxyA.Address, nexus.RootChain, nexus.FuelToken, 100000000);
            simulator.EndBlock();

            Assert.ThrowsException<Exception>(() =>
            {
                simulator.BeginBlock();
                tx = simulator.GenerateCustomTransaction(testUser, () =>
                    ScriptUtils.BeginScript().AllowGas(testUser.Address, Address.Null, 1, 9999)
                        .CallContract("energy", "AddProxy", testUser.Address, proxyA.Address, 0).
                        SpendGas(testUser.Address).EndScript());
                simulator.EndBlock();
            });

            proxyList = (EnergyProxy[])simulator.Nexus.RootChain.InvokeContract("energy", "GetProxies", testUser.Address);
            Assert.IsTrue(proxyList.Length == 0);

            //-----------
            //Add and remove 90% proxy: should pass
            simulator.BeginBlock();
            tx = simulator.GenerateCustomTransaction(testUser, () =>
                ScriptUtils.BeginScript().AllowGas(testUser.Address, Address.Null, 1, 9999)
                    .CallContract("energy", "AddProxy", testUser.Address, proxyA.Address, 90).
                    SpendGas(testUser.Address).EndScript());
            simulator.EndBlock();

            proxyList = (EnergyProxy[])simulator.Nexus.RootChain.InvokeContract("energy", "GetProxies", testUser.Address);
            Assert.IsTrue(proxyList.Length == 1);
            Assert.IsTrue(proxyList[0].percentage == 90);

            simulator.BeginBlock();
            tx = simulator.GenerateCustomTransaction(testUser, () =>
                ScriptUtils.BeginScript().AllowGas(testUser.Address, Address.Null, 1, 9999)
                    .CallContract("energy", "RemoveProxy", testUser.Address, proxyA.Address).
                    SpendGas(testUser.Address).EndScript());
            simulator.EndBlock();

            proxyList = (EnergyProxy[])simulator.Nexus.RootChain.InvokeContract("energy", "GetProxies", testUser.Address);
            Assert.IsTrue(proxyList.Length == 0);

            //-----------
            //Add and remove 100% proxy: should pass
            simulator.BeginBlock();
            tx = simulator.GenerateCustomTransaction(testUser, () =>
                ScriptUtils.BeginScript().AllowGas(testUser.Address, Address.Null, 1, 9999)
                    .CallContract("energy", "AddProxy", testUser.Address, proxyA.Address, 100).
                    SpendGas(testUser.Address).EndScript());
            simulator.EndBlock();

            proxyList = (EnergyProxy[])simulator.Nexus.RootChain.InvokeContract("energy", "GetProxies", testUser.Address);
            Assert.IsTrue(proxyList.Length == 1);
            Assert.IsTrue(proxyList[0].percentage == 100);

            simulator.BeginBlock();
            tx = simulator.GenerateCustomTransaction(testUser, () =>
                ScriptUtils.BeginScript().AllowGas(testUser.Address, Address.Null, 1, 9999)
                    .CallContract("energy", "RemoveProxy", testUser.Address, proxyA.Address).
                    SpendGas(testUser.Address).EndScript());
            simulator.EndBlock();

            proxyList = (EnergyProxy[])simulator.Nexus.RootChain.InvokeContract("energy", "GetProxies", testUser.Address);
            Assert.IsTrue(proxyList.Length == 0);

            //-----------
            //Add 101% proxy: should fail
            Assert.ThrowsException<Exception>(() =>
            {
                simulator.BeginBlock();
                tx = simulator.GenerateCustomTransaction(testUser, () =>
                    ScriptUtils.BeginScript().AllowGas(testUser.Address, Address.Null, 1, 9999)
                        .CallContract("energy", "AddProxy", testUser.Address, proxyA.Address, 101).
                        SpendGas(testUser.Address).EndScript());
                simulator.EndBlock();
            });

            proxyList = (EnergyProxy[])simulator.Nexus.RootChain.InvokeContract("energy", "GetProxies", testUser.Address);
            Assert.IsTrue(proxyList.Length == 0);

            //-----------
            //Add 25% proxy A: should pass
            simulator.BeginBlock();
            tx = simulator.GenerateCustomTransaction(testUser, () =>
                ScriptUtils.BeginScript().AllowGas(testUser.Address, Address.Null, 1, 9999)
                    .CallContract("energy", "AddProxy", testUser.Address, proxyA.Address, proxyAPercentage).
                    SpendGas(testUser.Address).EndScript());
            simulator.EndBlock();

            proxyList = (EnergyProxy[])simulator.Nexus.RootChain.InvokeContract("energy", "GetProxies", testUser.Address);
            Assert.IsTrue(proxyList.Length == 1);
            Assert.IsTrue(proxyList[0].percentage == 25);

            //-----------
            //Re-add proxy A: should fail
            Assert.ThrowsException<Exception>(() =>
            {
                simulator.BeginBlock();
                tx = simulator.GenerateCustomTransaction(testUser, () =>
                    ScriptUtils.BeginScript().AllowGas(testUser.Address, Address.Null, 1, 9999)
                        .CallContract("energy", "AddProxy", testUser.Address, proxyA.Address, 25).
                        SpendGas(testUser.Address).EndScript());
                simulator.EndBlock();
            });

            proxyList = (EnergyProxy[])simulator.Nexus.RootChain.InvokeContract("energy", "GetProxies", testUser.Address);
            Assert.IsTrue(proxyList.Length == 1);

            //-----------
            //Add an 80% proxy: should fail
            var proxyB = KeyPair.Generate();

            simulator.BeginBlock();
            simulator.GenerateTransfer(owner, proxyB.Address, nexus.RootChain, nexus.FuelToken, 100000000);
            simulator.EndBlock();

            Assert.ThrowsException<Exception>(() =>
            {
                simulator.BeginBlock();
                tx = simulator.GenerateCustomTransaction(testUser, () =>
                    ScriptUtils.BeginScript().AllowGas(testUser.Address, Address.Null, 1, 9999)
                        .CallContract("energy", "AddProxy", testUser.Address, proxyB.Address, 80).
                        SpendGas(testUser.Address).EndScript());
                simulator.EndBlock();
            });

            proxyList = (EnergyProxy[])simulator.Nexus.RootChain.InvokeContract("energy", "GetProxies", testUser.Address);
            Assert.IsTrue(proxyList.Length == 1);

            //-----------
            //Add 25% proxy B and remove it: should pass
            simulator.BeginBlock();
            tx = simulator.GenerateCustomTransaction(testUser, () =>
                ScriptUtils.BeginScript().AllowGas(testUser.Address, Address.Null, 1, 9999)
                    .CallContract("energy", "AddProxy", testUser.Address, proxyB.Address, 25).
                    SpendGas(testUser.Address).EndScript());
            simulator.EndBlock();

            proxyList = (EnergyProxy[])simulator.Nexus.RootChain.InvokeContract("energy", "GetProxies", testUser.Address);
            Assert.IsTrue(proxyList.Length == 2);
            Assert.IsTrue(proxyList[0].percentage == 25 && proxyList[1].percentage == 25);

            simulator.BeginBlock();
            tx = simulator.GenerateCustomTransaction(testUser, () =>
                ScriptUtils.BeginScript().AllowGas(testUser.Address, Address.Null, 1, 9999)
                    .CallContract("energy", "RemoveProxy", testUser.Address, proxyB.Address).
                    SpendGas(testUser.Address).EndScript());
            simulator.EndBlock();

            proxyList = (EnergyProxy[])simulator.Nexus.RootChain.InvokeContract("energy", "GetProxies", testUser.Address);
            Assert.IsTrue(proxyList.Length == 1);

            //-----------
            //Add 75% proxy B and remove it: should pass
            simulator.BeginBlock();
            tx = simulator.GenerateCustomTransaction(testUser, () =>
                ScriptUtils.BeginScript().AllowGas(testUser.Address, Address.Null, 1, 9999)
                    .CallContract("energy", "AddProxy", testUser.Address, proxyB.Address, 75).
                    SpendGas(testUser.Address).EndScript());
            simulator.EndBlock();

            proxyList = (EnergyProxy[])simulator.Nexus.RootChain.InvokeContract("energy", "GetProxies", testUser.Address);
            Assert.IsTrue(proxyList.Length == 2);
            Assert.IsTrue(proxyList[0].percentage == 25 && proxyList[1].percentage == 75);

            simulator.BeginBlock();
            tx = simulator.GenerateCustomTransaction(testUser, () =>
                ScriptUtils.BeginScript().AllowGas(testUser.Address, Address.Null, 1, 9999)
                    .CallContract("energy", "RemoveProxy", testUser.Address, proxyB.Address).
                    SpendGas(testUser.Address).EndScript());
            simulator.EndBlock();

            proxyList = (EnergyProxy[])simulator.Nexus.RootChain.InvokeContract("energy", "GetProxies", testUser.Address);
            Assert.IsTrue(proxyList.Length == 1);

            //-----------
            //Try to remove proxy B again: should fail
            Assert.ThrowsException<Exception>(() =>
            {
                simulator.BeginBlock();
                tx = simulator.GenerateCustomTransaction(testUser, () =>
                    ScriptUtils.BeginScript().AllowGas(testUser.Address, Address.Null, 1, 9999)
                        .CallContract("energy", "RemoveProxy", testUser.Address, proxyB.Address).
                        SpendGas(testUser.Address).EndScript());
                simulator.EndBlock();
            });

            proxyList = (EnergyProxy[])simulator.Nexus.RootChain.InvokeContract("energy", "GetProxies", testUser.Address);
            Assert.IsTrue(proxyList.Length == 1);

            //-----------
            //Add 76% proxy B: should fail
            Assert.ThrowsException<Exception>(() =>
            {
                simulator.BeginBlock();
                tx = simulator.GenerateCustomTransaction(testUser, () =>
                    ScriptUtils.BeginScript().AllowGas(testUser.Address, Address.Null, 1, 9999)
                        .CallContract("energy", "AddProxy", testUser.Address, proxyB.Address, 76).
                        SpendGas(testUser.Address).EndScript());
                simulator.EndBlock();
            });

            proxyList = (EnergyProxy[])simulator.Nexus.RootChain.InvokeContract("energy", "GetProxies", testUser.Address);
            Assert.IsTrue(proxyList.Length == 1);

            //Try to claim from main: should pass
            unclaimedAmount = (BigInteger)simulator.Nexus.RootChain.InvokeContract("energy", "GetUnclaimed", testUser.Address);
            stakedAmount = (BigInteger)simulator.Nexus.RootChain.InvokeContract("energy", "GetStake", testUser.Address);

            var startingMainFuelBalance = simulator.Nexus.RootChain.GetTokenBalance(fuelToken, testUser.Address);
            var startingProxyFuelBalance = simulator.Nexus.RootChain.GetTokenBalance(fuelToken, proxyA.Address);

            simulator.BeginBlock();
            tx = simulator.GenerateCustomTransaction(testUser, () =>
                ScriptUtils.BeginScript().AllowGas(testUser.Address, Address.Null, 1, 9999)
                    .CallContract("energy", "Claim", testUser.Address, testUser.Address).SpendGas(testUser.Address)
                    .EndScript());
            simulator.EndBlock();

            var finalMainFuelBalance = simulator.Nexus.RootChain.GetTokenBalance(fuelToken, testUser.Address);
            var finalProxyFuelBalance = simulator.Nexus.RootChain.GetTokenBalance(fuelToken, proxyA.Address);
            var txCost = simulator.Nexus.RootChain.GetTransactionFee(tx);

            var proxyQuota = proxyAPercentage * unclaimedAmount / 100;
            var leftover = unclaimedAmount - proxyQuota;

            Assert.IsTrue(finalMainFuelBalance == (startingMainFuelBalance + leftover - txCost));
            Assert.IsTrue(finalProxyFuelBalance == (startingProxyFuelBalance + proxyQuota));

            unclaimedAmount = (BigInteger)simulator.Nexus.RootChain.InvokeContract("energy", "GetUnclaimed", testUser.Address);
            Assert.IsTrue(unclaimedAmount == 0);

            //-----------
            //Try to claim from main: should fail
            unclaimedAmount = (BigInteger)simulator.Nexus.RootChain.InvokeContract("energy", "GetUnclaimed", testUser.Address);
            Assert.IsTrue(unclaimedAmount == 0);

            var startingFuelBalance = simulator.Nexus.RootChain.GetTokenBalance(fuelToken, testUser.Address);

            Assert.ThrowsException<Exception>(() =>
            {
                simulator.BeginBlock();
                tx = simulator.GenerateCustomTransaction(testUser, () =>
                    ScriptUtils.BeginScript().AllowGas(testUser.Address, Address.Null, 1, 9999)
                        .CallContract("energy", "Claim", testUser.Address, testUser.Address).
                        SpendGas(testUser.Address).EndScript());
                simulator.EndBlock();
            });

            var finalFuelBalance = simulator.Nexus.RootChain.GetTokenBalance(fuelToken, testUser.Address);
            Assert.IsTrue(startingFuelBalance == finalFuelBalance);

            //-----------
            //Try to claim from proxy A: should fail
            startingMainFuelBalance = simulator.Nexus.RootChain.GetTokenBalance(fuelToken, testUser.Address);
            startingProxyFuelBalance = simulator.Nexus.RootChain.GetTokenBalance(fuelToken, proxyA.Address);

            Assert.ThrowsException<Exception>(() =>
            {
                simulator.BeginBlock();
                simulator.GenerateCustomTransaction(proxyA, () =>
                    ScriptUtils.BeginScript().AllowGas(proxyA.Address, Address.Null, 1, 9999)
                        .CallContract("energy", "Claim", proxyA.Address, testUser.Address).SpendGas(proxyA.Address)
                        .EndScript());
                simulator.EndBlock();
            });

            finalMainFuelBalance = simulator.Nexus.RootChain.GetTokenBalance(fuelToken, testUser.Address);
            finalProxyFuelBalance = simulator.Nexus.RootChain.GetTokenBalance(fuelToken, proxyA.Address);

            Assert.IsTrue(startingMainFuelBalance == finalMainFuelBalance);
            Assert.IsTrue(startingProxyFuelBalance == finalProxyFuelBalance);

            //-----------
            //Time skip 1 day
            simulator.TimeSkipDays(1);

            //Try to claim from proxy A: should pass, but the proxy should earn nothing
            unclaimedAmount = (BigInteger)simulator.Nexus.RootChain.InvokeContract("energy", "GetUnclaimed", testUser.Address);
            stakedAmount = (BigInteger)simulator.Nexus.RootChain.InvokeContract("energy", "GetStake", testUser.Address);

            Assert.IsTrue(unclaimedAmount == 1);

            startingMainFuelBalance = simulator.Nexus.RootChain.GetTokenBalance(fuelToken, testUser.Address);
            startingProxyFuelBalance = simulator.Nexus.RootChain.GetTokenBalance(fuelToken, proxyA.Address);

            simulator.BeginBlock();
            tx = simulator.GenerateCustomTransaction(proxyA, () =>
                ScriptUtils.BeginScript().AllowGas(proxyA.Address, Address.Null, 1, 9999)
                    .CallContract("energy", "Claim", proxyA.Address, testUser.Address).SpendGas(proxyA.Address)
                    .EndScript());
            simulator.EndBlock();

            finalMainFuelBalance = simulator.Nexus.RootChain.GetTokenBalance(fuelToken, testUser.Address);
            finalProxyFuelBalance = simulator.Nexus.RootChain.GetTokenBalance(fuelToken, proxyA.Address);
            txCost = simulator.Nexus.RootChain.GetTransactionFee(tx);

            proxyQuota = proxyAPercentage * unclaimedAmount / 100;
            leftover = unclaimedAmount - proxyQuota;

            Assert.IsTrue(proxyQuota == 0);
            Assert.IsTrue(leftover == 1);

            Assert.IsTrue(finalMainFuelBalance == (startingMainFuelBalance + leftover ));
            Assert.IsTrue(finalProxyFuelBalance == (startingProxyFuelBalance + proxyQuota - txCost));

            unclaimedAmount = (BigInteger)simulator.Nexus.RootChain.InvokeContract("energy", "GetUnclaimed", testUser.Address);
            Assert.IsTrue(unclaimedAmount == 0);

            //-----------
            //Increase the staked amount
            var addedStake = FuelToStake(3);
            var desiredFuelClaim = StakeToFuel(initialStake + addedStake*2);

            simulator.BeginBlock();
            simulator.GenerateCustomTransaction(testUser, () =>
                ScriptUtils.BeginScript().AllowGas(testUser.Address, Address.Null, 1, 9999)
                    .CallContract("energy", "Stake", testUser.Address, addedStake).
                    SpendGas(testUser.Address).EndScript());
            simulator.EndBlock();

            //-----------
            //Time skip 1 day
            simulator.TimeSkipDays(1);

            //Try to claim from proxy A: should pass, and the proxy should earn 1 fuel satoshi
            unclaimedAmount = (BigInteger)simulator.Nexus.RootChain.InvokeContract("energy", "GetUnclaimed", testUser.Address);
            stakedAmount = (BigInteger)simulator.Nexus.RootChain.InvokeContract("energy", "GetStake", testUser.Address);

            Assert.IsTrue(unclaimedAmount == StakeToFuel(stakedAmount + addedStake));

            startingMainFuelBalance = simulator.Nexus.RootChain.GetTokenBalance(fuelToken, testUser.Address);
            startingProxyFuelBalance = simulator.Nexus.RootChain.GetTokenBalance(fuelToken, proxyA.Address);

            simulator.BeginBlock();
            tx = simulator.GenerateCustomTransaction(proxyA, () =>
                ScriptUtils.BeginScript().AllowGas(proxyA.Address, Address.Null, 1, 9999)
                    .CallContract("energy", "Claim", proxyA.Address, testUser.Address).SpendGas(proxyA.Address)
                    .EndScript());
            simulator.EndBlock();

            finalMainFuelBalance = simulator.Nexus.RootChain.GetTokenBalance(fuelToken, testUser.Address);
            finalProxyFuelBalance = simulator.Nexus.RootChain.GetTokenBalance(fuelToken, proxyA.Address);
            txCost = simulator.Nexus.RootChain.GetTransactionFee(tx);

            proxyQuota = proxyAPercentage * unclaimedAmount / 100;
            leftover = unclaimedAmount - proxyQuota;

            Assert.IsTrue(proxyQuota == proxyAPercentage * desiredFuelClaim / 100);
            Assert.IsTrue(desiredFuelClaim == unclaimedAmount);

            Assert.IsTrue(finalMainFuelBalance == (startingMainFuelBalance + leftover ));
            Assert.IsTrue(finalProxyFuelBalance == (startingProxyFuelBalance + proxyQuota - txCost));

            unclaimedAmount = (BigInteger)simulator.Nexus.RootChain.InvokeContract("energy", "GetUnclaimed", testUser.Address);
            Assert.IsTrue(unclaimedAmount == 0);

            //-----------
            //Remove proxy A
            simulator.BeginBlock();
            tx = simulator.GenerateCustomTransaction(testUser, () =>
                ScriptUtils.BeginScript().AllowGas(testUser.Address, Address.Null, 1, 9999)
                    .CallContract("energy", "RemoveProxy", testUser.Address, proxyA.Address).
                    SpendGas(testUser.Address).EndScript());
            simulator.EndBlock();

            //-----------
            //Try to claim from proxy A: should fail
            Assert.ThrowsException<Exception>(() =>
            {
                simulator.BeginBlock();
                simulator.GenerateCustomTransaction(proxyA, () =>
                    ScriptUtils.BeginScript().AllowGas(proxyA.Address, Address.Null, 1, 9999)
                        .CallContract("energy", "Claim", proxyA.Address, testUser.Address).SpendGas(proxyA.Address)
                        .EndScript());
                simulator.EndBlock();
            });

            //-----------
            //Try to claim from main: should fail
            Assert.ThrowsException<Exception>(() =>
            {
                simulator.BeginBlock();
                tx = simulator.GenerateCustomTransaction(testUser, () =>
                    ScriptUtils.BeginScript().AllowGas(testUser.Address, Address.Null, 1, 9999)
                        .CallContract("energy", "Claim", testUser.Address, testUser.Address).
                        SpendGas(testUser.Address).EndScript());
                simulator.EndBlock();
            });

            //-----------
            //Time skip 1 day
            simulator.TimeSkipDays(1);

            //Try to claim from proxy A: should fail
            Assert.ThrowsException<Exception>(() =>
            {
                simulator.BeginBlock();
                simulator.GenerateCustomTransaction(proxyA, () =>
                    ScriptUtils.BeginScript().AllowGas(proxyA.Address, Address.Null, 1, 9999)
                        .CallContract("energy", "Claim", proxyA.Address, testUser.Address).SpendGas(proxyA.Address)
                        .EndScript());
                simulator.EndBlock();
            });

            //-----------
            //Try to claim from main: should pass, check removed proxy received nothing
            unclaimedAmount = (BigInteger)simulator.Nexus.RootChain.InvokeContract("energy", "GetUnclaimed", testUser.Address);

            startingMainFuelBalance = simulator.Nexus.RootChain.GetTokenBalance(fuelToken, testUser.Address);
            startingProxyFuelBalance = simulator.Nexus.RootChain.GetTokenBalance(fuelToken, proxyA.Address);

            simulator.BeginBlock();
            tx = simulator.GenerateCustomTransaction(testUser, () =>
                ScriptUtils.BeginScript().AllowGas(testUser.Address, Address.Null, 1, 9999)
                    .CallContract("energy", "Claim", testUser.Address, testUser.Address).SpendGas(testUser.Address)
                    .EndScript());
            simulator.EndBlock();

            finalMainFuelBalance = simulator.Nexus.RootChain.GetTokenBalance(fuelToken, testUser.Address);
            finalProxyFuelBalance = simulator.Nexus.RootChain.GetTokenBalance(fuelToken, proxyA.Address);
            txCost = simulator.Nexus.RootChain.GetTransactionFee(tx);

            Assert.IsTrue(finalMainFuelBalance == (startingMainFuelBalance + unclaimedAmount - txCost));
            Assert.IsTrue(finalProxyFuelBalance == startingProxyFuelBalance);

            unclaimedAmount = (BigInteger)simulator.Nexus.RootChain.InvokeContract("energy", "GetUnclaimed", testUser.Address);
            Assert.IsTrue(unclaimedAmount == 0);

            //-----------
            //Add 25% proxy A: should pass
            simulator.BeginBlock();
            tx = simulator.GenerateCustomTransaction(testUser, () =>
                ScriptUtils.BeginScript().AllowGas(testUser.Address, Address.Null, 1, 9999)
                    .CallContract("energy", "AddProxy", testUser.Address, proxyA.Address, proxyAPercentage).
                    SpendGas(testUser.Address).EndScript());
            simulator.EndBlock();

            proxyList = (EnergyProxy[])simulator.Nexus.RootChain.InvokeContract("energy", "GetProxies", testUser.Address);
            Assert.IsTrue(proxyList.Length == 1);
            Assert.IsTrue(proxyList[0].percentage == 25);

            //-----------
            //Time skip 5 days
            var days = 5;
            simulator.TimeSkipDays(days);

            //Try to claim from main: should pass, check claimed amount is from 5 days worth of accumulation
            unclaimedAmount = (BigInteger)simulator.Nexus.RootChain.InvokeContract("energy", "GetUnclaimed", testUser.Address);
            stakedAmount = (BigInteger)simulator.Nexus.RootChain.InvokeContract("energy", "GetStake", testUser.Address);

            Assert.IsTrue(unclaimedAmount == days * StakeToFuel(stakedAmount));

            startingMainFuelBalance = simulator.Nexus.RootChain.GetTokenBalance(fuelToken, testUser.Address);
            startingProxyFuelBalance = simulator.Nexus.RootChain.GetTokenBalance(fuelToken, proxyA.Address);

            simulator.BeginBlock();
            tx = simulator.GenerateCustomTransaction(testUser, () =>
                ScriptUtils.BeginScript().AllowGas(testUser.Address, Address.Null, 1, 9999)
                    .CallContract("energy", "Claim", testUser.Address, testUser.Address).SpendGas(testUser.Address)
                    .EndScript());
            simulator.EndBlock();

            finalMainFuelBalance = simulator.Nexus.RootChain.GetTokenBalance(fuelToken, testUser.Address);
            finalProxyFuelBalance = simulator.Nexus.RootChain.GetTokenBalance(fuelToken, proxyA.Address);
            txCost = simulator.Nexus.RootChain.GetTransactionFee(tx);

            proxyQuota = proxyAPercentage * unclaimedAmount / 100;
            leftover = unclaimedAmount - proxyQuota;

            Assert.IsTrue(finalMainFuelBalance == (startingMainFuelBalance + leftover - txCost));
            Assert.IsTrue(finalProxyFuelBalance == (startingProxyFuelBalance + proxyQuota));

            unclaimedAmount = (BigInteger)simulator.Nexus.RootChain.InvokeContract("energy", "GetUnclaimed", testUser.Address);
            Assert.IsTrue(unclaimedAmount == 0);
        }

        [TestMethod]
        public void TestVotingPower()
        {
            var owner = KeyPair.Generate();

            var simulator = new ChainSimulator(owner, 1234);
            var nexus = simulator.Nexus;

            var fuelToken = simulator.Nexus.FuelToken;
            var stakeToken = simulator.Nexus.StakingToken;

            var testUser = KeyPair.Generate();
            var unclaimedAmount = (BigInteger)simulator.Nexus.RootChain.InvokeContract("energy", "GetUnclaimed", testUser.Address);
            Assert.IsTrue(unclaimedAmount == 0);

            var accountBalance = BaseEnergyRatioDivisor * 100;

            Transaction tx = null;

            simulator.BeginBlock();
            simulator.GenerateTransfer(owner, testUser.Address, nexus.RootChain, nexus.FuelToken, 100000000);
            simulator.GenerateTransfer(owner, testUser.Address, nexus.RootChain, nexus.StakingToken, accountBalance);
            simulator.EndBlock();

            var actualVotingPower = (BigInteger)simulator.Nexus.RootChain.InvokeContract("energy", "GetAddressVotingPower", testUser.Address);
            Assert.IsTrue(actualVotingPower == 0);

            var initialStake = 10;

            //-----------
            //Try a partial unstake
            simulator.BeginBlock();
            tx = simulator.GenerateCustomTransaction(testUser, () =>
                ScriptUtils.BeginScript().AllowGas(testUser.Address, Address.Null, 1, 9999)
                    .CallContract("energy", "Stake", testUser.Address, initialStake).
                    SpendGas(testUser.Address).EndScript());
            simulator.EndBlock();

            actualVotingPower = (BigInteger)simulator.Nexus.RootChain.InvokeContract("energy", "GetAddressVotingPower", testUser.Address);
            Assert.IsTrue(actualVotingPower == initialStake);

            var addedStake = 20;

            simulator.BeginBlock();
            tx = simulator.GenerateCustomTransaction(testUser, () =>
                ScriptUtils.BeginScript().AllowGas(testUser.Address, Address.Null, 1, 9999)
                    .CallContract("energy", "Stake", testUser.Address, addedStake).
                    SpendGas(testUser.Address).EndScript());
            simulator.EndBlock();

            actualVotingPower = (BigInteger)simulator.Nexus.RootChain.InvokeContract("energy", "GetAddressVotingPower", testUser.Address);
            Assert.IsTrue(actualVotingPower == initialStake + addedStake);

            var firstWait = 10;
            simulator.TimeSkipDays(firstWait);

            BigInteger expectedVotingPower = ((initialStake + addedStake) * (100 + firstWait));
            expectedVotingPower = expectedVotingPower / 100;
            actualVotingPower = (BigInteger)simulator.Nexus.RootChain.InvokeContract("energy", "GetAddressVotingPower", testUser.Address);

            Assert.IsTrue(actualVotingPower == expectedVotingPower);

            simulator.BeginBlock();
            tx = simulator.GenerateCustomTransaction(testUser, () =>
                ScriptUtils.BeginScript().AllowGas(testUser.Address, Address.Null, 1, 9999)
                    .CallContract("energy", "Stake", testUser.Address, addedStake).
                    SpendGas(testUser.Address).EndScript());
            simulator.EndBlock();

            var secondWait = 5;
            simulator.TimeSkipDays(secondWait);

            expectedVotingPower = ((initialStake + addedStake) * (100 + firstWait + secondWait)) + (addedStake * (100 + secondWait));
            expectedVotingPower = expectedVotingPower / 100;
            actualVotingPower = (BigInteger)simulator.Nexus.RootChain.InvokeContract("energy", "GetAddressVotingPower", testUser.Address);

            Assert.IsTrue(actualVotingPower == expectedVotingPower);

            //-----------
            //Try a partial unstake
            var stakeReduction = 5;

            simulator.BeginBlock();
            simulator.GenerateCustomTransaction(testUser, () =>
                ScriptUtils.BeginScript().AllowGas(testUser.Address, Address.Null, 1, 9999)
                    .CallContract("energy", "Unstake", testUser.Address, stakeReduction).
                    SpendGas(testUser.Address).EndScript());
            simulator.EndBlock();

            expectedVotingPower = ((initialStake + addedStake) * (100 + firstWait + secondWait)) / 100;
            expectedVotingPower += ((addedStake - stakeReduction) * (100 + secondWait)) / 100;
            actualVotingPower = (BigInteger)simulator.Nexus.RootChain.InvokeContract("energy", "GetAddressVotingPower", testUser.Address);

            Assert.IsTrue(actualVotingPower == expectedVotingPower);

            //-----------
            //Try full unstake of the last stake
            var thirdWait = 1;
            simulator.TimeSkipDays(thirdWait);

            stakeReduction = addedStake - stakeReduction;

            simulator.BeginBlock();
            simulator.GenerateCustomTransaction(testUser, () =>
                ScriptUtils.BeginScript().AllowGas(testUser.Address, Address.Null, 1, 9999)
                    .CallContract("energy", "Unstake", testUser.Address, stakeReduction).
                    SpendGas(testUser.Address).EndScript());
            simulator.EndBlock();

            expectedVotingPower = ((initialStake + addedStake) * (100 + firstWait + secondWait + thirdWait)) / 100;
            actualVotingPower = (BigInteger)simulator.Nexus.RootChain.InvokeContract("energy", "GetAddressVotingPower", testUser.Address);

            Assert.IsTrue(actualVotingPower == expectedVotingPower);

            //-----------
            //Test max voting power bonus cap

            simulator.TimeSkipDays(1500);

            expectedVotingPower = ((initialStake + addedStake) * (100 + MaxVotingPowerBonus)) / 100;
            actualVotingPower = (BigInteger)simulator.Nexus.RootChain.InvokeContract("energy", "GetAddressVotingPower", testUser.Address);

            Assert.IsTrue(actualVotingPower == expectedVotingPower);
        }

        [TestMethod]
        public void TestStaking()
        {
            var owner = KeyPair.Generate();

            var simulator = new ChainSimulator(owner, 1234);
            var nexus = simulator.Nexus;

            var fuelToken = simulator.Nexus.FuelToken;
            var stakeToken = simulator.Nexus.StakingToken;

            var testUser = KeyPair.Generate();
            var unclaimedAmount = (BigInteger)simulator.Nexus.RootChain.InvokeContract("energy", "GetUnclaimed", testUser.Address);
            Assert.IsTrue(unclaimedAmount == 0);

            var accountBalance = BaseEnergyRatioDivisor * 100;

            Transaction tx = null;

            simulator.BeginBlock();
            simulator.GenerateTransfer(owner, testUser.Address, nexus.RootChain, nexus.FuelToken, 100000000);
            simulator.GenerateTransfer(owner, testUser.Address, nexus.RootChain, nexus.StakingToken, accountBalance);
            simulator.EndBlock();

            //Try to stake an amount lower than EnergyRacioDivisor
            var startingSoulBalance = simulator.Nexus.RootChain.GetTokenBalance(stakeToken, testUser.Address);
            var initialStake = FuelToStake(1) - 1;

            Assert.ThrowsException<Exception>(() =>
            {
                simulator.BeginBlock();
                simulator.GenerateCustomTransaction(testUser, () =>
                    ScriptUtils.BeginScript().AllowGas(testUser.Address, Address.Null, 1, 9999)
                        .CallContract("energy", "Stake", testUser.Address, initialStake).
                        SpendGas(testUser.Address).EndScript());
                simulator.EndBlock();
            });

            unclaimedAmount = (BigInteger)simulator.Nexus.RootChain.InvokeContract("energy", "GetUnclaimed", testUser.Address);
            Assert.IsTrue(unclaimedAmount == 0);

            var finalSoulBalance = simulator.Nexus.RootChain.GetTokenBalance(stakeToken, testUser.Address);
            Assert.IsTrue(finalSoulBalance == startingSoulBalance);

            //----------
            //Try to stake an amount higher than the account's balance
            Assert.ThrowsException<Exception>(() =>
            {
                simulator.BeginBlock();
                simulator.GenerateCustomTransaction(testUser, () =>
                    ScriptUtils.BeginScript().AllowGas(testUser.Address, Address.Null, 1, 9999)
                        .CallContract("energy", "Stake", testUser.Address, accountBalance * 10).
                        SpendGas(testUser.Address).EndScript());
                simulator.EndBlock();
            });

            unclaimedAmount = (BigInteger)simulator.Nexus.RootChain.InvokeContract("energy", "GetUnclaimed", testUser.Address);
            Assert.IsTrue(unclaimedAmount == 0);

            //-----------
            //Perform a valid Stake call
            initialStake = FuelToStake(10);
            startingSoulBalance = simulator.Nexus.RootChain.GetTokenBalance(stakeToken, testUser.Address);

            simulator.BeginBlock();
            tx = simulator.GenerateCustomTransaction(testUser, () =>
                ScriptUtils.BeginScript().AllowGas(testUser.Address, Address.Null, 1, 9999)
                    .CallContract("energy", "Stake", testUser.Address, initialStake).
                    SpendGas(testUser.Address).EndScript());
            simulator.EndBlock();

            BigInteger stakedAmount = (BigInteger)simulator.Nexus.RootChain.InvokeContract("energy", "GetStake", testUser.Address);
            Assert.IsTrue(stakedAmount == initialStake);
            

            unclaimedAmount = (BigInteger)simulator.Nexus.RootChain.InvokeContract("energy", "GetUnclaimed", testUser.Address);
            Assert.IsTrue(unclaimedAmount == StakeToFuel(stakedAmount));

            finalSoulBalance = simulator.Nexus.RootChain.GetTokenBalance(stakeToken, testUser.Address);
            Assert.IsTrue(initialStake == startingSoulBalance - finalSoulBalance);

            Assert.IsTrue(accountBalance == finalSoulBalance + stakedAmount);

            //-----------
            //Perform another valid Stake call
            var addedStake = FuelToStake(10);
            var totalExpectedStake = initialStake + addedStake;

            simulator.BeginBlock();
            tx = simulator.GenerateCustomTransaction(testUser, () =>
                ScriptUtils.BeginScript().AllowGas(testUser.Address, Address.Null, 1, 9999)
                    .CallContract("energy", "Stake", testUser.Address, addedStake).
                    SpendGas(testUser.Address).EndScript());
            simulator.EndBlock();

            stakedAmount = (BigInteger)simulator.Nexus.RootChain.InvokeContract("energy", "GetStake", testUser.Address);
            Assert.IsTrue(stakedAmount == totalExpectedStake);

            unclaimedAmount = (BigInteger)simulator.Nexus.RootChain.InvokeContract("energy", "GetUnclaimed", testUser.Address);
            Assert.IsTrue(unclaimedAmount == StakeToFuel(totalExpectedStake));

            finalSoulBalance = simulator.Nexus.RootChain.GetTokenBalance(stakeToken, testUser.Address);
            Assert.IsTrue(totalExpectedStake == startingSoulBalance - finalSoulBalance);
        }

        [TestMethod]
        public void TestSoulMaster()
        {
            var owner = KeyPair.Generate();

            var simulator = new ChainSimulator(owner, 1234);
            var nexus = simulator.Nexus;

            var fuelToken = simulator.Nexus.FuelToken;
            var stakeToken = simulator.Nexus.StakingToken;

            //Let A be an address
            var testUserA = KeyPair.Generate();
            var unclaimedAmount = (BigInteger)simulator.Nexus.RootChain.InvokeContract("energy", "GetUnclaimed", testUserA.Address);
            Assert.IsTrue(unclaimedAmount == 0);

            Transaction tx = null;

            BigInteger accountBalance = MasterAccountThreshold;

            simulator.BeginBlock();
            simulator.GenerateTransfer(owner, testUserA.Address, nexus.RootChain, nexus.FuelToken, 100000000);
            simulator.GenerateTransfer(owner, testUserA.Address, nexus.RootChain, nexus.StakingToken, accountBalance);
            simulator.EndBlock();

            //-----------
            //A stakes under master threshold -> verify A is not master
            var initialStake = accountBalance - FuelToStake(1);

            simulator.BeginBlock();
            tx = simulator.GenerateCustomTransaction(testUserA, () =>
                ScriptUtils.BeginScript().AllowGas(testUserA.Address, Address.Null, 1, 9999)
                    .CallContract("energy", "Stake", testUserA.Address, initialStake).
                    SpendGas(testUserA.Address).EndScript());
            simulator.EndBlock();

            var isMaster = (bool)simulator.Nexus.RootChain.InvokeContract("energy", "IsMaster", testUserA.Address);
            Assert.IsTrue(isMaster == false);

            //-----------
            //A attempts master claim -> verify failure: not a master
            var startingBalance = simulator.Nexus.RootChain.GetTokenBalance(stakeToken, testUserA.Address);
            Assert.ThrowsException<Exception>(() =>
            {
                simulator.BeginBlock();
                simulator.GenerateCustomTransaction(testUserA, () =>
                    ScriptUtils.BeginScript().AllowGas(testUserA.Address, Address.Null, 1, 9999)
                        .CallContract("energy", "MasterClaim", testUserA.Address).
                        SpendGas(testUserA.Address).EndScript());
                simulator.EndBlock();
            });

            var finalBalance = simulator.Nexus.RootChain.GetTokenBalance(stakeToken, testUserA.Address);

            Assert.IsTrue(finalBalance == startingBalance);

            //----------
            //A stakes the master threshold -> verify A is master
            var missingStake = MasterAccountThreshold - initialStake;

            simulator.BeginBlock();
            tx = simulator.GenerateCustomTransaction(testUserA, () =>
                ScriptUtils.BeginScript().AllowGas(testUserA.Address, Address.Null, 1, 9999)
                    .CallContract("energy", "Stake", testUserA.Address, missingStake).
                    SpendGas(testUserA.Address).EndScript());
            simulator.EndBlock();

            isMaster = (bool)simulator.Nexus.RootChain.InvokeContract("energy", "IsMaster", testUserA.Address);
            Assert.IsTrue(isMaster);

            //-----------
            //A attempts master claim -> verify failure: didn't wait until the 1st of the month after genesis block
            startingBalance = simulator.Nexus.RootChain.GetTokenBalance(stakeToken, testUserA.Address);

            Assert.ThrowsException<Exception>(() =>
            {
                simulator.BeginBlock();
                simulator.GenerateCustomTransaction(testUserA, () =>
                    ScriptUtils.BeginScript().AllowGas(testUserA.Address, Address.Null, 1, 9999)
                        .CallContract("energy", "MasterClaim", testUserA.Address).SpendGas(testUserA.Address)
                        .EndScript());
                simulator.EndBlock();
            });

            finalBalance = simulator.Nexus.RootChain.GetTokenBalance(stakeToken, testUserA.Address);

            Assert.IsTrue(finalBalance == startingBalance);

            //-----------
            //A attempts master claim during the first valid staking period -> verify failure: rewards are only available at the end of each staking period
            var missingDays = (new DateTime(simulator.CurrentTime.Year, simulator.CurrentTime.Month + 1, 1) - simulator.CurrentTime).Days;
            simulator.TimeSkipDays(missingDays, true);

            startingBalance = simulator.Nexus.RootChain.GetTokenBalance(stakeToken, testUserA.Address);

            Assert.ThrowsException<Exception>(() =>
            {
                simulator.BeginBlock();
                simulator.GenerateCustomTransaction(testUserA, () =>
                    ScriptUtils.BeginScript().AllowGas(testUserA.Address, Address.Null, 1, 9999)
                        .CallContract("energy", "MasterClaim", testUserA.Address).SpendGas(testUserA.Address)
                        .EndScript());
                simulator.EndBlock();
            });

            finalBalance = simulator.Nexus.RootChain.GetTokenBalance(stakeToken, testUserA.Address);

            Assert.IsTrue(finalBalance == startingBalance);

            //-----------
            //A attempts master claim -> verify success
            missingDays = (new DateTime(simulator.CurrentTime.Year, simulator.CurrentTime.Month + 1, 1) - simulator.CurrentTime).Days;
            simulator.TimeSkipDays(missingDays, true);

            startingBalance = simulator.Nexus.RootChain.GetTokenBalance(stakeToken, testUserA.Address);
            var claimMasterCount = (BigInteger)simulator.Nexus.RootChain.InvokeContract("energy", "GetClaimMasterCount", (Timestamp)simulator.CurrentTime);

            simulator.BeginBlock();
            simulator.GenerateCustomTransaction(testUserA, () =>
                ScriptUtils.BeginScript().AllowGas(testUserA.Address, Address.Null, 1, 9999)
                    .CallContract("energy", "MasterClaim", testUserA.Address).
                    SpendGas(testUserA.Address).EndScript());
            simulator.EndBlock();

            
            var expectedBalance = startingBalance + (MasterClaimGlobalAmount / claimMasterCount) + (MasterClaimGlobalAmount % claimMasterCount);
            finalBalance = simulator.Nexus.RootChain.GetTokenBalance(stakeToken, testUserA.Address);

            Assert.IsTrue(finalBalance == expectedBalance);

            //-----------
            //A attempts master claim -> verify failure: not enough time passed since last claim
            startingBalance = simulator.Nexus.RootChain.GetTokenBalance(stakeToken, testUserA.Address);

            Assert.ThrowsException<Exception>(() =>
            {
                simulator.BeginBlock();
                simulator.GenerateCustomTransaction(testUserA, () =>
                    ScriptUtils.BeginScript().AllowGas(testUserA.Address, Address.Null, 1, 9999)
                        .CallContract("energy", "MasterClaim", testUserA.Address).
                        SpendGas(testUserA.Address).EndScript());
                simulator.EndBlock();
            });

            finalBalance = simulator.Nexus.RootChain.GetTokenBalance(stakeToken, testUserA.Address);

            Assert.IsTrue(finalBalance == startingBalance);

            //-----------
            //A unstakes under master thresold -> verify lost master status
            var stakeReduction = FuelToStake(1);

            simulator.BeginBlock();
            simulator.GenerateCustomTransaction(testUserA, () =>
                ScriptUtils.BeginScript().AllowGas(testUserA.Address, Address.Null, 1, 9999)
                    .CallContract("energy", "Unstake", testUserA.Address, stakeReduction).
                    SpendGas(testUserA.Address).EndScript());
            simulator.EndBlock();

            isMaster = (bool)simulator.Nexus.RootChain.InvokeContract("energy", "IsMaster", testUserA.Address);
            Assert.IsTrue(isMaster == false);

            //-----------
            //A restakes to the master threshold -> verify won master status again
            missingStake = MasterAccountThreshold - initialStake;

            simulator.BeginBlock();
            tx = simulator.GenerateCustomTransaction(testUserA, () =>
                ScriptUtils.BeginScript().AllowGas(testUserA.Address, Address.Null, 1, 9999)
                    .CallContract("energy", "Stake", testUserA.Address, missingStake).
                    SpendGas(testUserA.Address).EndScript());
            simulator.EndBlock();

            isMaster = (bool)simulator.Nexus.RootChain.InvokeContract("energy", "IsMaster", testUserA.Address);
            Assert.IsTrue(isMaster);

            //-----------
            //Time skip to the next possible claim date
            missingDays = (new DateTime(simulator.CurrentTime.Year, simulator.CurrentTime.Month + 1, 1) - simulator.CurrentTime).Days;
            simulator.TimeSkipDays(missingDays, true);

            //-----------
            //A attempts master claim -> verify failure, because he lost master status once during this reward period
            startingBalance = simulator.Nexus.RootChain.GetTokenBalance(stakeToken, testUserA.Address);

            Assert.ThrowsException<Exception>(() =>
            {
                simulator.BeginBlock();
                simulator.GenerateCustomTransaction(testUserA, () =>
                    ScriptUtils.BeginScript().AllowGas(testUserA.Address, Address.Null, 1, 9999)
                        .CallContract("energy", "MasterClaim", testUserA.Address).
                        SpendGas(testUserA.Address).EndScript());
                simulator.EndBlock();
            });

            finalBalance = simulator.Nexus.RootChain.GetTokenBalance(stakeToken, testUserA.Address);

            Assert.IsTrue(finalBalance == startingBalance);

            //-----------
            //Time skip to the next possible claim date
            missingDays = (new DateTime(simulator.CurrentTime.Year, simulator.CurrentTime.Month + 1, 1) - simulator.CurrentTime).Days;
            simulator.TimeSkipDays(missingDays, true);

            //-----------
            //A attempts master claim -> verify success
            startingBalance = simulator.Nexus.RootChain.GetTokenBalance(stakeToken, testUserA.Address);

            simulator.BeginBlock();
            simulator.GenerateCustomTransaction(testUserA, () =>
                ScriptUtils.BeginScript().AllowGas(testUserA.Address, Address.Null, 1, 9999)
                    .CallContract("energy", "MasterClaim", testUserA.Address).
                    SpendGas(testUserA.Address).EndScript());
            simulator.EndBlock();

            expectedBalance = startingBalance + (MasterClaimGlobalAmount / claimMasterCount) + (MasterClaimGlobalAmount % claimMasterCount);
            finalBalance = simulator.Nexus.RootChain.GetTokenBalance(stakeToken, testUserA.Address);

            Assert.IsTrue(finalBalance == expectedBalance);

            //Let B and C be other addresses
            var testUserB = KeyPair.Generate();
            var testUserC = KeyPair.Generate();

            simulator.BeginBlock();
            simulator.GenerateTransfer(owner, testUserB.Address, nexus.RootChain, nexus.FuelToken, 100000000);
            simulator.GenerateTransfer(owner, testUserB.Address, nexus.RootChain, nexus.StakingToken, accountBalance);
            simulator.GenerateTransfer(owner, testUserC.Address, nexus.RootChain, nexus.FuelToken, 100000000);
            simulator.GenerateTransfer(owner, testUserC.Address, nexus.RootChain, nexus.StakingToken, accountBalance);
            simulator.EndBlock();

            //----------
            //B and C stake the master threshold -> verify both become masters

            simulator.BeginBlock();
            tx = simulator.GenerateCustomTransaction(testUserB, () =>
                ScriptUtils.BeginScript().AllowGas(testUserB.Address, Address.Null, 1, 9999)
                    .CallContract("energy", "Stake", testUserB.Address, accountBalance).
                    SpendGas(testUserB.Address).EndScript());
            simulator.EndBlock();

            simulator.BeginBlock();
            tx = simulator.GenerateCustomTransaction(testUserC, () =>
                ScriptUtils.BeginScript().AllowGas(testUserC.Address, Address.Null, 1, 9999)
                    .CallContract("energy", "Stake", testUserC.Address, accountBalance).
                    SpendGas(testUserC.Address).EndScript());
            simulator.EndBlock();

            isMaster = (bool)simulator.Nexus.RootChain.InvokeContract("energy", "IsMaster", testUserB.Address);
            Assert.IsTrue(isMaster);

            isMaster = (bool)simulator.Nexus.RootChain.InvokeContract("energy", "IsMaster", testUserC.Address);
            Assert.IsTrue(isMaster);

            //----------
            //Confirm that B and C should only receive master claim rewards on the 2nd closest claim date

            var closeClaimDate = (Timestamp) simulator.Nexus.RootChain.InvokeContract("energy", "GetMasterClaimDate", 1);
            var farClaimDate = (Timestamp) simulator.Nexus.RootChain.InvokeContract("energy", "GetMasterClaimDate", 2);

            var closeClaimMasters = (BigInteger) simulator.Nexus.RootChain.InvokeContract("energy", "GetClaimMasterCount", closeClaimDate);
            var farClaimMasters = (BigInteger)simulator.Nexus.RootChain.InvokeContract("energy", "GetClaimMasterCount", farClaimDate);
            Assert.IsTrue(closeClaimMasters == 1 && farClaimMasters == 3);

            //----------
            //Confirm in fact that only A receives rewards on the closeClaimDate
            
            missingDays = (new DateTime(simulator.CurrentTime.Year, simulator.CurrentTime.Month, 1).AddMonths(1) - simulator.CurrentTime).Days;
            simulator.TimeSkipDays(missingDays, true);

            var startingBalanceA = simulator.Nexus.RootChain.GetTokenBalance(stakeToken, testUserA.Address);
            var startingBalanceB = simulator.Nexus.RootChain.GetTokenBalance(stakeToken, testUserB.Address);
            var startingBalanceC = simulator.Nexus.RootChain.GetTokenBalance(stakeToken, testUserC.Address);

            simulator.BeginBlock();
            simulator.GenerateCustomTransaction(testUserA, () =>
                ScriptUtils.BeginScript().AllowGas(testUserA.Address, Address.Null, 1, 9999)
                    .CallContract("energy", "MasterClaim", testUserA.Address).
                    SpendGas(testUserA.Address).EndScript());
            simulator.EndBlock();

            expectedBalance = startingBalanceA + (MasterClaimGlobalAmount / closeClaimMasters) + (MasterClaimGlobalAmount % closeClaimMasters);
            var finalBalanceA = simulator.Nexus.RootChain.GetTokenBalance(stakeToken, testUserA.Address);
            var finalBalanceB = simulator.Nexus.RootChain.GetTokenBalance(stakeToken, testUserB.Address);
            var finalBalanceC = simulator.Nexus.RootChain.GetTokenBalance(stakeToken, testUserC.Address);

            Assert.IsTrue(finalBalanceA == expectedBalance);
            Assert.IsTrue(finalBalanceB == startingBalanceB);
            Assert.IsTrue(finalBalanceC == startingBalanceC);

            //----------
            //Confirm in fact that A, B and C receive rewards on the farClaimDate

            missingDays = (new DateTime(simulator.CurrentTime.Year, simulator.CurrentTime.Month, 1).AddMonths(1) - simulator.CurrentTime).Days;
            simulator.TimeSkipDays(missingDays, true);

            startingBalanceA = simulator.Nexus.RootChain.GetTokenBalance(stakeToken, testUserA.Address);
            startingBalanceB = simulator.Nexus.RootChain.GetTokenBalance(stakeToken, testUserB.Address);
            startingBalanceC = simulator.Nexus.RootChain.GetTokenBalance(stakeToken, testUserC.Address);

            simulator.BeginBlock();
            simulator.GenerateCustomTransaction(testUserA, () =>
                ScriptUtils.BeginScript().AllowGas(testUserA.Address, Address.Null, 1, 9999)
                    .CallContract("energy", "MasterClaim", testUserA.Address).
                    SpendGas(testUserA.Address).EndScript());
            simulator.EndBlock();

            var expectedBalanceA = startingBalanceA + (MasterClaimGlobalAmount / farClaimMasters) + (MasterClaimGlobalAmount % farClaimMasters);
            var expectedBalanceB = startingBalanceB + (MasterClaimGlobalAmount / farClaimMasters);
            var expectedBalanceC = startingBalanceC + (MasterClaimGlobalAmount / farClaimMasters);


            finalBalanceA = simulator.Nexus.RootChain.GetTokenBalance(stakeToken, testUserA.Address);
            finalBalanceB = simulator.Nexus.RootChain.GetTokenBalance(stakeToken, testUserB.Address);
            finalBalanceC = simulator.Nexus.RootChain.GetTokenBalance(stakeToken, testUserC.Address);

            Assert.IsTrue(finalBalanceA == expectedBalanceA);
            Assert.IsTrue(finalBalanceB == expectedBalanceB);
            Assert.IsTrue(finalBalanceC == expectedBalanceC);
        }

        [TestMethod]
        public void TestFuelStakeConversion()
        {
            var stake = 100;
            var fuel = StakeToFuel(stake);
            var stake2 = FuelToStake(fuel);
            Assert.IsTrue(stake == stake2);
        }

        private struct FriendTestStruct
        {
            public string name;
            public Address address;
        }

        [TestMethod]
        public void TestFriendArray()
        {
            var owner = KeyPair.Generate();

            var simulator = new ChainSimulator(owner, 1234);
            var nexus = simulator.Nexus;

            var fuelToken = simulator.Nexus.FuelToken;
            var stakeToken = simulator.Nexus.StakingToken;

            //Let A be an address
            var testUserA = KeyPair.Generate();
            var testUserB = KeyPair.Generate();
            var testUserC = KeyPair.Generate();

            simulator.BeginBlock();
            simulator.GenerateTransfer(owner, testUserA.Address, nexus.RootChain, nexus.FuelToken, 100000000);
            simulator.GenerateTransfer(owner, testUserA.Address, nexus.RootChain, nexus.StakingToken, 100000000);
            simulator.GenerateTransfer(owner, testUserB.Address, nexus.RootChain, nexus.FuelToken, 100000000);
            simulator.GenerateTransfer(owner, testUserB.Address, nexus.RootChain, nexus.StakingToken, 100000000);
            simulator.GenerateTransfer(owner, testUserC.Address, nexus.RootChain, nexus.FuelToken, 100000000);
            simulator.GenerateTransfer(owner, testUserC.Address, nexus.RootChain, nexus.StakingToken, 100000000);
            simulator.EndBlock();

            simulator.BeginBlock();
            simulator.GenerateCustomTransaction(testUserA, () =>
                ScriptUtils.BeginScript().AllowGas(testUserA.Address, Address.Null, 1, 9999)
                    .CallContract("friends", "AddFriend", testUserA.Address, testUserB.Address).
                    SpendGas(testUserA.Address).EndScript());
            simulator.EndBlock();

            simulator.BeginBlock();
            simulator.GenerateCustomTransaction(testUserA, () =>
                ScriptUtils.BeginScript().AllowGas(testUserA.Address, Address.Null, 1, 9999)
                    .CallContract("friends", "AddFriend", testUserA.Address, testUserC.Address).
                    SpendGas(testUserA.Address).EndScript());
            simulator.EndBlock();

            var scriptString = new string[]
            {
                "load r0 \"friends\"",
                "ctx r0 r1",

                $"load r0 0x{Base16.Encode( testUserA.Address.PublicKey)}",
                "push r0",
                "extcall \"Address()\"",

                "load r0 \"GetFriends\"",
                "push r0",
                "switch r1",

                "alias r4 $friends",
                "alias r5 $address",
                "alias r6 $name",
                "alias r7 $i",
                "alias r8 $count",
                "alias r9 $loopflag",
                "alias r10 $friendname",
                "alias r11 $friendnamelist",

                "pop r0",
                "cast r0 $friends #Struct",
                "count $friends $count",

                "load $i 0",
                "@loop: ",
                "lt $i $count $loopflag",
                "jmpnot $loopflag @finish",

                "get $friends $address $i",
                "push $address",
                "call @lookup",
                "pop $name",

                "load r0 \"name\"",
                "load r1 \"address\"",

                "put $name $friendname[r0]",
                "put $address $friendname[r1]",

                "put $friendname $friendnamelist $i",

                "inc $i",
                "jmp @loop",
                "@finish: push $friendnamelist",
                "ret",

                "@lookup: load r0 \"account\"",
                "ctx r0 r1",
                "load r0 \"LookUpAddress\"",
                "push r0",
                "switch r1",
                "ret"
            };

            var script = AssemblerUtils.BuildScript(scriptString);
            var result = nexus.RootChain.InvokeScript(script);
            Assert.IsTrue(result != null);

            var tempA = result.ToArray<FriendTestStruct>();
            Assert.IsTrue(tempA.Length == 2);
            Assert.IsTrue(tempA[0].address == testUserB.Address);
            Assert.IsTrue(tempA[1].address == testUserC.Address);
<<<<<<< HEAD

            // we also test that the API can handle complex return types
            var api = new NexusAPI(nexus);
            var apiResult = (ScriptResult) api.InvokeRawScript("main", Base16.Encode(script));

            // NOTE objBytes will contain a serialized VMObject
            var objBytes = Base16.Decode(apiResult.result);
            var resultB = Serialization.Unserialize<VMObject>(objBytes);

            // finally as last step, convert it to a C# struct
            var tempB = resultB.ToArray<FriendTestStruct>();
            Assert.IsTrue(tempB.Length == 2);
            Assert.IsTrue(tempB[0].address == testUserB.Address);
            Assert.IsTrue(tempB[1].address == testUserC.Address);
=======

            // we also test that the API can handle complex return types
            var api = new NexusAPI(nexus);
            var apiResult = (ScriptResult) api.InvokeRawScript("main", Base16.Encode(script));

            // NOTE objBytes will contain a serialized VMObject
            var objBytes = Base16.Decode(apiResult.result);
            var resultB = Serialization.Unserialize<VMObject>(objBytes);

            // finally as last step, convert it to a C# struct
            var tempB = resultB.ToArray<FriendTestStruct>();
            Assert.IsTrue(tempB.Length == 2);
            Assert.IsTrue(tempB[0].address == testUserB.Address);
            Assert.IsTrue(tempB[1].address == testUserC.Address);
        }

        public struct NachoConfigTestStruct
        {
            public Timestamp time;
            public bool suspendedTransfers;
        }

        [TestMethod]
        public void TestGetNachoConfig()
        {
            var owner = KeyPair.Generate();

            var simulator = new ChainSimulator(owner, 1234);
            var nexus = simulator.Nexus;

            var testUser = KeyPair.Generate();

            simulator.BeginBlock();
            simulator.GenerateTransfer(owner, testUser.Address, nexus.RootChain, nexus.FuelToken, 100000000);
            simulator.GenerateTransfer(owner, testUser.Address, nexus.RootChain, nexus.StakingToken, 100000000);
            simulator.EndBlock();

            var script = ScriptUtils.BeginScript().CallContract("nacho", "GetConfig", new object[0]).EmitPop(0).Emit(Opcode.CAST, new byte[] { 0, 0, (byte)VMType.Struct }).EmitPush(0).EndScript();
            //var result = nexus.RootChain.InvokeScript(script);
            //Assert.IsTrue(result != null);
            
            var api = new NexusAPI(nexus);
            var apiResult = (ScriptResult)api.InvokeRawScript("nacho", Base16.Encode(script));

            // NOTE objBytes will contain a serialized VMObject
            var objBytes = Base16.Decode(apiResult.result);
            var resultObj = Serialization.Unserialize<VMObject>(objBytes);

            // finally as last step, convert it to a C# struct
            var userConfig = resultObj.ToStruct<NachoConfigTestStruct>();

            Assert.IsTrue(userConfig.time > 0);
            Assert.IsTrue(userConfig.suspendedTransfers == false);
>>>>>>> 69e2f9ca
        }
    }
}
<|MERGE_RESOLUTION|>--- conflicted
+++ resolved
@@ -3633,22 +3633,6 @@
             Assert.IsTrue(tempA.Length == 2);
             Assert.IsTrue(tempA[0].address == testUserB.Address);
             Assert.IsTrue(tempA[1].address == testUserC.Address);
-<<<<<<< HEAD
-
-            // we also test that the API can handle complex return types
-            var api = new NexusAPI(nexus);
-            var apiResult = (ScriptResult) api.InvokeRawScript("main", Base16.Encode(script));
-
-            // NOTE objBytes will contain a serialized VMObject
-            var objBytes = Base16.Decode(apiResult.result);
-            var resultB = Serialization.Unserialize<VMObject>(objBytes);
-
-            // finally as last step, convert it to a C# struct
-            var tempB = resultB.ToArray<FriendTestStruct>();
-            Assert.IsTrue(tempB.Length == 2);
-            Assert.IsTrue(tempB[0].address == testUserB.Address);
-            Assert.IsTrue(tempB[1].address == testUserC.Address);
-=======
 
             // we also test that the API can handle complex return types
             var api = new NexusAPI(nexus);
@@ -3702,7 +3686,6 @@
 
             Assert.IsTrue(userConfig.time > 0);
             Assert.IsTrue(userConfig.suspendedTransfers == false);
->>>>>>> 69e2f9ca
         }
     }
 }

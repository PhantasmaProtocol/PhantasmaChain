using System;
using System.Collections.Generic;
using System.Linq;
using System.Text;
using Microsoft.VisualStudio.TestTools.UnitTesting;
using Phantasma.Blockchain;
using Phantasma.Core.Log;
using Phantasma.Cryptography;
using Phantasma.CodeGen.Assembler;
using Phantasma.Core.Types;
using Phantasma.Numerics;
using Phantasma.VM;
using Phantasma.Blockchain.Contracts;
using Phantasma.Simulator;
using Phantasma.Storage.Context;
using Phantasma.VM.Utils;
using Phantasma.Domain;

namespace Phantasma.Tests
{
    [TestClass]
    public class AssemblerTests
    {

        [TestMethod]
        public void Alias()
        {
            string[] scriptString;
            TestVM vm;

            scriptString = new string[]
            {
                $"alias r1, $hello",
                $"alias r2, $world",
                $"load $hello, 3",
                $"load $world, 2",
                $"add r1, r2, r3",
                $"push r3",
                $"ret"
            };

            vm = ExecuteScriptIsolated(scriptString);

            var result = vm.Stack.Pop().AsNumber();
            Assert.IsTrue(result == 5);
        }

        private bool IsInvalidCast(Exception e)
        {
            return e.Message.StartsWith("Cannot convert") || e.Message.StartsWith("Invalid cast");
        }

        [TestMethod]
        public void EventNotify()
        {
            string[] scriptString;

            var owner = PhantasmaKeys.Generate();
            var addressStr = Base16.Encode(owner.Address.ToByteArray());

            var nexus = new Nexus("simnet", null, null);
            nexus.SetOracleReader(new OracleSimulator(nexus));
            var simulator = new NexusSimulator(nexus, owner, 1234);

            string message = "customEvent";

            scriptString = new string[]
            {
                $"load r11 0x{addressStr}",
                $"push r11",
                $@"extcall ""Address()""",
                $"pop r11",

                $"load r10, {(int)EventKind.Custom}",
                $@"load r12, ""{message}""",

                $"push r10",
                $"push r11",
                $"push r12",
                $@"extcall ""Runtime.Event""",
            };

            simulator.BeginBlock();
            var tx = simulator.GenerateCustomTransaction(owner, ProofOfWork.None, (() =>
                ScriptUtils.BeginScript().
                    AllowGas(owner.Address, Address.Null, 1, 9999).
                    EmitRaw(AssemblerUtils.BuildScript(scriptString)).
                    SpendGas(owner.Address).
                    EndScript()));
            simulator.EndBlock();

            var events = simulator.Nexus.FindBlockByTransaction(tx).GetEventsForTransaction(tx.Hash);
            Assert.IsTrue(events.Count(x => x.Kind == EventKind.Custom) == 1);

            var eventData = events.First(x => x.Kind == EventKind.Custom).Data;
            var eventMessage = Encoding.UTF8.GetString(eventData);

            Assert.IsTrue(eventMessage == message);
        }

        [TestMethod]
        public void TokenTriggers()
        {
            string[] scriptString;
            //TestVM vm;


            var owner = PhantasmaKeys.Generate();
            var target = PhantasmaKeys.Generate();
            var symbol = "TEST";
            var flags = TokenFlags.Transferable | TokenFlags.Finite | TokenFlags.Fungible | TokenFlags.Divisible;
            var nexus = new Nexus("simnet", null, null);
            nexus.SetOracleReader(new OracleSimulator(nexus));
            var simulator = new NexusSimulator(nexus, owner, 1234);

            string message = "customEvent";
            var addressStr = Base16.Encode(owner.Address.ToByteArray());

            scriptString = new string[]
            {
                $"alias r1, $triggerSend",
                $"alias r2, $triggerReceive",
                $"alias r3, $triggerBurn",
                $"alias r4, $triggerMint",
                $"alias r5, $currentTrigger",
                $"alias r6, $comparisonResult",

                $@"load $triggerSend, ""{TokenTrigger.OnSend}""",
                $@"load $triggerReceive, ""{TokenTrigger.OnReceive}""",
                $@"load $triggerBurn, ""{TokenTrigger.OnBurn}""",
                $@"load $triggerMint, ""{TokenTrigger.OnMint}""",
                $"pop $currentTrigger",

                $"equal $triggerSend, $currentTrigger, $comparisonResult",
                $"jmpif $comparisonResult, @sendHandler",

                $"equal $triggerReceive, $currentTrigger, $comparisonResult",
                $"jmpif $comparisonResult, @receiveHandler",

                $"equal $triggerBurn, $currentTrigger, $comparisonResult",
                $"jmpif $comparisonResult, @burnHandler",

                $"equal $triggerMint, $currentTrigger, $comparisonResult",
                $"jmpif $comparisonResult, @mintHandler",

                $"ret",

                $"@sendHandler: ret",

                $"@receiveHandler: ret",

                $"@burnHandler: throw",

                $"@mintHandler: ret",
            };

            var script = AssemblerUtils.BuildScript(scriptString);

            simulator.BeginBlock();
            simulator.GenerateToken(owner, symbol, $"{symbol}Token", 1000000000, 3, flags, script);
            var tx = simulator.MintTokens(owner, owner.Address, symbol, 1000);
            simulator.GenerateTransfer(owner, target.Address, simulator.Nexus.RootChain, symbol, 10);
            simulator.EndBlock();

            //var token = simulator.Nexus.GetTokenInfo(simulator.Nexus.RootStorage, symbol);
            //var balance = simulator.Nexus.RootChain.GetTokenBalance(simulator.Nexus.RootStorage, token, owner.Address);
            //Assert.IsTrue(balance == 1000);

            //Assert.ThrowsException<ChainException>(() =>
            //{
            //    simulator.BeginBlock();
            //    simulator.GenerateTransfer(owner, target.Address, simulator.Nexus.RootChain, symbol, 10);
            //    simulator.EndBlock();
            //});

            //balance = simulator.Nexus.RootChain.GetTokenBalance(simulator.Nexus.RootStorage, token, owner.Address);
            //Assert.IsTrue(balance == 1000);
        }

        [TestMethod]
        public void TokenTriggersEventPropagation()
        {
            string[] scriptString;
            //TestVM vm;


            var owner = PhantasmaKeys.Generate();
            var target = PhantasmaKeys.Generate();
            var symbol = "TEST";
            var flags = TokenFlags.Transferable | TokenFlags.Finite | TokenFlags.Fungible | TokenFlags.Divisible;
            var nexus = new Nexus("simnet", null, null);
            nexus.SetOracleReader(new OracleSimulator(nexus));
            var simulator = new NexusSimulator(nexus, owner, 1234);

            string message = "customEvent";
            var addressStr = Base16.Encode(owner.Address.ToByteArray());

            scriptString = new string[]
            {
                $"alias r1, $triggerSend",
                $"alias r2, $triggerReceive",
                $"alias r3, $triggerBurn",
                $"alias r4, $triggerMint",
                $"alias r5, $currentTrigger",
                $"alias r6, $comparisonResult",

                $@"load $triggerSend, ""{TokenTrigger.OnSend}""",
                $@"load $triggerReceive, ""{TokenTrigger.OnReceive}""",
                $@"load $triggerBurn, ""{TokenTrigger.OnBurn}""",
                $@"load $triggerMint, ""{TokenTrigger.OnMint}""",
                $"pop $currentTrigger",

                $"equal $triggerSend, $currentTrigger, $comparisonResult",
                $"jmpif $comparisonResult, @sendHandler",

                $"equal $triggerReceive, $currentTrigger, $comparisonResult",
                $"jmpif $comparisonResult, @receiveHandler",

                $"equal $triggerBurn, $currentTrigger, $comparisonResult",
                $"jmpif $comparisonResult, @burnHandler",

                $"equal $triggerMint, $currentTrigger, $comparisonResult",
                $"jmpif $comparisonResult, @mintHandler",

                $"jmp @return",

                $"@sendHandler: throw",

                $"@receiveHandler: throw",

                $"@burnHandler: throw",

                $"@mintHandler: load r11 0x{addressStr}",
                $"push r11",
                $@"extcall ""Address()""",
                $"pop r11",

                $"load r10, {(int)EventKind.Custom}",
                $@"load r12, ""{message}""",

                $"push r10",
                $"push r11",
                $"push r12",
                $@"extcall ""Runtime.Event""",
                "ret",

                $"@return: ret",
            };

            var script = AssemblerUtils.BuildScript(scriptString);

            simulator.BeginBlock();
            simulator.GenerateToken(owner, symbol, $"{symbol}Token", 1000000000, 3, flags, script);
            var tx = simulator.MintTokens(owner, owner.Address, symbol, 1000);
            //simulator.GenerateTransfer(owner, target.Address, simulator.Nexus.RootChain, symbol, 10);
            simulator.EndBlock();

            var token = simulator.Nexus.GetTokenInfo(simulator.Nexus.RootStorage, symbol);
            var balance = simulator.Nexus.RootChain.GetTokenBalance(simulator.Nexus.RootStorage, token, owner.Address);
            Assert.IsTrue(balance == 1000);

            var events = simulator.Nexus.FindBlockByTransaction(tx).GetEventsForTransaction(tx.Hash);
            Assert.IsTrue(events.Count(x => x.Kind == EventKind.Custom) == 1);

            var eventData = events.First(x => x.Kind == EventKind.Custom).Data;
            var eventMessage = Encoding.UTF8.GetString(eventData);

            Assert.IsTrue(eventMessage == message);

            Assert.ThrowsException<ChainException>(() =>
            {
                simulator.BeginBlock();
                simulator.GenerateTransfer(owner, target.Address, simulator.Nexus.RootChain, symbol, 10);
                simulator.EndBlock();
            });

            balance = simulator.Nexus.RootChain.GetTokenBalance(simulator.Nexus.RootStorage, token, owner.Address);
            Assert.IsTrue(balance == 1000);
        }

        [TestMethod]
        public void AccountTriggers()
        {
            string[] scriptString;

            var owner = PhantasmaKeys.Generate();
            var target = PhantasmaKeys.Generate();
            var symbol = "TEST";
            var flags = TokenFlags.Transferable | TokenFlags.Finite | TokenFlags.Fungible | TokenFlags.Divisible;
            var nexus = new Nexus("simnet", null, null);
            nexus.SetOracleReader(new OracleSimulator(nexus));
            var simulator = new NexusSimulator(nexus, owner, 1234);
            var addressStr = Base16.Encode(target.Address.ToByteArray());
            var isTrue = true;
            string message = "customEvent";

            scriptString = new string[]
            {
                $"alias r1, $triggerSend",
                $"alias r2, $triggerReceive",
                $"alias r3, $triggerBurn",
                $"alias r4, $triggerMint",
                $"alias r5, $currentTrigger",
                $"alias r6, $comparisonResult",
                $"alias r7, $triggerWitness",
                $"alias r8, $currentAddress",
                $"alias r9, $sourceAddress",

                $@"load $triggerSend, ""{AccountTrigger.OnSend}""",
                $@"load $triggerReceive, ""{AccountTrigger.OnReceive}""",
                $@"load $triggerBurn, ""{AccountTrigger.OnBurn}""",
                $@"load $triggerMint, ""{AccountTrigger.OnMint}""",
                $@"load $triggerWitness, ""{AccountTrigger.OnWitness}""",
                $"pop $currentTrigger",
                $"pop $currentAddress",

                $"equal $triggerWitness, $currentTrigger, $comparisonResult",
                $"jmpif $comparisonResult, @witnessHandler",

                $"equal $triggerSend, $currentTrigger, $comparisonResult",
                $"jmpif $comparisonResult, @sendHandler",

                $"equal $triggerReceive, $currentTrigger, $comparisonResult",
                $"jmpif $comparisonResult, @receiveHandler",

                $"equal $triggerBurn, $currentTrigger, $comparisonResult",
                $"jmpif $comparisonResult, @burnHandler",

                $"equal $triggerMint, $currentTrigger, $comparisonResult",
                $"jmpif $comparisonResult, @mintHandler",

                $"jmp @end",

                $"@witnessHandler: ",
                $"load r11 0x{addressStr}",
                $"push r11",
                "extcall \"Address()\"",
                $"pop $sourceAddress",
                $"equal $sourceAddress, $currentAddress, $comparisonResult",
                "jmpif $comparisonResult, @endWitness",
                "throw",
                
                "jmp @end",

                $"@sendHandler: jmp @end",

                $"@receiveHandler: jmp @end",

                $"@burnHandler: jmp @end",

                $"@mintHandler: load r11 0x{addressStr}",
                $"push r11",
                $@"extcall ""Address()""",
                $"pop r11",

                $"@endWitness: ret",
                $"load r11 {isTrue}",
                $"push r11",

                $"@end: ret"
            };

            var script = AssemblerUtils.BuildScript(scriptString);

            simulator.BeginBlock();
            simulator.GenerateTransfer(owner, target.Address, simulator.Nexus.RootChain, "KCAL", 100000);
            simulator.GenerateTransfer(owner, target.Address, simulator.Nexus.RootChain, "SOUL", UnitConversion.GetUnitValue(DomainSettings.StakingTokenDecimals));
            simulator.GenerateCustomTransaction(target, ProofOfWork.None,
                () => ScriptUtils.BeginScript().AllowGas(target.Address, Address.Null, 1, 9999)
                    .CallContract("stake", "Stake", target.Address, UnitConversion.GetUnitValue(DomainSettings.StakingTokenDecimals))
                    .CallContract("account", "RegisterScript", target.Address, script).SpendGas(target.Address)
                    .EndScript());
            simulator.EndBlock();

            simulator.BeginBlock();
            simulator.GenerateToken(owner, symbol, $"{symbol}Token", 1000000000, 3, flags);
            simulator.EndBlock();

            Assert.IsTrue(simulator.Nexus.TokenExists(simulator.Nexus.RootStorage, symbol));

            simulator.BeginBlock();
            var tx = simulator.MintTokens(owner, owner.Address, symbol, 1000);
            simulator.EndBlock();

            var token = simulator.Nexus.GetTokenInfo(simulator.Nexus.RootStorage, symbol);
            var balance = simulator.Nexus.RootChain.GetTokenBalance(simulator.Nexus.RootStorage, token, owner.Address);
            Assert.IsTrue(balance == 1000);

            // Why? Not sure why we except an exception here...
            //Assert.ThrowsException<ChainException>(() =>
            //{
            //    simulator.BeginBlock();
            //    simulator.GenerateTransfer(owner, target.Address, simulator.Nexus.RootChain, symbol, 10);
            //    simulator.EndBlock();
            //});

            balance = simulator.Nexus.RootChain.GetTokenBalance(simulator.Nexus.RootStorage, token, owner.Address);
            Assert.IsTrue(balance == 1000);
        }

        [TestMethod]
        public void AccountTriggersEventPropagation()
        {
            string[] scriptString;

            var owner = PhantasmaKeys.Generate();
            var target = PhantasmaKeys.Generate();
            var symbol = "TEST";
            var flags = TokenFlags.Transferable | TokenFlags.Finite | TokenFlags.Fungible | TokenFlags.Divisible;
            var nexus = new Nexus("simnet", null, null);
            nexus.SetOracleReader(new OracleSimulator(nexus));
            var simulator = new NexusSimulator(nexus, owner, 1234);

            string message = "customEvent";
            var addressStr = Base16.Encode(target.Address.ToByteArray());
            var isTrue = true;

            scriptString = new string[]
            {
                $"alias r1, $triggerSend",
                $"alias r2, $triggerReceive",
                $"alias r3, $triggerBurn",
                $"alias r4, $triggerMint",
                $"alias r5, $currentTrigger",
                $"alias r6, $comparisonResult",
                $"alias r7, $triggerWitness",
                $"alias r8, $currentAddress",
                $"alias r9, $sourceAddress",

                $@"load $triggerSend, ""{AccountTrigger.OnSend}""",
                $@"load $triggerReceive, ""{AccountTrigger.OnReceive}""",
                $@"load $triggerBurn, ""{AccountTrigger.OnBurn}""",
                $@"load $triggerMint, ""{AccountTrigger.OnMint}""",
                $@"load $triggerWitness, ""{AccountTrigger.OnWitness}""",
                $"pop $currentTrigger",
                $"pop $currentAddress",

                $"equal $triggerWitness, $currentTrigger, $comparisonResult",
                $"jmpif $comparisonResult, @witnessHandler",

                $"equal $triggerSend, $currentTrigger, $comparisonResult",
                $"jmpif $comparisonResult, @sendHandler",

                $"equal $triggerReceive, $currentTrigger, $comparisonResult",
                $"jmpif $comparisonResult, @receiveHandler",

                $"equal $triggerBurn, $currentTrigger, $comparisonResult",
                $"jmpif $comparisonResult, @burnHandler",

                $"equal $triggerMint, $currentTrigger, $comparisonResult",
                $"jmpif $comparisonResult, @mintHandler",

                $"jmp @end",

                $"@witnessHandler: ",
                $"load r11 0x{addressStr}",
                $"push r11",
                "extcall \"Address()\"",
                $"pop $sourceAddress",
                $"equal $sourceAddress, $currentAddress, $comparisonResult",
                "jmpif $comparisonResult, @endWitness",
                "throw",
                
                "jmp @end",

                $"@sendHandler: jmp @end",

                $"@receiveHandler: jmp @end",

                $"@burnHandler: jmp @end",

                $"@mintHandler: load r11 0x{addressStr}",
                $"push r11",
                $@"extcall ""Address()""",
                $"pop r11",

                $"load r10, {(int)EventKind.Custom}",
                $@"load r12, ""{message}""",

                $"push r10",
                $"push r11",
                $"push r12",
                $@"extcall ""Runtime.Event""",

                $"@endWitness: ret",
                $"load r11 {isTrue}",
                $"push r11",

                $"@end: ret"
            };

            var script = AssemblerUtils.BuildScript(scriptString);

            simulator.BeginBlock();
            simulator.GenerateTransfer(owner, target.Address, simulator.Nexus.RootChain, "KCAL", 100000);
            simulator.GenerateTransfer(owner, target.Address, simulator.Nexus.RootChain, "SOUL", UnitConversion.GetUnitValue(DomainSettings.StakingTokenDecimals)*50000);
            simulator.GenerateCustomTransaction(target, ProofOfWork.None,
                () => ScriptUtils.BeginScript().AllowGas(target.Address, Address.Null, 1, 9999)
                    .CallContract("stake", "Stake", target.Address, UnitConversion.GetUnitValue(DomainSettings.StakingTokenDecimals)*50000)
                    .CallContract("account", "RegisterScript", target.Address, script).SpendGas(target.Address)
                    .EndScript());
            simulator.EndBlock();

            simulator.BeginBlock();
            simulator.GenerateToken(target, symbol, $"{symbol}Token", 1000000000, 3, flags);
            var tx = simulator.MintTokens(target, target.Address, symbol, 1000);
            simulator.EndBlock();

            var accountScript = simulator.Nexus.LookUpAddressScript(simulator.Nexus.RootStorage, target.Address);
            Assert.IsTrue(accountScript != null && accountScript.Length > 0);

            var token = simulator.Nexus.GetTokenInfo(simulator.Nexus.RootStorage, symbol);
            var balance = simulator.Nexus.RootChain.GetTokenBalance(simulator.Nexus.RootStorage, token, target.Address);
            Assert.IsTrue(balance == 1000);

            var events = simulator.Nexus.FindBlockByTransaction(tx).GetEventsForTransaction(tx.Hash);
            Assert.IsTrue(events.Count(x => x.Kind == EventKind.Custom) == 1);

            var eventData = events.First(x => x.Kind == EventKind.Custom).Data;
            var eventMessage = Encoding.UTF8.GetString(eventData);

            Assert.IsTrue(eventMessage == message);

            Assert.ThrowsException<ChainException>(() =>
            {
                simulator.BeginBlock();
                simulator.GenerateTransfer(owner, target.Address, simulator.Nexus.RootChain, symbol, 10);
                simulator.EndBlock();
            });

            balance = simulator.Nexus.RootChain.GetTokenBalance(simulator.Nexus.RootStorage, token, target.Address);
            Assert.IsTrue(balance == 1000);
        }

        #region RegisterOps

        [TestMethod]
        public void Move()
        {
            string[] scriptString;
            TestVM vm;

            var args = new List<List<int>>()
            {
                new List<int>() {1, 1},
            };

            for (int i = 0; i < args.Count; i++)
            {
                var argsLine = args[i];
                object r1 = argsLine[0];
                object target = argsLine[0];    //index 0 is not a typo, we want to copy the reference, not the contents

                scriptString = new string[]
                {
                    //put a DebugClass with x = {r1} on register 1
                    $@"load r1, {r1}",
                    $"push r1",
                    $"extcall \\\"PushDebugClass\\\"", 
                    $"pop r1",

                    //move it to r2, change its value on the stack and see if it changes on both registers
                    @"move r1, r2",
                    @"push r2",
                    $"push r1",
                    @"ret"
                };

                vm = ExecuteScriptIsolated(scriptString);

                Assert.IsTrue(vm.Stack.Count == 2);

                var r1obj = vm.Stack.Pop().AsInterop<TestVM.DebugClass>();
                var r2obj = vm.Stack.Pop().AsInterop<TestVM.DebugClass>();

                Assert.IsTrue(ReferenceEquals(r1obj, r2obj));
            }
        }

        [TestMethod]
        public void Copy()
        {
            string[] scriptString;
            TestVM vm;

            scriptString = new string[]
            {
                //put a DebugClass with x = {r1} on register 1
                //$@"load r1, {value}",
                $"load r5, 1",
                $"push r5",
                $"extcall \\\"PushDebugStruct\\\"",
                $"pop r1",
                $"load r3, \\\"key\\\"",
                $"put r1, r2, r3",

                //move it to r2, change its value on the stack and see if it changes on both registers
                @"copy r1, r2",
                @"push r2",
                $"extcall \\\"IncrementDebugStruct\\\"",
                $"push r1",
                @"ret"
            };

            vm = ExecuteScriptIsolated(scriptString);

            var r1struct = vm.Stack.Pop().AsInterop<TestVM.DebugStruct>();
            var r2struct = vm.Stack.Pop().AsInterop<TestVM.DebugStruct>();

            Assert.IsTrue(r1struct.x != r2struct.x);

        }

        [TestMethod]
        public void Load()
        {
            //TODO: test all VMTypes

            string[] scriptString;
            TestVM vm;

            scriptString = new string[]
            {
                $"load r1, \\\"hello\\\"",
                $"load r2, 123",
                $"load r3, true",
                //load struct
                //load bytes
                //load enum
                //load object

                $"push r3",
                $"push r2",
                $"push r1",
                $"ret"
            };

            vm = ExecuteScriptIsolated(scriptString);

            Assert.IsTrue(vm.Stack.Count == 3);

            var str = vm.Stack.Pop().AsString();
            Assert.IsTrue(str.CompareTo("hello") == 0);

            var num = vm.Stack.Pop().AsNumber();
            Assert.IsTrue(num == new BigInteger(123));

            var bo = vm.Stack.Pop().AsBool();
            Assert.IsTrue(bo);
        }

        [TestMethod]
        public void Push()
        {
            Load(); //it is effectively the same test
        }

        [TestMethod]
        public void Pop()
        {
            //TODO: test all VMTypes

            string[] scriptString;
            TestVM vm;

            scriptString = new string[]
            {
                $"load r1, \\\"hello\\\"",
                $"load r2, 123",
                $"load r3, true",
                //load struct
                //load bytes
                //load enum
                //load object

                $"push r3",
                $"push r2",
                $"push r1",

                $"pop r11",
                $"pop r12",
                $"pop r13",

                $"push r13",
                $"push r12",
                $"push r11",
                $"ret"
            };

            vm = ExecuteScriptIsolated(scriptString);

            Assert.IsTrue(vm.Stack.Count == 3);

            var str = vm.Stack.Pop().AsString();
            Assert.IsTrue(str.CompareTo("hello") == 0);

            var num = vm.Stack.Pop().AsNumber();
            Assert.IsTrue(num == new BigInteger(123));

            var bo = vm.Stack.Pop().AsBool();
            Assert.IsTrue(bo);
        }

        [TestMethod]
        public void Swap()
        {
            string[] scriptString;
            TestVM vm;

            scriptString = new string[]
            {
                $"load r1, \\\"hello\\\"",
                $"load r2, 123",
                $"swap r1, r2",
                $"push r1",
                $"push r2",
                $"ret"
            };

            vm = ExecuteScriptIsolated(scriptString);

            Assert.IsTrue(vm.Stack.Count == 2);

            var str = vm.Stack.Pop().AsString();
            Assert.IsTrue(str.CompareTo("hello") == 0);

            var num = vm.Stack.Pop().AsNumber();
            Assert.IsTrue(num == new BigInteger(123));
        }

        #endregion

        #region FlowOps

        [TestMethod]
        public void Call()
        {
            var initVal = 2;
            var targetVal = initVal + 1;

            var scriptString = new string[]
            {
                $@"load r1, {initVal}",
                @"call @label",
                @"push r1",
                @"ret",
                $"@label: inc r1",
                $"ret"
            };

            var vm = ExecuteScriptIsolated(scriptString);

            Assert.IsTrue(vm.Stack.Count == 1);

            var result = vm.Stack.Pop().AsNumber();
            Assert.IsTrue(result == targetVal);
        }

        [TestMethod]
        public void ExtCall()
        {
            string[] scriptString;
            TestVM vm;

            var args = new List<List<string>>()
            {
                new List<string>() {"abc", "ABC"},
            };

            for (int i = 0; i < args.Count; i++)
            {
                var argsLine = args[i];
                var r1 = argsLine[0];
                var target = argsLine[1];

                scriptString = new string[]
                {
                    $"load r1, \\\"{r1}\\\"",
                    $"push r1",
                    $"extcall \\\"Upper\\\"",
                    @"ret"
                };

                vm = ExecuteScriptIsolated(scriptString);

                Assert.IsTrue(vm.Stack.Count == 1);

                var result = vm.Stack.Pop().AsString();
                Assert.IsTrue(result == target);
            }
        }

        [TestMethod]
        public void Jmp()
        {
            string[] scriptString;
            TestVM vm;

            var args = new List<List<int>>()
            {
                new List<int>() {1, 1},
            };

            for (int i = 0; i < args.Count; i++)
            {
                var argsLine = args[i];
                var r1 = argsLine[0];
                var target = argsLine[1];

                scriptString = new string[]
                {
                    $"load r1, 1",
                    $"jmp @label",
                    $"inc r1",
                    $"@label: push r1",
                    $"ret"
                };

                vm = ExecuteScriptIsolated(scriptString);

                Assert.IsTrue(vm.Stack.Count == 1);

                var result = vm.Stack.Pop().AsNumber();
                Assert.IsTrue(result == target);
            }
        }

        [TestMethod]
        public void JmpConditional()
        {
            string[] scriptString;
            TestVM vm;

            var args = new List<List<int>>()
            {
                new List<int>() {1, 1},
            };

            for (int i = 0; i < args.Count; i++)
            {
                var argsLine = args[i];
                var r1 = argsLine[0];
                var target = argsLine[1];

                scriptString = new string[]
                {
                    $"load r1, true",
                    $"load r2, false",
                    $"load r3, {r1}",
                    $"load r4, {r1}",
                    $"jmpif r1, @label",
                    $"inc r3",
                    $"@label: jmpnot r2, @label2",
                    $"inc r4",
                    $"@label2: push r3",
                    $"push r4",
                    $"ret"
                };

                vm = ExecuteScriptIsolated(scriptString);

                Assert.IsTrue(vm.Stack.Count == 2);

                var result = vm.Stack.Pop().AsNumber();
                Assert.IsTrue(result == target, "Opcode JmpNot isn't working correctly");

                result = vm.Stack.Pop().AsNumber();
                Assert.IsTrue(result == target, "Opcode JmpIf isn't working correctly");
            }
        }

        [TestMethod]
        public void Throw()
        {
            string[] scriptString;
            TestVM vm;

            var args = new List<List<bool>>()
            {
                new List<bool>() {true, true},
            };

            for (int i = 0; i < args.Count; i++)
            {
                var argsLine = args[i];
                var r1 = argsLine[0];
                var target = argsLine[1];

                scriptString = new string[]
                {
                    $"load r1, {r1}",
                    $"push r1",
                    $"throw",
                    $"not r1, r1",
                    $"pop r2",
                    $"push r1",
                    $"ret"
                };

                vm = ExecuteScriptIsolated(scriptString);

                Assert.IsTrue(vm.Stack.Count == 1);

                var result = vm.Stack.Pop().AsBool();
                Assert.IsTrue(result == target, "Opcode JmpNot isn't working correctly");

            }
        }


        #endregion

        #region LogicalOps
        [TestMethod]
        public void Not()
        {
            var scriptString = new string[]
            {
                $@"load r1, true",
                @"not r1, r2",
                @"push r2",
                @"ret"
            };

            var vm = ExecuteScriptIsolated(scriptString);

            Assert.IsTrue(vm.Stack.Count == 1);

            var result = vm.Stack.Pop().AsString();
            Assert.IsTrue(result == "false");

            scriptString = new string[]
            {
                $"load r1, \\\"abc\\\"",
                @"not r1, r2",
                @"push r2",
                @"ret"
            };

            try
            {
                vm = ExecuteScriptIsolated(scriptString);
            }
            catch (Exception e)
            {
                Assert.IsTrue(IsInvalidCast(e));
                return;
            }

            throw new Exception("Didn't throw an exception after trying to NOT a non-bool variable.");
        }

        [TestMethod]
        public void And()
        {
            string[] scriptString;
            TestVM vm;

            var args = new List<List<string>>()
            {
                new List<string>() {"true", "true", "true"},
                new List<string>() {"true", "false", "false"},
                new List<string>() {"false", "true", "false"},
                new List<string>() {"false", "false", "false"}
            };

            for (int i = 0; i < args.Count; i++)
            {
                var argsLine = args[i];
                string r1 = argsLine[0];
                string r2 = argsLine[1];
                string target = argsLine[2];

                scriptString = new string[]
                {
                    $@"load r1, {r1}",
                    $@"load r2, {r2}",
                    @"and r1, r2, r3",
                    @"push r3",
                    @"ret"
                };

                vm = ExecuteScriptIsolated(scriptString);

                Assert.IsTrue(vm.Stack.Count == 1);

                var result = vm.Stack.Pop().AsString();
                Assert.IsTrue(result == target);
            }

            scriptString = new string[]
            {
                $"load r1, \\\"abc\\\"",
                $@"load r2, false",
                @"and r1, r2, r3",
                @"push r3",
                @"ret"
            };

            try
            {
                vm = ExecuteScriptIsolated(scriptString);
            }
            catch (Exception e)
            {
                Assert.IsTrue(IsInvalidCast(e));
                return;
            }

            throw new Exception("Didn't throw an exception after trying to AND a non-bool variable.");
        }

        [TestMethod]
        public void Or()
        {
            string[] scriptString;
            TestVM vm;

            var args = new List<List<string>>()
            {
                new List<string>() {"true", "true", "true"},
                new List<string>() {"true", "false", "true"},
                new List<string>() {"false", "true", "true"},
                new List<string>() {"false", "false", "false"}
            };

            for (int i = 0; i < args.Count; i++)
            {
                var argsLine = args[i];
                string r1 = argsLine[0];
                string r2 = argsLine[1];
                string target = argsLine[2];

                scriptString = new string[]
                {
                    $@"load r1, {r1}",
                    $@"load r2, {r2}",
                    @"or r1, r2, r3",
                    @"push r3",
                    @"ret"
                };

                vm = ExecuteScriptIsolated(scriptString);

                Assert.IsTrue(vm.Stack.Count == 1);

                var result = vm.Stack.Pop().AsString();
                Assert.IsTrue(result == target);
            }

            scriptString = new string[]
            {
                $"load r1, \\\"abc\\\"",
                $@"load r2, false",
                @"or r1, r2, r3",
                @"push r3",
                @"ret"
            };

            try
            {
                vm = ExecuteScriptIsolated(scriptString);
            }
            catch (Exception e)
            {
                Assert.IsTrue(IsInvalidCast(e));
                return;
            }

            throw new Exception("Didn't throw an exception after trying to OR a non-bool variable.");
        }

        [TestMethod]
        public void Xor()
        {
            string[] scriptString;
            TestVM vm;

            var args = new List<List<string>>()
            {
                new List<string>() {"true", "true", "false"},
                new List<string>() {"true", "false", "true"},
                new List<string>() {"false", "true", "true"},
                new List<string>() {"false", "false", "false"}
            };

            for (int i = 0; i < args.Count; i++)
            {
                var argsLine = args[i];
                string r1 = argsLine[0];
                string r2 = argsLine[1];
                string target = argsLine[2];

                scriptString = new string[]
                {
                    $@"load r1, {r1}",
                    $@"load r2, {r2}",
                    @"xor r1, r2, r3",
                    @"push r3",
                    @"ret"
                };

                vm = ExecuteScriptIsolated(scriptString);

                Assert.IsTrue(vm.Stack.Count == 1);

                var result = vm.Stack.Pop().AsString();
                Assert.IsTrue(result == target);
            }

            scriptString = new string[]
            {
                $"load r1, \\\"abc\\\"",
                $@"load r2, false",
                @"xor r1, r2, r3",
                @"push r3",
                @"ret"
            };

            try
            {
                vm = ExecuteScriptIsolated(scriptString);
            }
            catch (Exception e)
            {
                Assert.IsTrue(IsInvalidCast(e));
                return;
            }

            throw new Exception("Didn't throw an exception after trying to XOR a non-bool variable.");
        }

        [TestMethod]
        public void Equals()
        {
            string[] scriptString;
            TestVM vm;
            string result;

            var args = new List<List<string>>()
            {
                new List<string>() {"true", "true", "true"},
                new List<string>() {"true", "false", "false"},
                new List<string>() {"1", "1", "true"},
                new List<string>() {"1", "2", "false"},
                new List<string>() { "\\\"hello\\\"", "\\\"hello\\\"", "true"},
                new List<string>() { "\\\"hello\\\"", "\\\"world\\\"", "false"},
                
                //TODO: add lines for bytes, structs, enums and structs
            };

            for (int i = 0; i < args.Count; i++)
            {
                var argsLine = args[i];
                string r1 = argsLine[0];
                string r2 = argsLine[1];
                string target = argsLine[2];

                scriptString = new string[]
                {
                    $@"load r1, {r1}",
                    $@"load r2, {r2}",
                    @"equal r1, r2, r3",
                    @"push r3",
                    @"ret"
                };

                vm = ExecuteScriptIsolated(scriptString);

                Assert.IsTrue(vm.Stack.Count == 1);


                result = vm.Stack.Pop().AsString();
                Assert.IsTrue(result == target);
            }
        }

        [TestMethod]
        public void LessThan()
        {
            string[] scriptString;
            TestVM vm;

            var args = new List<List<string>>()
            {
                new List<string>() {"1", "0", "false"},
                new List<string>() {"1", "1", "false"},
                new List<string>() {"1", "2", "true"},
            };

            for (int i = 0; i < args.Count; i++)
            {
                var argsLine = args[i];
                string r1 = argsLine[0];
                string r2 = argsLine[1];
                string target = argsLine[2];

                scriptString = new string[]
                {
                    $@"load r1, {r1}",
                    $@"load r2, {r2}",
                    @"lt r1, r2, r3",
                    @"push r3",
                    @"ret"
                };

                vm = ExecuteScriptIsolated(scriptString);

                Assert.IsTrue(vm.Stack.Count == 1);

                var result = vm.Stack.Pop().AsString();
                Assert.IsTrue(result == target);
            }

            scriptString = new string[]
            {
                $"load r1, \\\"abc\\\"",
                $@"load r2, 2",
                @"lt r1, r2, r3",
                @"push r3",
                @"ret"
            };

            try
            {
                vm = ExecuteScriptIsolated(scriptString);
            }
            catch (Exception e)
            {
                Assert.IsTrue(IsInvalidCast(e));
                return;
            }

            throw new Exception("Didn't throw an exception after trying to compare non-integer variables.");
        }

        [TestMethod]
        public void GreaterThan()
        {
            string[] scriptString;
            TestVM vm;

            var args = new List<List<string>>()
            {
                new List<string>() {"1", "0", "true"},
                new List<string>() {"1", "1", "false"},
                new List<string>() {"1", "2", "false"},
            };

            for (int i = 0; i < args.Count; i++)
            {
                var argsLine = args[i];
                string r1 = argsLine[0];
                string r2 = argsLine[1];
                string target = argsLine[2];

                scriptString = new string[]
                {
                    $@"load r1, {r1}",
                    $@"load r2, {r2}",
                    @"gt r1, r2, r3",
                    @"push r3",
                    @"ret"
                };

                vm = ExecuteScriptIsolated(scriptString);

                Assert.IsTrue(vm.Stack.Count == 1);

                var result = vm.Stack.Pop().AsString();
                Assert.IsTrue(result == target);
            }

            scriptString = new string[]
            {
                $"load r1, \\\"abc\\\"",
                $@"load r2, 2",
                @"gt r1, r2, r3",
                @"push r3",
                @"ret"
            };

            try
            {
                vm = ExecuteScriptIsolated(scriptString);
            }
            catch (Exception e)
            {
                Assert.IsTrue(IsInvalidCast(e));
                return;
            }

            throw new Exception("Didn't throw an exception after trying to compare non-integer variables.");
        }

        [TestMethod]
        public void LesserThanOrEquals()
        {
            string[] scriptString;
            TestVM vm;

            var args = new List<List<string>>()
            {
                new List<string>() {"1", "0", "false"},
                new List<string>() {"1", "1", "true"},
                new List<string>() {"1", "2", "true"},
            };

            for (int i = 0; i < args.Count; i++)
            {
                var argsLine = args[i];
                string r1 = argsLine[0];
                string r2 = argsLine[1];
                string target = argsLine[2];

                scriptString = new string[]
                {
                    $@"load r1, {r1}",
                    $@"load r2, {r2}",
                    @"lte r1, r2, r3",
                    @"push r3",
                    @"ret"
                };

                vm = ExecuteScriptIsolated(scriptString);

                Assert.IsTrue(vm.Stack.Count == 1);

                var result = vm.Stack.Pop().AsString();
                Assert.IsTrue(result == target);
            }

            scriptString = new string[]
            {
                $"load r1, \\\"abc\\\"",
                $@"load r2, 2",
                @"lte r1, r2, r3",
                @"push r3",
                @"ret"
            };

            try
            {
                vm = ExecuteScriptIsolated(scriptString);
            }
            catch (Exception e)
            {
                Assert.IsTrue(IsInvalidCast(e));
                return;
            }

            throw new Exception("Didn't throw an exception after trying to compare non-integer variables.");
        }

        [TestMethod]
        public void GreaterThanOrEquals()
        {
            string[] scriptString;
            TestVM vm;

            var args = new List<List<string>>()
            {
                new List<string>() {"1", "0", "true"},
                new List<string>() {"1", "1", "true"},
                new List<string>() {"1", "2", "false"},
            };

            for (int i = 0; i < args.Count; i++)
            {
                var argsLine = args[i];
                string r1 = argsLine[0];
                string r2 = argsLine[1];
                string target = argsLine[2];

                scriptString = new string[]
                {
                    $@"load r1, {r1}",
                    $@"load r2, {r2}",
                    @"gte r1, r2, r3",
                    @"push r3",
                    @"ret"
                };

                vm = ExecuteScriptIsolated(scriptString);

                Assert.IsTrue(vm.Stack.Count == 1);

                var result = vm.Stack.Pop().AsString();
                Assert.IsTrue(result == target);
            }

            scriptString = new string[]
            {
                $"load r1, \\\"abc\\\"",
                $@"load r2, 2",
                @"gte r1, r2, r3",
                @"push r3",
                @"ret"
            };

            try
            {
                vm = ExecuteScriptIsolated(scriptString);
            }
            catch (Exception e)
            {
                Assert.IsTrue(IsInvalidCast(e));
                return;
            }

            throw new Exception("Didn't throw an exception after trying to compare non-integer variables.");
        }
        #endregion

        #region NumericOps
        [TestMethod]
        public void Increment()
        {
            string[] scriptString;
            TestVM vm;

            var args = new List<List<string>>()
            {
                new List<string>() {"1", "2"},
            };

            for (int i = 0; i < args.Count; i++)
            {
                var argsLine = args[i];
                string r1 = argsLine[0];
                string target = argsLine[1];

                scriptString = new string[]
                {
                    $@"load r1, {r1}",
                    @"inc r1",
                    @"push r1",
                    @"ret"
                };

                vm = ExecuteScriptIsolated(scriptString);

                Assert.IsTrue(vm.Stack.Count == 1);

                var result = vm.Stack.Pop().AsString();
                Assert.IsTrue(result == target);
            }

            scriptString = new string[]
            {
                $"load r1, \\\"hello\\\"",
                @"inc r1",
                @"push r1",
                @"ret"
            };

            try
            {
                vm = ExecuteScriptIsolated(scriptString);
            }
            catch (Exception e)
            {
                Assert.IsTrue(IsInvalidCast(e));
                return;
            }

            throw new Exception("Didn't throw an exception after trying to compare non-integer variables.");
        }

        [TestMethod]
        public void Decrement()
        {
            string[] scriptString;
            TestVM vm;

            var args = new List<List<string>>()
            {
                new List<string>() {"2", "1"},
            };

            for (int i = 0; i < args.Count; i++)
            {
                var argsLine = args[i];
                string r1 = argsLine[0];
                string target = argsLine[1];

                scriptString = new string[]
                {
                    $@"load r1, {r1}",
                    @"dec r1",
                    @"push r1",
                    @"ret"
                };

                vm = ExecuteScriptIsolated(scriptString);

                Assert.IsTrue(vm.Stack.Count == 1);

                var result = vm.Stack.Pop().AsString();
                Assert.IsTrue(result == target);
            }

            scriptString = new string[]
            {
                $"load r1, \\\"hello\\\"",
                @"dec r1",
                @"push r1",
                @"ret"
            };

            try
            {
                vm = ExecuteScriptIsolated(scriptString);
            }
            catch (Exception e)
            {
                Assert.IsTrue(IsInvalidCast(e));
                return;
            }

            throw new Exception("Didn't throw an exception after trying to compare non-integer variables.");
        }

        [TestMethod]
        public void Sign()
        {
            string[] scriptString;
            TestVM vm;

            var args = new List<List<string>>()
            {
                new List<string>() {"-1123124", "-1"},
                new List<string>() {"0", "0"},
                new List<string>() {"14564535", "1"}
            };

            for (int i = 0; i < args.Count; i++)
            {
                var argsLine = args[i];
                string r1 = argsLine[0];
                string target = argsLine[1];

                scriptString = new string[]
                {
                    $@"load r1, {r1}",
                    @"sign r1, r2",
                    @"push r2",
                    @"ret"
                };

                vm = ExecuteScriptIsolated(scriptString);

                Assert.IsTrue(vm.Stack.Count == 1);

                var result = vm.Stack.Pop().AsString();
                Assert.IsTrue(result == target);
            }

            scriptString = new string[]
            {
                $"load r1, \\\"abc\\\"",
                @"sign r1, r2",
                @"push r2",
                @"ret"
            };

            try
            {
                vm = ExecuteScriptIsolated(scriptString);
            }
            catch (Exception e)
            {
                Assert.IsTrue(IsInvalidCast(e));
                return;
            }

            throw new Exception("Didn't throw an exception after trying to AND a non-bool variable.");
        }

        [TestMethod]
        public void Negate()
        {
            string[] scriptString;
            TestVM vm;

            var args = new List<List<string>>()
            {
                new List<string>() {"-1123124", "1123124"},
                new List<string>() {"0", "0"},
                new List<string>() {"14564535", "-14564535" }
            };

            for (int i = 0; i < args.Count; i++)
            {
                var argsLine = args[i];
                string r1 = argsLine[0];
                string target = argsLine[1];

                scriptString = new string[]
                {
                    $@"load r1, {r1}",
                    @"negate r1, r2",
                    @"push r2",
                    @"ret"
                };

                vm = ExecuteScriptIsolated(scriptString);

                Assert.IsTrue(vm.Stack.Count == 1);

                var result = vm.Stack.Pop().AsString();
                Assert.IsTrue(result == target);
            }

            scriptString = new string[]
            {
                $"load r1, \\\"abc\\\"",
                @"negate r1, r2",
                @"push r2",
                @"ret"
            };

            try
            {
                vm = ExecuteScriptIsolated(scriptString);
            }
            catch (Exception e)
            {
                Assert.IsTrue(IsInvalidCast(e));
                return;
            }

            throw new Exception("Didn't throw an exception after trying to AND a non-bool variable.");
        }

        [TestMethod]
        public void Abs()
        {
            string[] scriptString;
            TestVM vm;

            var args = new List<List<string>>()
            {
                new List<string>() {"-1123124", "1123124"},
                new List<string>() {"0", "0"},
                new List<string>() {"14564535", "14564535" }
            };

            for (int i = 0; i < args.Count; i++)
            {
                var argsLine = args[i];
                string r1 = argsLine[0];
                string target = argsLine[1];

                scriptString = new string[]
                {
                    $@"load r1, {r1}",
                    @"abs r1, r2",
                    @"push r2",
                    @"ret"
                };

                vm = ExecuteScriptIsolated(scriptString);

                Assert.IsTrue(vm.Stack.Count == 1);

                var result = vm.Stack.Pop().AsString();
                Assert.IsTrue(result == target);
            }

            scriptString = new string[]
            {
                $"load r1, \"abc\"",
                @"abs r1, r2",
                @"push r2",
                @"ret"
            };

            try
            {
                vm = ExecuteScriptIsolated(scriptString);
            }
            catch (Exception e)
            {
                Assert.IsTrue(IsInvalidCast(e));
                return;
            }

            throw new Exception("Didn't throw an exception after trying to AND a non-bool variable.");
        }

        [TestMethod]
        public void Add()
        {
            string[] scriptString;
            TestVM vm;

            var args = new List<List<string>>()
            {
                new List<string>() {"123098123049830982903580234959875213840923849203758942357834091", "123098123049830982903580234959875213840923849203758942357834091", "246196246099661965807160469919750427681847698407517884715668182"}
            };

            for (int i = 0; i < args.Count; i++)
            {
                var argsLine = args[i];
                string r1 = argsLine[0];
                string r2 = argsLine[1];
                string target = argsLine[2];

                scriptString = new string[]
                {
                    $@"load r1, {r1}",
                    $@"load r2, {r2}",
                    @"add r1, r2, r3",
                    @"push r3",
                    @"ret"
                };

                vm = ExecuteScriptIsolated(scriptString);

                Assert.IsTrue(vm.Stack.Count == 1);

                var result = vm.Stack.Pop().AsString();
                Assert.IsTrue(result == target);
            }

            scriptString = new string[]
            {
                $@"load r1, true",
                $"load r2, \\\"stuff\\\"",
                @"add r1, r2, r3",
                @"push r3",
                @"ret"
            };


            try
            {
                vm = ExecuteScriptIsolated(scriptString);
            }
            catch (Exception e)
            {
                Assert.IsTrue(IsInvalidCast(e));
                return;
            }

            throw new Exception("Didn't throw an exception after trying to AND a non-bool variable.");
        }

        [TestMethod]
        public void Sub()
        {
            string[] scriptString;
            TestVM vm;

            var args = new List<List<string>>()
            {
                new List<string>() {"123098123049830982903580234959875213840923849203758942357834091", "123098123049830982903580234959875213840923849203758942357834091", "0"}
            };

            for (int i = 0; i < args.Count; i++)
            {
                var argsLine = args[i];
                string r1 = argsLine[0];
                string r2 = argsLine[1];
                string target = argsLine[2];

                scriptString = new string[]
                {
                    $@"load r1, {r1}",
                    $@"load r2, {r2}",
                    @"sub r1, r2, r3",
                    @"push r3",
                    @"ret"
                };

                vm = ExecuteScriptIsolated(scriptString);

                Assert.IsTrue(vm.Stack.Count == 1);

                var result = vm.Stack.Pop().AsString();
                Assert.IsTrue(result == target);
            }

            scriptString = new string[]
            {
                $@"load r1, true",
                $"load r2, \\\"stuff\\\"",
                @"sub r1, r2, r3",
                @"push r3",
                @"ret"
            };


            try
            {
                vm = ExecuteScriptIsolated(scriptString);
            }
            catch (Exception e)
            {
                Assert.IsTrue(IsInvalidCast(e));
                return;
            }

            throw new Exception("Didn't throw an exception after trying to AND a non-bool variable.");
        }

        [TestMethod]
        public void Mul()
        {
            string[] scriptString;
            TestVM vm;

            var args = new List<List<string>>()
            {
                new List<string>() {"123098123049830982903580234959875213840923849203758942357834091", "123098123049830982903580234959875213840923849203758942357834091", "15153147898391329927834760664056143940222558862285292671240041298552647375412113910342337827528430805055673715428680681796281"}
            };

            for (int i = 0; i < args.Count; i++)
            {
                var argsLine = args[i];
                string r1 = argsLine[0];
                string r2 = argsLine[1];
                string target = argsLine[2];

                scriptString = new string[]
                {
                    $@"load r1, {r1}",
                    $@"load r2, {r2}",
                    @"mul r1, r2, r3",
                    @"push r3",
                    @"ret"
                };

                vm = ExecuteScriptIsolated(scriptString);

                Assert.IsTrue(vm.Stack.Count == 1);

                var result = vm.Stack.Pop().AsString();
                Assert.IsTrue(result == target);
            }

            scriptString = new string[]
            {
                $@"load r1, true",
                $"load r2, \\\"stuff\\\"",
                @"mul r1, r2, r3",
                @"push r3",
                @"ret"
            };


            try
            {
                vm = ExecuteScriptIsolated(scriptString);
            }
            catch (Exception e)
            {
                Assert.IsTrue(IsInvalidCast(e));
                return;
            }

            throw new Exception("Didn't throw an exception after trying to AND a non-bool variable.");
        }

        [TestMethod]
        public void Div()
        {
            string[] scriptString;
            TestVM vm;

            var args = new List<List<string>>()
            {
                new List<string>() {"123098123049830982903580234959875213840923849203758942357834091", "123098123049830982903580234959875213840923849203758942357834091", "1"}
            };

            for (int i = 0; i < args.Count; i++)
            {
                var argsLine = args[i];
                string r1 = argsLine[0];
                string r2 = argsLine[1];
                string target = argsLine[2];

                scriptString = new string[]
                {
                    $@"load r1, {r1}",
                    $@"load r2, {r2}",
                    @"div r1, r2, r3",
                    @"push r3",
                    @"ret"
                };

                vm = ExecuteScriptIsolated(scriptString);

                Assert.IsTrue(vm.Stack.Count == 1);

                var result = vm.Stack.Pop().AsString();
                Assert.IsTrue(result == target);
            }

            scriptString = new string[]
            {
                $@"load r1, true",
                $"load r2, \\\"stuff\\\"",
                @"div r1, r2, r3",
                @"push r3",
                @"ret"
            };


            try
            {
                vm = ExecuteScriptIsolated(scriptString);
            }
            catch (Exception e)
            {
                Assert.IsTrue(IsInvalidCast(e));
                return;
            }

            throw new Exception("Didn't throw an exception after trying to AND a non-bool variable.");
        }

        [TestMethod]
        public void Mod()
        {
            string[] scriptString;
            TestVM vm;

            var args = new List<List<string>>()
            {
                new List<string>() {"123098123049830982903580234959875213840923849203758942357834091", "123098123049830982903580234959875213840923849203758942357834091", "0"}
            };

            for (int i = 0; i < args.Count; i++)
            {
                var argsLine = args[i];
                string r1 = argsLine[0];
                string r2 = argsLine[1];
                string target = argsLine[2];

                scriptString = new string[]
                {
                    $@"load r1, {r1}",
                    $@"load r2, {r2}",
                    @"mod r1, r2, r3",
                    @"push r3",
                    @"ret"
                };

                vm = ExecuteScriptIsolated(scriptString);

                Assert.IsTrue(vm.Stack.Count == 1);

                var result = vm.Stack.Pop().AsString();
                Assert.IsTrue(result == target);
            }

            scriptString = new string[]
            {
                $@"load r1, true",
                $"load r2, \\\"stuff\\\"",
                @"mod r1, r2, r3",
                @"push r3",
                @"ret"
            };


            try
            {
                vm = ExecuteScriptIsolated(scriptString);
            }
            catch (Exception e)
            {
                Assert.IsTrue(IsInvalidCast(e));
                return;
            }

            throw new Exception("Didn't throw an exception after trying to AND a non-bool variable.");
        }

        [TestMethod]
        public void ShiftLeft()
        {
            string[] scriptString;
            TestVM vm;

            var args = new List<List<string>>()
            {
                new List<string>() {"123098123049830982903580234959875213840923849203758942357834091", "100", "156045409571086686325343677668972466714151959338084738385422346983957734263469303184507273216"}
            };

            for (int i = 0; i < args.Count; i++)
            {
                var argsLine = args[i];
                string r1 = argsLine[0];
                string r2 = argsLine[1];
                string target = argsLine[2];

                scriptString = new string[]
                {
                    $@"load r1, {r1}",
                    $@"load r2, {r2}",
                    @"shl r1, r2, r3",
                    @"push r3",
                    @"ret"
                };

                vm = ExecuteScriptIsolated(scriptString);

                Assert.IsTrue(vm.Stack.Count == 1);

                var result = vm.Stack.Pop().AsString();
                Assert.IsTrue(result == target);
            }

            scriptString = new string[]
            {
                $@"load r1, true",
                $"load r2, \\\"stuff\\\"",
                @"shl r1, r2, r3",
                @"push r3",
                @"ret"
            };


            try
            {
                vm = ExecuteScriptIsolated(scriptString);
            }
            catch (Exception e)
            {
                Assert.IsTrue(IsInvalidCast(e));
                return;
            }

            throw new Exception("Didn't throw an exception after trying to AND a non-bool variable.");
        }

        [TestMethod]
        public void ShiftRight()
        {
            string[] scriptString;
            TestVM vm;

            var args = new List<List<string>>()
            {
                new List<string>() {"123098123049830982903580234959875213840923849203758942357834091", "100", "97107296780097167688396095959314" }
            };

            for (int i = 0; i < args.Count; i++)
            {
                var argsLine = args[i];
                string r1 = argsLine[0];
                string r2 = argsLine[1];
                string target = argsLine[2];

                scriptString = new string[]
                {
                    $@"load r1, {r1}",
                    $@"load r2, {r2}",
                    @"shr r1, r2, r3",
                    @"push r3",
                    @"ret"
                };

                vm = ExecuteScriptIsolated(scriptString);

                Assert.IsTrue(vm.Stack.Count == 1);

                var result = vm.Stack.Pop().AsString();
                Assert.IsTrue(result == target);
            }

            scriptString = new string[]
            {
                $@"load r1, true",
                $"load r2, \\\"stuff\\\"",
                @"shr r1, r2, r3",
                @"push r3",
                @"ret"
            };


            try
            {
                vm = ExecuteScriptIsolated(scriptString);
            }
            catch (Exception e)
            {
                Assert.IsTrue(IsInvalidCast(e));
                return;
            }

            throw new Exception("Didn't throw an exception after trying to AND a non-bool variable.");
        }


        [TestMethod]
        public void Min()
        {
            string[] scriptString;
            TestVM vm;

            var args = new List<List<string>>()
            {
                new List<string>() {"1", "0", "0"},
                new List<string>() {"1", "1", "1"},
                new List<string>() {"1", "2", "1"},
            };

            for (int i = 0; i < args.Count; i++)
            {
                var argsLine = args[i];
                string r1 = argsLine[0];
                string r2 = argsLine[1];
                string target = argsLine[2];

                scriptString = new string[]
                {
                    $@"load r1, {r1}",
                    $@"load r2, {r2}",
                    @"min r1, r2, r3",
                    @"push r3",
                    @"ret"
                };

                vm = ExecuteScriptIsolated(scriptString);

                Assert.IsTrue(vm.Stack.Count == 1);

                var result = vm.Stack.Pop().AsString();
                Assert.IsTrue(result == target);
            }

            scriptString = new string[]
            {
                $"load r1, \\\"abc\\\"",
                $@"load r2, 2",
                @"min r1, r2, r3",
                @"push r3",
                @"ret"
            };

            try
            {
                vm = ExecuteScriptIsolated(scriptString);
            }
            catch (Exception e)
            {
                Assert.IsTrue(IsInvalidCast(e));
                return;
            }

            throw new Exception("Didn't throw an exception after trying to compare non-integer variables.");
        }

        [TestMethod]
        public void Max()
        {
            string[] scriptString;
            TestVM vm;

            var args = new List<List<string>>()
            {
                new List<string>() {"1", "0", "1"},
                new List<string>() {"1", "1", "1"},
                new List<string>() {"1", "2", "2"},
            };

            for (int i = 0; i < args.Count; i++)
            {
                var argsLine = args[i];
                string r1 = argsLine[0];
                string r2 = argsLine[1];
                string target = argsLine[2];

                scriptString = new string[]
                {
                    $@"load r1, {r1}",
                    $@"load r2, {r2}",
                    @"max r1, r2, r3",
                    @"push r3",
                    @"ret"
                };

                vm = ExecuteScriptIsolated(scriptString);

                Assert.IsTrue(vm.Stack.Count == 1);

                var result = vm.Stack.Pop().AsString();
                Assert.IsTrue(result == target);
            }

            scriptString = new string[]
            {
                $"load r1, \\\"abc\\\"",
                $@"load r2, 2",
                @"max r1, r2, r3",
                @"push r3",
                @"ret"
            };

            try
            {
                vm = ExecuteScriptIsolated(scriptString);
            }
            catch (Exception e)
            {
                Assert.IsTrue(IsInvalidCast(e));
                return;
            }

            throw new Exception("Didn't throw an exception after trying to compare non-integer variables.");
        }
        #endregion

        #region ContextOps

        [TestMethod]
        public void ContextSwitching()
        {
            string[] scriptString;
            TestVM vm;

            var args = new List<int[]>()
            {
                new int[] {1, 2},
            };

            for (int i = 0; i < args.Count; i++)
            {
                var argsLine = args[i];
                var r1 = argsLine[0];
                var target = argsLine[1];

                scriptString = new string[]
                {
                    $"load r1, \\\"test\\\"",
                    $"load r3, 1",
                    $"push r3",
                    $"ctx r1, r2",
                    $"switch r2",
                    $"load r5, 42",
                    $"push r5",
                    @"ret",
                };

                vm = ExecuteScriptIsolated(scriptString);

                Assert.IsTrue(vm.Stack.Count == 2);

                var result = vm.Stack.Pop().AsNumber();
                Assert.IsTrue(result == 42);

                result = vm.Stack.Pop().AsNumber();
                Assert.IsTrue(result == 2);
            }
        }

        #endregion

        #region Array

        [TestMethod]
        public void PutGet()
        {
            string[] scriptString;
            TestVM vm;

            var args = new List<List<int>>()
            {
                new List<int>() {1, 1},
            };

            for (int i = 0; i < args.Count; i++)
            {
                var argsLine = args[i];
                var r1 = argsLine[0];
                var target = argsLine[1];

                scriptString = new string[]
                {
                    //$"switch \\\"Test\\\"",
                    $"load r1 {r1}",
                    $"load r2 \\\"key\\\"",
                    $"put r1 r3 r2",
                    $"get r3 r4 r2",
                    $"push r4",
                    @"ret",
                };

                vm = ExecuteScriptIsolated(scriptString);

                Assert.IsTrue(vm.Stack.Count == 1);

                var result = vm.Stack.Pop().AsNumber();
                Assert.IsTrue(result == target);
            }
        }

        private struct TestInteropStruct
        {
            public BigInteger ID;
            public string name;
            public Address address;
        }

        [TestMethod]
        public void StructInterop()
        {
            string[] scriptString;
            TestVM vm;

            var randomKey = PhantasmaKeys.Generate();

            var demoValue = new TestInteropStruct()
            {
                ID = 1234,
                name = "monkey",
                address = randomKey.Address
            };

            var hexStr = Base16.Encode(demoValue.address.ToByteArray());

            scriptString = new string[]
            {
                // first field
                $"load r1 \\\"ID\\\"",
                $"load r2 {demoValue.ID}",
                $"put r2 r3 r1",
                $"load r1 \\\"name\\\"",

                // second field
                $"load r2 \\\"{demoValue.name}\\\"",
                $"put r2 r3 r1",
                $"load r1 \\\"address\\\"",

                // third field
                // this one is more complex because it is not a primitive type supported in the VM
                $"load r2 0x{hexStr}",
                $"push r2",
                $"extcall \\\"Address()\\\"",
                $"pop r2",
                $"put r2 r3 r1",
                $"push r3",
                @"ret",
            };

            vm = ExecuteScriptIsolated(scriptString, (_vm) =>
            {
                // here we register the interop for extcall "Address()"
                // this part would not need to be here... 
                // however this is normally done in the Chain Runtime, which we don't use for those tests
                // suggestion: maybe move some of those interop to the VM core?
                _vm.RegisterInterop("Address()", (frame) =>
                {
                    var input = _vm.Stack.Pop().AsType(VMType.Bytes);

                    try
                    {
                        var obj = Address.FromBytes((byte[])input);
                        var tempObj = new VMObject();
                        tempObj.SetValue(obj);
                        _vm.Stack.Push(tempObj);
                    }
                    catch
                    {
                        return ExecutionState.Fault;
                    }

                    return ExecutionState.Running;
                });
            });

            Assert.IsTrue(vm.Stack.Count == 1);

            var temp = vm.Stack.Pop();
            Assert.IsTrue(temp != null);

            var result = temp.ToStruct<TestInteropStruct>();
            Assert.IsTrue(demoValue.ID == result.ID);
            Assert.IsTrue(demoValue.name == result.name);
            Assert.IsTrue(demoValue.address == result.address);
        }

        [TestMethod]
        public void ArrayInterop()
        {
            TestVM vm;

            var demoArray = new BigInteger[] { 1, 42, 1024 };

            var script = new List<string>();

            for (int i=0; i<demoArray.Length; i++)
            {
                script.Add($"load r1 {i}");
                script.Add($"load r2 {demoArray[i]}");
                script.Add($"put r2 r3 r1");
            }
            script.Add("push r3");
            script.Add("ret");

            vm = ExecuteScriptIsolated(script);

            Assert.IsTrue(vm.Stack.Count == 1);

            var temp = vm.Stack.Pop();
            Assert.IsTrue(temp != null);

            var result = temp.ToArray<BigInteger>();
            Assert.IsTrue(result.Length == demoArray.Length);
        }

        #endregion

        #region Data
        [TestMethod]
        public void Cat()
        {
            var args = new List<List<string>>()
            {
                new List<string>() {"Hello", null},
                new List<string>() {null, " world"},
                new List<string>() {"", ""},
                new List<string>() {"Hello ", "world"}
            };

            for (int i = 0; i < args.Count; i++)
            {
                var argsLine = args[i];
                string r1 = argsLine[0] == null ? null : $"\"{argsLine[0]}\"";
                //string r2 = argsLine[1] == null ? null : $"\\\"{argsLine[1]}\\\"";
                string r2 = argsLine[1] == null ? null : $"\"{argsLine[1]}\"";

                var scriptString = new string[1];

                switch (i)
                {
                    case 0:
                        scriptString = new string[]
                        {
                            $@"load r1, {r1}",
                            @"cat r1, r2, r3",
                            @"push r3",
                            @"ret"
                        };
                        break;
                    case 1:
                        scriptString = new string[]
                        {
                            $@"load r2, {r2}",
                            @"cat r1, r2, r3",
                            @"push r3",
                            @"ret"
                        };
                        break;
                    case 2:
                        scriptString = new string[]
                        {
                            $@"load r1, {r1}",
                            $@"load r2, {r2}",
                            @"cat r1, r2, r3",
                            @"push r3",
                            @"ret"
                        };
                        break;
                    case 3:
                        scriptString = new string[]
                        {
                            $@"load r1, {r1}",
                            $@"load r2, {r2}",
                            @"cat r1, r2, r3",
                            @"push r3",
                            @"ret"
                        };
                        break;
                }

                var vm = ExecuteScriptIsolated(scriptString);

                Assert.IsTrue(vm.Stack.Count == 1);

                var result = vm.Stack.Pop().AsString();
                Assert.IsTrue(result == String.Concat(argsLine[0], argsLine[1]));
            }

            var scriptString2 = new string[]
            {
                $"load r1, \\\"Hello\\\"",
                $@"load r2, 1",
                @"cat r1, r2, r3",
                @"push r3",
                @"ret"
            };

            try
            {
                var vm2 = ExecuteScriptIsolated(scriptString2);
            }
            catch (Exception e)
            {
                Assert.IsTrue(IsInvalidCast(e));
                return;
            }

            throw new Exception("VM did not throw exception when trying to cat a string and a non-string object, and it should");
        }

        [TestMethod]
        public void Left()
        {
            var args = new List<List<string>>()
            {
                new List<string>() {"Hello world", "5", "Hello"},
                //TODO: missing tests with byte data
            };

            for (int i = 0; i < args.Count; i++)
            {
                var argsLine = args[i];
                string r1 = argsLine[0];
                string len = argsLine[1];
                string target = argsLine[2];

                var scriptString = new string[1];

                scriptString = new string[]
                {
                    $"load r1, \"{r1}\"",
                    $"left r1, r2, {len}",
                    @"push r2",
                    @"ret"
                };
        

                var vm = ExecuteScriptIsolated(scriptString);

                Assert.IsTrue(vm.Stack.Count == 1);

                var resultBytes = vm.Stack.Pop().AsByteArray();
                var result = Encoding.UTF8.GetString(resultBytes);
                
                Assert.IsTrue(result == target);
            }

            var scriptString2 = new string[]
            {
                $"load r1, 100",
                @"left r1, r2, 1",
                @"push r2",
                @"ret"
            };

            try
            {
                var vm2 = ExecuteScriptIsolated(scriptString2);
            }
            catch (Exception e)
            {
                Assert.IsTrue(IsInvalidCast(e));
                return;
            }
        }

        [TestMethod]
        public void Right()
        {
            var args = new List<List<string>>()
            {
                new List<string>() {"Hello world", "5", "world"},
                //TODO: missing tests with byte data
            };

            for (int i = 0; i < args.Count; i++)
            {
                var argsLine = args[i];
                string r1 = argsLine[0];
                string len = argsLine[1];
                string target = argsLine[2];

                var scriptString = new string[1];

                scriptString = new string[]
                {
                    $"load r1, \"{r1}\"",
                    $"right r1, r2, {len}",
                    @"push r2",
                    @"ret"
                };


                var vm = ExecuteScriptIsolated(scriptString);

                Assert.IsTrue(vm.Stack.Count == 1);

                var resultBytes = vm.Stack.Pop().AsByteArray();
                var result = Encoding.UTF8.GetString(resultBytes);

                Assert.IsTrue(result == target);
            }

            var scriptString2 = new string[]
            {
                $"load r1, 100",
                @"right r1, r2, 1",
                @"push r2",
                @"ret"
            };

            try
            {
                var vm2 = ExecuteScriptIsolated(scriptString2);
            }
            catch (Exception e)
            {
                Assert.IsTrue(IsInvalidCast(e));
                return;
            }
        }

        [TestMethod]
        public void Size()
        {
            var args = new List<List<string>>()
            {
                new List<string>() {"Hello world"},
                //TODO: missing tests with byte data
            };

            for (int i = 0; i < args.Count; i++)
            {
                var argsLine = args[i];
                string r1 = argsLine[0];
                string target = Encoding.UTF8.GetBytes(argsLine[0]).Length.ToString();

                var scriptString = new string[1];

                scriptString = new string[]
                {
                    $"load r1, \"{r1}\"",
                    $"size r1, r2",
                    @"push r2",
                    @"ret"
                };


                var vm = ExecuteScriptIsolated(scriptString);

                Assert.IsTrue(vm.Stack.Count == 1);

                var result = vm.Stack.Pop().AsString();

                Assert.IsTrue(result == target);
            }

            var scriptString2 = new string[]
            {
                $"load r1, 100",
                @"size r1, r2",
                @"push r2",
                @"ret"
            };

            try
            {
                var vm2 = ExecuteScriptIsolated(scriptString2);
            }
            catch (Exception e)
            {
                Assert.IsTrue(IsInvalidCast(e));
                return;
            }
        }
        #endregion

        #region Disassembler
        [TestMethod]
        public void MethodExtract()
        {
            var methodName = "MyCustomMethod";

            string[] scriptString = new string[]
            {
                $"extcall \"{methodName}\"",
                $"ret"
            };

            var script = AssemblerUtils.BuildScript(scriptString);

            var table = DisasmUtils.GetDefaultDisasmTable();
<<<<<<< HEAD
=======
            table[methodName] = 0; // this method has no args

>>>>>>> dc86b558
            var calls = DisasmUtils.ExtractMethodCalls(script, table);

            Assert.IsTrue(calls.Count() == 1);
            Assert.IsTrue(calls.First().MethodName == methodName);
        }
        #endregion

        #region AuxFunctions
        private TestVM ExecuteScriptWithNexus(IEnumerable<string> scriptString, Action<TestVM> beforeExecute = null)
        {
            var owner = PhantasmaKeys.Generate();
            var script = AssemblerUtils.BuildScript(scriptString);

            var nexus = new Nexus("asmnet", new ConsoleLogger());
            nexus.CreateGenesisBlock(owner, Timestamp.Now);
            var tx = new Transaction(nexus.Name, nexus.RootChain.Name, script, 0);

            var vm = new TestVM(tx.Script);
            vm.ThrowOnFault = true;

            beforeExecute?.Invoke(vm);

            vm.Execute();

            return vm;
        }

        private TestVM ExecuteScriptIsolated(IEnumerable<string> scriptString, Action<TestVM> beforeExecute = null)
        {
            var script = AssemblerUtils.BuildScript(scriptString);

            var vm = new TestVM(script);
            vm.ThrowOnFault = true;

            beforeExecute?.Invoke(vm);

            vm.Execute();

            return vm;
        }

        private TestVM ExecuteScriptIsolated(IEnumerable<string> scriptString, out Transaction tx, Action<TestVM> beforeExecute = null)
        {
            var owner = PhantasmaKeys.Generate();
            var script = AssemblerUtils.BuildScript(scriptString);

            var keys = PhantasmaKeys.Generate();
            var nexus = new Nexus("asmnet", new ConsoleLogger());
            nexus.CreateGenesisBlock(owner, Timestamp.Now);
            tx = new Transaction(nexus.Name, nexus.RootChain.Name, script, 0);

            var vm = new TestVM(tx.Script);
            vm.ThrowOnFault = true;

            beforeExecute?.Invoke(vm);

            vm.Execute();

            return vm;
        }

        #endregion

    }
}
<|MERGE_RESOLUTION|>--- conflicted
+++ resolved
@@ -1,2762 +1,2759 @@
-using System;
-using System.Collections.Generic;
-using System.Linq;
-using System.Text;
-using Microsoft.VisualStudio.TestTools.UnitTesting;
-using Phantasma.Blockchain;
-using Phantasma.Core.Log;
-using Phantasma.Cryptography;
-using Phantasma.CodeGen.Assembler;
-using Phantasma.Core.Types;
-using Phantasma.Numerics;
-using Phantasma.VM;
-using Phantasma.Blockchain.Contracts;
-using Phantasma.Simulator;
-using Phantasma.Storage.Context;
-using Phantasma.VM.Utils;
-using Phantasma.Domain;
-
-namespace Phantasma.Tests
-{
-    [TestClass]
-    public class AssemblerTests
-    {
-
-        [TestMethod]
-        public void Alias()
-        {
-            string[] scriptString;
-            TestVM vm;
-
-            scriptString = new string[]
-            {
-                $"alias r1, $hello",
-                $"alias r2, $world",
-                $"load $hello, 3",
-                $"load $world, 2",
-                $"add r1, r2, r3",
-                $"push r3",
-                $"ret"
-            };
-
-            vm = ExecuteScriptIsolated(scriptString);
-
-            var result = vm.Stack.Pop().AsNumber();
-            Assert.IsTrue(result == 5);
-        }
-
-        private bool IsInvalidCast(Exception e)
-        {
-            return e.Message.StartsWith("Cannot convert") || e.Message.StartsWith("Invalid cast");
-        }
-
-        [TestMethod]
-        public void EventNotify()
-        {
-            string[] scriptString;
-
-            var owner = PhantasmaKeys.Generate();
-            var addressStr = Base16.Encode(owner.Address.ToByteArray());
-
-            var nexus = new Nexus("simnet", null, null);
-            nexus.SetOracleReader(new OracleSimulator(nexus));
-            var simulator = new NexusSimulator(nexus, owner, 1234);
-
-            string message = "customEvent";
-
-            scriptString = new string[]
-            {
-                $"load r11 0x{addressStr}",
-                $"push r11",
-                $@"extcall ""Address()""",
-                $"pop r11",
-
-                $"load r10, {(int)EventKind.Custom}",
-                $@"load r12, ""{message}""",
-
-                $"push r10",
-                $"push r11",
-                $"push r12",
-                $@"extcall ""Runtime.Event""",
-            };
-
-            simulator.BeginBlock();
-            var tx = simulator.GenerateCustomTransaction(owner, ProofOfWork.None, (() =>
-                ScriptUtils.BeginScript().
-                    AllowGas(owner.Address, Address.Null, 1, 9999).
-                    EmitRaw(AssemblerUtils.BuildScript(scriptString)).
-                    SpendGas(owner.Address).
-                    EndScript()));
-            simulator.EndBlock();
-
-            var events = simulator.Nexus.FindBlockByTransaction(tx).GetEventsForTransaction(tx.Hash);
-            Assert.IsTrue(events.Count(x => x.Kind == EventKind.Custom) == 1);
-
-            var eventData = events.First(x => x.Kind == EventKind.Custom).Data;
-            var eventMessage = Encoding.UTF8.GetString(eventData);
-
-            Assert.IsTrue(eventMessage == message);
-        }
-
-        [TestMethod]
-        public void TokenTriggers()
-        {
-            string[] scriptString;
-            //TestVM vm;
-
-
-            var owner = PhantasmaKeys.Generate();
-            var target = PhantasmaKeys.Generate();
-            var symbol = "TEST";
-            var flags = TokenFlags.Transferable | TokenFlags.Finite | TokenFlags.Fungible | TokenFlags.Divisible;
-            var nexus = new Nexus("simnet", null, null);
-            nexus.SetOracleReader(new OracleSimulator(nexus));
-            var simulator = new NexusSimulator(nexus, owner, 1234);
-
-            string message = "customEvent";
-            var addressStr = Base16.Encode(owner.Address.ToByteArray());
-
-            scriptString = new string[]
-            {
-                $"alias r1, $triggerSend",
-                $"alias r2, $triggerReceive",
-                $"alias r3, $triggerBurn",
-                $"alias r4, $triggerMint",
-                $"alias r5, $currentTrigger",
-                $"alias r6, $comparisonResult",
-
-                $@"load $triggerSend, ""{TokenTrigger.OnSend}""",
-                $@"load $triggerReceive, ""{TokenTrigger.OnReceive}""",
-                $@"load $triggerBurn, ""{TokenTrigger.OnBurn}""",
-                $@"load $triggerMint, ""{TokenTrigger.OnMint}""",
-                $"pop $currentTrigger",
-
-                $"equal $triggerSend, $currentTrigger, $comparisonResult",
-                $"jmpif $comparisonResult, @sendHandler",
-
-                $"equal $triggerReceive, $currentTrigger, $comparisonResult",
-                $"jmpif $comparisonResult, @receiveHandler",
-
-                $"equal $triggerBurn, $currentTrigger, $comparisonResult",
-                $"jmpif $comparisonResult, @burnHandler",
-
-                $"equal $triggerMint, $currentTrigger, $comparisonResult",
-                $"jmpif $comparisonResult, @mintHandler",
-
-                $"ret",
-
-                $"@sendHandler: ret",
-
-                $"@receiveHandler: ret",
-
-                $"@burnHandler: throw",
-
-                $"@mintHandler: ret",
-            };
-
-            var script = AssemblerUtils.BuildScript(scriptString);
-
-            simulator.BeginBlock();
-            simulator.GenerateToken(owner, symbol, $"{symbol}Token", 1000000000, 3, flags, script);
-            var tx = simulator.MintTokens(owner, owner.Address, symbol, 1000);
-            simulator.GenerateTransfer(owner, target.Address, simulator.Nexus.RootChain, symbol, 10);
-            simulator.EndBlock();
-
-            //var token = simulator.Nexus.GetTokenInfo(simulator.Nexus.RootStorage, symbol);
-            //var balance = simulator.Nexus.RootChain.GetTokenBalance(simulator.Nexus.RootStorage, token, owner.Address);
-            //Assert.IsTrue(balance == 1000);
-
-            //Assert.ThrowsException<ChainException>(() =>
-            //{
-            //    simulator.BeginBlock();
-            //    simulator.GenerateTransfer(owner, target.Address, simulator.Nexus.RootChain, symbol, 10);
-            //    simulator.EndBlock();
-            //});
-
-            //balance = simulator.Nexus.RootChain.GetTokenBalance(simulator.Nexus.RootStorage, token, owner.Address);
-            //Assert.IsTrue(balance == 1000);
-        }
-
-        [TestMethod]
-        public void TokenTriggersEventPropagation()
-        {
-            string[] scriptString;
-            //TestVM vm;
-
-
-            var owner = PhantasmaKeys.Generate();
-            var target = PhantasmaKeys.Generate();
-            var symbol = "TEST";
-            var flags = TokenFlags.Transferable | TokenFlags.Finite | TokenFlags.Fungible | TokenFlags.Divisible;
-            var nexus = new Nexus("simnet", null, null);
-            nexus.SetOracleReader(new OracleSimulator(nexus));
-            var simulator = new NexusSimulator(nexus, owner, 1234);
-
-            string message = "customEvent";
-            var addressStr = Base16.Encode(owner.Address.ToByteArray());
-
-            scriptString = new string[]
-            {
-                $"alias r1, $triggerSend",
-                $"alias r2, $triggerReceive",
-                $"alias r3, $triggerBurn",
-                $"alias r4, $triggerMint",
-                $"alias r5, $currentTrigger",
-                $"alias r6, $comparisonResult",
-
-                $@"load $triggerSend, ""{TokenTrigger.OnSend}""",
-                $@"load $triggerReceive, ""{TokenTrigger.OnReceive}""",
-                $@"load $triggerBurn, ""{TokenTrigger.OnBurn}""",
-                $@"load $triggerMint, ""{TokenTrigger.OnMint}""",
-                $"pop $currentTrigger",
-
-                $"equal $triggerSend, $currentTrigger, $comparisonResult",
-                $"jmpif $comparisonResult, @sendHandler",
-
-                $"equal $triggerReceive, $currentTrigger, $comparisonResult",
-                $"jmpif $comparisonResult, @receiveHandler",
-
-                $"equal $triggerBurn, $currentTrigger, $comparisonResult",
-                $"jmpif $comparisonResult, @burnHandler",
-
-                $"equal $triggerMint, $currentTrigger, $comparisonResult",
-                $"jmpif $comparisonResult, @mintHandler",
-
-                $"jmp @return",
-
-                $"@sendHandler: throw",
-
-                $"@receiveHandler: throw",
-
-                $"@burnHandler: throw",
-
-                $"@mintHandler: load r11 0x{addressStr}",
-                $"push r11",
-                $@"extcall ""Address()""",
-                $"pop r11",
-
-                $"load r10, {(int)EventKind.Custom}",
-                $@"load r12, ""{message}""",
-
-                $"push r10",
-                $"push r11",
-                $"push r12",
-                $@"extcall ""Runtime.Event""",
-                "ret",
-
-                $"@return: ret",
-            };
-
-            var script = AssemblerUtils.BuildScript(scriptString);
-
-            simulator.BeginBlock();
-            simulator.GenerateToken(owner, symbol, $"{symbol}Token", 1000000000, 3, flags, script);
-            var tx = simulator.MintTokens(owner, owner.Address, symbol, 1000);
-            //simulator.GenerateTransfer(owner, target.Address, simulator.Nexus.RootChain, symbol, 10);
-            simulator.EndBlock();
-
-            var token = simulator.Nexus.GetTokenInfo(simulator.Nexus.RootStorage, symbol);
-            var balance = simulator.Nexus.RootChain.GetTokenBalance(simulator.Nexus.RootStorage, token, owner.Address);
-            Assert.IsTrue(balance == 1000);
-
-            var events = simulator.Nexus.FindBlockByTransaction(tx).GetEventsForTransaction(tx.Hash);
-            Assert.IsTrue(events.Count(x => x.Kind == EventKind.Custom) == 1);
-
-            var eventData = events.First(x => x.Kind == EventKind.Custom).Data;
-            var eventMessage = Encoding.UTF8.GetString(eventData);
-
-            Assert.IsTrue(eventMessage == message);
-
-            Assert.ThrowsException<ChainException>(() =>
-            {
-                simulator.BeginBlock();
-                simulator.GenerateTransfer(owner, target.Address, simulator.Nexus.RootChain, symbol, 10);
-                simulator.EndBlock();
-            });
-
-            balance = simulator.Nexus.RootChain.GetTokenBalance(simulator.Nexus.RootStorage, token, owner.Address);
-            Assert.IsTrue(balance == 1000);
-        }
-
-        [TestMethod]
-        public void AccountTriggers()
-        {
-            string[] scriptString;
-
-            var owner = PhantasmaKeys.Generate();
-            var target = PhantasmaKeys.Generate();
-            var symbol = "TEST";
-            var flags = TokenFlags.Transferable | TokenFlags.Finite | TokenFlags.Fungible | TokenFlags.Divisible;
-            var nexus = new Nexus("simnet", null, null);
-            nexus.SetOracleReader(new OracleSimulator(nexus));
-            var simulator = new NexusSimulator(nexus, owner, 1234);
-            var addressStr = Base16.Encode(target.Address.ToByteArray());
-            var isTrue = true;
-            string message = "customEvent";
-
-            scriptString = new string[]
-            {
-                $"alias r1, $triggerSend",
-                $"alias r2, $triggerReceive",
-                $"alias r3, $triggerBurn",
-                $"alias r4, $triggerMint",
-                $"alias r5, $currentTrigger",
-                $"alias r6, $comparisonResult",
-                $"alias r7, $triggerWitness",
-                $"alias r8, $currentAddress",
-                $"alias r9, $sourceAddress",
-
-                $@"load $triggerSend, ""{AccountTrigger.OnSend}""",
-                $@"load $triggerReceive, ""{AccountTrigger.OnReceive}""",
-                $@"load $triggerBurn, ""{AccountTrigger.OnBurn}""",
-                $@"load $triggerMint, ""{AccountTrigger.OnMint}""",
-                $@"load $triggerWitness, ""{AccountTrigger.OnWitness}""",
-                $"pop $currentTrigger",
-                $"pop $currentAddress",
-
-                $"equal $triggerWitness, $currentTrigger, $comparisonResult",
-                $"jmpif $comparisonResult, @witnessHandler",
-
-                $"equal $triggerSend, $currentTrigger, $comparisonResult",
-                $"jmpif $comparisonResult, @sendHandler",
-
-                $"equal $triggerReceive, $currentTrigger, $comparisonResult",
-                $"jmpif $comparisonResult, @receiveHandler",
-
-                $"equal $triggerBurn, $currentTrigger, $comparisonResult",
-                $"jmpif $comparisonResult, @burnHandler",
-
-                $"equal $triggerMint, $currentTrigger, $comparisonResult",
-                $"jmpif $comparisonResult, @mintHandler",
-
-                $"jmp @end",
-
-                $"@witnessHandler: ",
-                $"load r11 0x{addressStr}",
-                $"push r11",
-                "extcall \"Address()\"",
-                $"pop $sourceAddress",
-                $"equal $sourceAddress, $currentAddress, $comparisonResult",
-                "jmpif $comparisonResult, @endWitness",
-                "throw",
-                
-                "jmp @end",
-
-                $"@sendHandler: jmp @end",
-
-                $"@receiveHandler: jmp @end",
-
-                $"@burnHandler: jmp @end",
-
-                $"@mintHandler: load r11 0x{addressStr}",
-                $"push r11",
-                $@"extcall ""Address()""",
-                $"pop r11",
-
-                $"@endWitness: ret",
-                $"load r11 {isTrue}",
-                $"push r11",
-
-                $"@end: ret"
-            };
-
-            var script = AssemblerUtils.BuildScript(scriptString);
-
-            simulator.BeginBlock();
-            simulator.GenerateTransfer(owner, target.Address, simulator.Nexus.RootChain, "KCAL", 100000);
-            simulator.GenerateTransfer(owner, target.Address, simulator.Nexus.RootChain, "SOUL", UnitConversion.GetUnitValue(DomainSettings.StakingTokenDecimals));
-            simulator.GenerateCustomTransaction(target, ProofOfWork.None,
-                () => ScriptUtils.BeginScript().AllowGas(target.Address, Address.Null, 1, 9999)
-                    .CallContract("stake", "Stake", target.Address, UnitConversion.GetUnitValue(DomainSettings.StakingTokenDecimals))
-                    .CallContract("account", "RegisterScript", target.Address, script).SpendGas(target.Address)
-                    .EndScript());
-            simulator.EndBlock();
-
-            simulator.BeginBlock();
-            simulator.GenerateToken(owner, symbol, $"{symbol}Token", 1000000000, 3, flags);
-            simulator.EndBlock();
-
-            Assert.IsTrue(simulator.Nexus.TokenExists(simulator.Nexus.RootStorage, symbol));
-
-            simulator.BeginBlock();
-            var tx = simulator.MintTokens(owner, owner.Address, symbol, 1000);
-            simulator.EndBlock();
-
-            var token = simulator.Nexus.GetTokenInfo(simulator.Nexus.RootStorage, symbol);
-            var balance = simulator.Nexus.RootChain.GetTokenBalance(simulator.Nexus.RootStorage, token, owner.Address);
-            Assert.IsTrue(balance == 1000);
-
-            // Why? Not sure why we except an exception here...
-            //Assert.ThrowsException<ChainException>(() =>
-            //{
-            //    simulator.BeginBlock();
-            //    simulator.GenerateTransfer(owner, target.Address, simulator.Nexus.RootChain, symbol, 10);
-            //    simulator.EndBlock();
-            //});
-
-            balance = simulator.Nexus.RootChain.GetTokenBalance(simulator.Nexus.RootStorage, token, owner.Address);
-            Assert.IsTrue(balance == 1000);
-        }
-
-        [TestMethod]
-        public void AccountTriggersEventPropagation()
-        {
-            string[] scriptString;
-
-            var owner = PhantasmaKeys.Generate();
-            var target = PhantasmaKeys.Generate();
-            var symbol = "TEST";
-            var flags = TokenFlags.Transferable | TokenFlags.Finite | TokenFlags.Fungible | TokenFlags.Divisible;
-            var nexus = new Nexus("simnet", null, null);
-            nexus.SetOracleReader(new OracleSimulator(nexus));
-            var simulator = new NexusSimulator(nexus, owner, 1234);
-
-            string message = "customEvent";
-            var addressStr = Base16.Encode(target.Address.ToByteArray());
-            var isTrue = true;
-
-            scriptString = new string[]
-            {
-                $"alias r1, $triggerSend",
-                $"alias r2, $triggerReceive",
-                $"alias r3, $triggerBurn",
-                $"alias r4, $triggerMint",
-                $"alias r5, $currentTrigger",
-                $"alias r6, $comparisonResult",
-                $"alias r7, $triggerWitness",
-                $"alias r8, $currentAddress",
-                $"alias r9, $sourceAddress",
-
-                $@"load $triggerSend, ""{AccountTrigger.OnSend}""",
-                $@"load $triggerReceive, ""{AccountTrigger.OnReceive}""",
-                $@"load $triggerBurn, ""{AccountTrigger.OnBurn}""",
-                $@"load $triggerMint, ""{AccountTrigger.OnMint}""",
-                $@"load $triggerWitness, ""{AccountTrigger.OnWitness}""",
-                $"pop $currentTrigger",
-                $"pop $currentAddress",
-
-                $"equal $triggerWitness, $currentTrigger, $comparisonResult",
-                $"jmpif $comparisonResult, @witnessHandler",
-
-                $"equal $triggerSend, $currentTrigger, $comparisonResult",
-                $"jmpif $comparisonResult, @sendHandler",
-
-                $"equal $triggerReceive, $currentTrigger, $comparisonResult",
-                $"jmpif $comparisonResult, @receiveHandler",
-
-                $"equal $triggerBurn, $currentTrigger, $comparisonResult",
-                $"jmpif $comparisonResult, @burnHandler",
-
-                $"equal $triggerMint, $currentTrigger, $comparisonResult",
-                $"jmpif $comparisonResult, @mintHandler",
-
-                $"jmp @end",
-
-                $"@witnessHandler: ",
-                $"load r11 0x{addressStr}",
-                $"push r11",
-                "extcall \"Address()\"",
-                $"pop $sourceAddress",
-                $"equal $sourceAddress, $currentAddress, $comparisonResult",
-                "jmpif $comparisonResult, @endWitness",
-                "throw",
-                
-                "jmp @end",
-
-                $"@sendHandler: jmp @end",
-
-                $"@receiveHandler: jmp @end",
-
-                $"@burnHandler: jmp @end",
-
-                $"@mintHandler: load r11 0x{addressStr}",
-                $"push r11",
-                $@"extcall ""Address()""",
-                $"pop r11",
-
-                $"load r10, {(int)EventKind.Custom}",
-                $@"load r12, ""{message}""",
-
-                $"push r10",
-                $"push r11",
-                $"push r12",
-                $@"extcall ""Runtime.Event""",
-
-                $"@endWitness: ret",
-                $"load r11 {isTrue}",
-                $"push r11",
-
-                $"@end: ret"
-            };
-
-            var script = AssemblerUtils.BuildScript(scriptString);
-
-            simulator.BeginBlock();
-            simulator.GenerateTransfer(owner, target.Address, simulator.Nexus.RootChain, "KCAL", 100000);
-            simulator.GenerateTransfer(owner, target.Address, simulator.Nexus.RootChain, "SOUL", UnitConversion.GetUnitValue(DomainSettings.StakingTokenDecimals)*50000);
-            simulator.GenerateCustomTransaction(target, ProofOfWork.None,
-                () => ScriptUtils.BeginScript().AllowGas(target.Address, Address.Null, 1, 9999)
-                    .CallContract("stake", "Stake", target.Address, UnitConversion.GetUnitValue(DomainSettings.StakingTokenDecimals)*50000)
-                    .CallContract("account", "RegisterScript", target.Address, script).SpendGas(target.Address)
-                    .EndScript());
-            simulator.EndBlock();
-
-            simulator.BeginBlock();
-            simulator.GenerateToken(target, symbol, $"{symbol}Token", 1000000000, 3, flags);
-            var tx = simulator.MintTokens(target, target.Address, symbol, 1000);
-            simulator.EndBlock();
-
-            var accountScript = simulator.Nexus.LookUpAddressScript(simulator.Nexus.RootStorage, target.Address);
-            Assert.IsTrue(accountScript != null && accountScript.Length > 0);
-
-            var token = simulator.Nexus.GetTokenInfo(simulator.Nexus.RootStorage, symbol);
-            var balance = simulator.Nexus.RootChain.GetTokenBalance(simulator.Nexus.RootStorage, token, target.Address);
-            Assert.IsTrue(balance == 1000);
-
-            var events = simulator.Nexus.FindBlockByTransaction(tx).GetEventsForTransaction(tx.Hash);
-            Assert.IsTrue(events.Count(x => x.Kind == EventKind.Custom) == 1);
-
-            var eventData = events.First(x => x.Kind == EventKind.Custom).Data;
-            var eventMessage = Encoding.UTF8.GetString(eventData);
-
-            Assert.IsTrue(eventMessage == message);
-
-            Assert.ThrowsException<ChainException>(() =>
-            {
-                simulator.BeginBlock();
-                simulator.GenerateTransfer(owner, target.Address, simulator.Nexus.RootChain, symbol, 10);
-                simulator.EndBlock();
-            });
-
-            balance = simulator.Nexus.RootChain.GetTokenBalance(simulator.Nexus.RootStorage, token, target.Address);
-            Assert.IsTrue(balance == 1000);
-        }
-
-        #region RegisterOps
-
-        [TestMethod]
-        public void Move()
-        {
-            string[] scriptString;
-            TestVM vm;
-
-            var args = new List<List<int>>()
-            {
-                new List<int>() {1, 1},
-            };
-
-            for (int i = 0; i < args.Count; i++)
-            {
-                var argsLine = args[i];
-                object r1 = argsLine[0];
-                object target = argsLine[0];    //index 0 is not a typo, we want to copy the reference, not the contents
-
-                scriptString = new string[]
-                {
-                    //put a DebugClass with x = {r1} on register 1
-                    $@"load r1, {r1}",
-                    $"push r1",
-                    $"extcall \\\"PushDebugClass\\\"", 
-                    $"pop r1",
-
-                    //move it to r2, change its value on the stack and see if it changes on both registers
-                    @"move r1, r2",
-                    @"push r2",
-                    $"push r1",
-                    @"ret"
-                };
-
-                vm = ExecuteScriptIsolated(scriptString);
-
-                Assert.IsTrue(vm.Stack.Count == 2);
-
-                var r1obj = vm.Stack.Pop().AsInterop<TestVM.DebugClass>();
-                var r2obj = vm.Stack.Pop().AsInterop<TestVM.DebugClass>();
-
-                Assert.IsTrue(ReferenceEquals(r1obj, r2obj));
-            }
-        }
-
-        [TestMethod]
-        public void Copy()
-        {
-            string[] scriptString;
-            TestVM vm;
-
-            scriptString = new string[]
-            {
-                //put a DebugClass with x = {r1} on register 1
-                //$@"load r1, {value}",
-                $"load r5, 1",
-                $"push r5",
-                $"extcall \\\"PushDebugStruct\\\"",
-                $"pop r1",
-                $"load r3, \\\"key\\\"",
-                $"put r1, r2, r3",
-
-                //move it to r2, change its value on the stack and see if it changes on both registers
-                @"copy r1, r2",
-                @"push r2",
-                $"extcall \\\"IncrementDebugStruct\\\"",
-                $"push r1",
-                @"ret"
-            };
-
-            vm = ExecuteScriptIsolated(scriptString);
-
-            var r1struct = vm.Stack.Pop().AsInterop<TestVM.DebugStruct>();
-            var r2struct = vm.Stack.Pop().AsInterop<TestVM.DebugStruct>();
-
-            Assert.IsTrue(r1struct.x != r2struct.x);
-
-        }
-
-        [TestMethod]
-        public void Load()
-        {
-            //TODO: test all VMTypes
-
-            string[] scriptString;
-            TestVM vm;
-
-            scriptString = new string[]
-            {
-                $"load r1, \\\"hello\\\"",
-                $"load r2, 123",
-                $"load r3, true",
-                //load struct
-                //load bytes
-                //load enum
-                //load object
-
-                $"push r3",
-                $"push r2",
-                $"push r1",
-                $"ret"
-            };
-
-            vm = ExecuteScriptIsolated(scriptString);
-
-            Assert.IsTrue(vm.Stack.Count == 3);
-
-            var str = vm.Stack.Pop().AsString();
-            Assert.IsTrue(str.CompareTo("hello") == 0);
-
-            var num = vm.Stack.Pop().AsNumber();
-            Assert.IsTrue(num == new BigInteger(123));
-
-            var bo = vm.Stack.Pop().AsBool();
-            Assert.IsTrue(bo);
-        }
-
-        [TestMethod]
-        public void Push()
-        {
-            Load(); //it is effectively the same test
-        }
-
-        [TestMethod]
-        public void Pop()
-        {
-            //TODO: test all VMTypes
-
-            string[] scriptString;
-            TestVM vm;
-
-            scriptString = new string[]
-            {
-                $"load r1, \\\"hello\\\"",
-                $"load r2, 123",
-                $"load r3, true",
-                //load struct
-                //load bytes
-                //load enum
-                //load object
-
-                $"push r3",
-                $"push r2",
-                $"push r1",
-
-                $"pop r11",
-                $"pop r12",
-                $"pop r13",
-
-                $"push r13",
-                $"push r12",
-                $"push r11",
-                $"ret"
-            };
-
-            vm = ExecuteScriptIsolated(scriptString);
-
-            Assert.IsTrue(vm.Stack.Count == 3);
-
-            var str = vm.Stack.Pop().AsString();
-            Assert.IsTrue(str.CompareTo("hello") == 0);
-
-            var num = vm.Stack.Pop().AsNumber();
-            Assert.IsTrue(num == new BigInteger(123));
-
-            var bo = vm.Stack.Pop().AsBool();
-            Assert.IsTrue(bo);
-        }
-
-        [TestMethod]
-        public void Swap()
-        {
-            string[] scriptString;
-            TestVM vm;
-
-            scriptString = new string[]
-            {
-                $"load r1, \\\"hello\\\"",
-                $"load r2, 123",
-                $"swap r1, r2",
-                $"push r1",
-                $"push r2",
-                $"ret"
-            };
-
-            vm = ExecuteScriptIsolated(scriptString);
-
-            Assert.IsTrue(vm.Stack.Count == 2);
-
-            var str = vm.Stack.Pop().AsString();
-            Assert.IsTrue(str.CompareTo("hello") == 0);
-
-            var num = vm.Stack.Pop().AsNumber();
-            Assert.IsTrue(num == new BigInteger(123));
-        }
-
-        #endregion
-
-        #region FlowOps
-
-        [TestMethod]
-        public void Call()
-        {
-            var initVal = 2;
-            var targetVal = initVal + 1;
-
-            var scriptString = new string[]
-            {
-                $@"load r1, {initVal}",
-                @"call @label",
-                @"push r1",
-                @"ret",
-                $"@label: inc r1",
-                $"ret"
-            };
-
-            var vm = ExecuteScriptIsolated(scriptString);
-
-            Assert.IsTrue(vm.Stack.Count == 1);
-
-            var result = vm.Stack.Pop().AsNumber();
-            Assert.IsTrue(result == targetVal);
-        }
-
-        [TestMethod]
-        public void ExtCall()
-        {
-            string[] scriptString;
-            TestVM vm;
-
-            var args = new List<List<string>>()
-            {
-                new List<string>() {"abc", "ABC"},
-            };
-
-            for (int i = 0; i < args.Count; i++)
-            {
-                var argsLine = args[i];
-                var r1 = argsLine[0];
-                var target = argsLine[1];
-
-                scriptString = new string[]
-                {
-                    $"load r1, \\\"{r1}\\\"",
-                    $"push r1",
-                    $"extcall \\\"Upper\\\"",
-                    @"ret"
-                };
-
-                vm = ExecuteScriptIsolated(scriptString);
-
-                Assert.IsTrue(vm.Stack.Count == 1);
-
-                var result = vm.Stack.Pop().AsString();
-                Assert.IsTrue(result == target);
-            }
-        }
-
-        [TestMethod]
-        public void Jmp()
-        {
-            string[] scriptString;
-            TestVM vm;
-
-            var args = new List<List<int>>()
-            {
-                new List<int>() {1, 1},
-            };
-
-            for (int i = 0; i < args.Count; i++)
-            {
-                var argsLine = args[i];
-                var r1 = argsLine[0];
-                var target = argsLine[1];
-
-                scriptString = new string[]
-                {
-                    $"load r1, 1",
-                    $"jmp @label",
-                    $"inc r1",
-                    $"@label: push r1",
-                    $"ret"
-                };
-
-                vm = ExecuteScriptIsolated(scriptString);
-
-                Assert.IsTrue(vm.Stack.Count == 1);
-
-                var result = vm.Stack.Pop().AsNumber();
-                Assert.IsTrue(result == target);
-            }
-        }
-
-        [TestMethod]
-        public void JmpConditional()
-        {
-            string[] scriptString;
-            TestVM vm;
-
-            var args = new List<List<int>>()
-            {
-                new List<int>() {1, 1},
-            };
-
-            for (int i = 0; i < args.Count; i++)
-            {
-                var argsLine = args[i];
-                var r1 = argsLine[0];
-                var target = argsLine[1];
-
-                scriptString = new string[]
-                {
-                    $"load r1, true",
-                    $"load r2, false",
-                    $"load r3, {r1}",
-                    $"load r4, {r1}",
-                    $"jmpif r1, @label",
-                    $"inc r3",
-                    $"@label: jmpnot r2, @label2",
-                    $"inc r4",
-                    $"@label2: push r3",
-                    $"push r4",
-                    $"ret"
-                };
-
-                vm = ExecuteScriptIsolated(scriptString);
-
-                Assert.IsTrue(vm.Stack.Count == 2);
-
-                var result = vm.Stack.Pop().AsNumber();
-                Assert.IsTrue(result == target, "Opcode JmpNot isn't working correctly");
-
-                result = vm.Stack.Pop().AsNumber();
-                Assert.IsTrue(result == target, "Opcode JmpIf isn't working correctly");
-            }
-        }
-
-        [TestMethod]
-        public void Throw()
-        {
-            string[] scriptString;
-            TestVM vm;
-
-            var args = new List<List<bool>>()
-            {
-                new List<bool>() {true, true},
-            };
-
-            for (int i = 0; i < args.Count; i++)
-            {
-                var argsLine = args[i];
-                var r1 = argsLine[0];
-                var target = argsLine[1];
-
-                scriptString = new string[]
-                {
-                    $"load r1, {r1}",
-                    $"push r1",
-                    $"throw",
-                    $"not r1, r1",
-                    $"pop r2",
-                    $"push r1",
-                    $"ret"
-                };
-
-                vm = ExecuteScriptIsolated(scriptString);
-
-                Assert.IsTrue(vm.Stack.Count == 1);
-
-                var result = vm.Stack.Pop().AsBool();
-                Assert.IsTrue(result == target, "Opcode JmpNot isn't working correctly");
-
-            }
-        }
-
-
-        #endregion
-
-        #region LogicalOps
-        [TestMethod]
-        public void Not()
-        {
-            var scriptString = new string[]
-            {
-                $@"load r1, true",
-                @"not r1, r2",
-                @"push r2",
-                @"ret"
-            };
-
-            var vm = ExecuteScriptIsolated(scriptString);
-
-            Assert.IsTrue(vm.Stack.Count == 1);
-
-            var result = vm.Stack.Pop().AsString();
-            Assert.IsTrue(result == "false");
-
-            scriptString = new string[]
-            {
-                $"load r1, \\\"abc\\\"",
-                @"not r1, r2",
-                @"push r2",
-                @"ret"
-            };
-
-            try
-            {
-                vm = ExecuteScriptIsolated(scriptString);
-            }
-            catch (Exception e)
-            {
-                Assert.IsTrue(IsInvalidCast(e));
-                return;
-            }
-
-            throw new Exception("Didn't throw an exception after trying to NOT a non-bool variable.");
-        }
-
-        [TestMethod]
-        public void And()
-        {
-            string[] scriptString;
-            TestVM vm;
-
-            var args = new List<List<string>>()
-            {
-                new List<string>() {"true", "true", "true"},
-                new List<string>() {"true", "false", "false"},
-                new List<string>() {"false", "true", "false"},
-                new List<string>() {"false", "false", "false"}
-            };
-
-            for (int i = 0; i < args.Count; i++)
-            {
-                var argsLine = args[i];
-                string r1 = argsLine[0];
-                string r2 = argsLine[1];
-                string target = argsLine[2];
-
-                scriptString = new string[]
-                {
-                    $@"load r1, {r1}",
-                    $@"load r2, {r2}",
-                    @"and r1, r2, r3",
-                    @"push r3",
-                    @"ret"
-                };
-
-                vm = ExecuteScriptIsolated(scriptString);
-
-                Assert.IsTrue(vm.Stack.Count == 1);
-
-                var result = vm.Stack.Pop().AsString();
-                Assert.IsTrue(result == target);
-            }
-
-            scriptString = new string[]
-            {
-                $"load r1, \\\"abc\\\"",
-                $@"load r2, false",
-                @"and r1, r2, r3",
-                @"push r3",
-                @"ret"
-            };
-
-            try
-            {
-                vm = ExecuteScriptIsolated(scriptString);
-            }
-            catch (Exception e)
-            {
-                Assert.IsTrue(IsInvalidCast(e));
-                return;
-            }
-
-            throw new Exception("Didn't throw an exception after trying to AND a non-bool variable.");
-        }
-
-        [TestMethod]
-        public void Or()
-        {
-            string[] scriptString;
-            TestVM vm;
-
-            var args = new List<List<string>>()
-            {
-                new List<string>() {"true", "true", "true"},
-                new List<string>() {"true", "false", "true"},
-                new List<string>() {"false", "true", "true"},
-                new List<string>() {"false", "false", "false"}
-            };
-
-            for (int i = 0; i < args.Count; i++)
-            {
-                var argsLine = args[i];
-                string r1 = argsLine[0];
-                string r2 = argsLine[1];
-                string target = argsLine[2];
-
-                scriptString = new string[]
-                {
-                    $@"load r1, {r1}",
-                    $@"load r2, {r2}",
-                    @"or r1, r2, r3",
-                    @"push r3",
-                    @"ret"
-                };
-
-                vm = ExecuteScriptIsolated(scriptString);
-
-                Assert.IsTrue(vm.Stack.Count == 1);
-
-                var result = vm.Stack.Pop().AsString();
-                Assert.IsTrue(result == target);
-            }
-
-            scriptString = new string[]
-            {
-                $"load r1, \\\"abc\\\"",
-                $@"load r2, false",
-                @"or r1, r2, r3",
-                @"push r3",
-                @"ret"
-            };
-
-            try
-            {
-                vm = ExecuteScriptIsolated(scriptString);
-            }
-            catch (Exception e)
-            {
-                Assert.IsTrue(IsInvalidCast(e));
-                return;
-            }
-
-            throw new Exception("Didn't throw an exception after trying to OR a non-bool variable.");
-        }
-
-        [TestMethod]
-        public void Xor()
-        {
-            string[] scriptString;
-            TestVM vm;
-
-            var args = new List<List<string>>()
-            {
-                new List<string>() {"true", "true", "false"},
-                new List<string>() {"true", "false", "true"},
-                new List<string>() {"false", "true", "true"},
-                new List<string>() {"false", "false", "false"}
-            };
-
-            for (int i = 0; i < args.Count; i++)
-            {
-                var argsLine = args[i];
-                string r1 = argsLine[0];
-                string r2 = argsLine[1];
-                string target = argsLine[2];
-
-                scriptString = new string[]
-                {
-                    $@"load r1, {r1}",
-                    $@"load r2, {r2}",
-                    @"xor r1, r2, r3",
-                    @"push r3",
-                    @"ret"
-                };
-
-                vm = ExecuteScriptIsolated(scriptString);
-
-                Assert.IsTrue(vm.Stack.Count == 1);
-
-                var result = vm.Stack.Pop().AsString();
-                Assert.IsTrue(result == target);
-            }
-
-            scriptString = new string[]
-            {
-                $"load r1, \\\"abc\\\"",
-                $@"load r2, false",
-                @"xor r1, r2, r3",
-                @"push r3",
-                @"ret"
-            };
-
-            try
-            {
-                vm = ExecuteScriptIsolated(scriptString);
-            }
-            catch (Exception e)
-            {
-                Assert.IsTrue(IsInvalidCast(e));
-                return;
-            }
-
-            throw new Exception("Didn't throw an exception after trying to XOR a non-bool variable.");
-        }
-
-        [TestMethod]
-        public void Equals()
-        {
-            string[] scriptString;
-            TestVM vm;
-            string result;
-
-            var args = new List<List<string>>()
-            {
-                new List<string>() {"true", "true", "true"},
-                new List<string>() {"true", "false", "false"},
-                new List<string>() {"1", "1", "true"},
-                new List<string>() {"1", "2", "false"},
-                new List<string>() { "\\\"hello\\\"", "\\\"hello\\\"", "true"},
-                new List<string>() { "\\\"hello\\\"", "\\\"world\\\"", "false"},
-                
-                //TODO: add lines for bytes, structs, enums and structs
-            };
-
-            for (int i = 0; i < args.Count; i++)
-            {
-                var argsLine = args[i];
-                string r1 = argsLine[0];
-                string r2 = argsLine[1];
-                string target = argsLine[2];
-
-                scriptString = new string[]
-                {
-                    $@"load r1, {r1}",
-                    $@"load r2, {r2}",
-                    @"equal r1, r2, r3",
-                    @"push r3",
-                    @"ret"
-                };
-
-                vm = ExecuteScriptIsolated(scriptString);
-
-                Assert.IsTrue(vm.Stack.Count == 1);
-
-
-                result = vm.Stack.Pop().AsString();
-                Assert.IsTrue(result == target);
-            }
-        }
-
-        [TestMethod]
-        public void LessThan()
-        {
-            string[] scriptString;
-            TestVM vm;
-
-            var args = new List<List<string>>()
-            {
-                new List<string>() {"1", "0", "false"},
-                new List<string>() {"1", "1", "false"},
-                new List<string>() {"1", "2", "true"},
-            };
-
-            for (int i = 0; i < args.Count; i++)
-            {
-                var argsLine = args[i];
-                string r1 = argsLine[0];
-                string r2 = argsLine[1];
-                string target = argsLine[2];
-
-                scriptString = new string[]
-                {
-                    $@"load r1, {r1}",
-                    $@"load r2, {r2}",
-                    @"lt r1, r2, r3",
-                    @"push r3",
-                    @"ret"
-                };
-
-                vm = ExecuteScriptIsolated(scriptString);
-
-                Assert.IsTrue(vm.Stack.Count == 1);
-
-                var result = vm.Stack.Pop().AsString();
-                Assert.IsTrue(result == target);
-            }
-
-            scriptString = new string[]
-            {
-                $"load r1, \\\"abc\\\"",
-                $@"load r2, 2",
-                @"lt r1, r2, r3",
-                @"push r3",
-                @"ret"
-            };
-
-            try
-            {
-                vm = ExecuteScriptIsolated(scriptString);
-            }
-            catch (Exception e)
-            {
-                Assert.IsTrue(IsInvalidCast(e));
-                return;
-            }
-
-            throw new Exception("Didn't throw an exception after trying to compare non-integer variables.");
-        }
-
-        [TestMethod]
-        public void GreaterThan()
-        {
-            string[] scriptString;
-            TestVM vm;
-
-            var args = new List<List<string>>()
-            {
-                new List<string>() {"1", "0", "true"},
-                new List<string>() {"1", "1", "false"},
-                new List<string>() {"1", "2", "false"},
-            };
-
-            for (int i = 0; i < args.Count; i++)
-            {
-                var argsLine = args[i];
-                string r1 = argsLine[0];
-                string r2 = argsLine[1];
-                string target = argsLine[2];
-
-                scriptString = new string[]
-                {
-                    $@"load r1, {r1}",
-                    $@"load r2, {r2}",
-                    @"gt r1, r2, r3",
-                    @"push r3",
-                    @"ret"
-                };
-
-                vm = ExecuteScriptIsolated(scriptString);
-
-                Assert.IsTrue(vm.Stack.Count == 1);
-
-                var result = vm.Stack.Pop().AsString();
-                Assert.IsTrue(result == target);
-            }
-
-            scriptString = new string[]
-            {
-                $"load r1, \\\"abc\\\"",
-                $@"load r2, 2",
-                @"gt r1, r2, r3",
-                @"push r3",
-                @"ret"
-            };
-
-            try
-            {
-                vm = ExecuteScriptIsolated(scriptString);
-            }
-            catch (Exception e)
-            {
-                Assert.IsTrue(IsInvalidCast(e));
-                return;
-            }
-
-            throw new Exception("Didn't throw an exception after trying to compare non-integer variables.");
-        }
-
-        [TestMethod]
-        public void LesserThanOrEquals()
-        {
-            string[] scriptString;
-            TestVM vm;
-
-            var args = new List<List<string>>()
-            {
-                new List<string>() {"1", "0", "false"},
-                new List<string>() {"1", "1", "true"},
-                new List<string>() {"1", "2", "true"},
-            };
-
-            for (int i = 0; i < args.Count; i++)
-            {
-                var argsLine = args[i];
-                string r1 = argsLine[0];
-                string r2 = argsLine[1];
-                string target = argsLine[2];
-
-                scriptString = new string[]
-                {
-                    $@"load r1, {r1}",
-                    $@"load r2, {r2}",
-                    @"lte r1, r2, r3",
-                    @"push r3",
-                    @"ret"
-                };
-
-                vm = ExecuteScriptIsolated(scriptString);
-
-                Assert.IsTrue(vm.Stack.Count == 1);
-
-                var result = vm.Stack.Pop().AsString();
-                Assert.IsTrue(result == target);
-            }
-
-            scriptString = new string[]
-            {
-                $"load r1, \\\"abc\\\"",
-                $@"load r2, 2",
-                @"lte r1, r2, r3",
-                @"push r3",
-                @"ret"
-            };
-
-            try
-            {
-                vm = ExecuteScriptIsolated(scriptString);
-            }
-            catch (Exception e)
-            {
-                Assert.IsTrue(IsInvalidCast(e));
-                return;
-            }
-
-            throw new Exception("Didn't throw an exception after trying to compare non-integer variables.");
-        }
-
-        [TestMethod]
-        public void GreaterThanOrEquals()
-        {
-            string[] scriptString;
-            TestVM vm;
-
-            var args = new List<List<string>>()
-            {
-                new List<string>() {"1", "0", "true"},
-                new List<string>() {"1", "1", "true"},
-                new List<string>() {"1", "2", "false"},
-            };
-
-            for (int i = 0; i < args.Count; i++)
-            {
-                var argsLine = args[i];
-                string r1 = argsLine[0];
-                string r2 = argsLine[1];
-                string target = argsLine[2];
-
-                scriptString = new string[]
-                {
-                    $@"load r1, {r1}",
-                    $@"load r2, {r2}",
-                    @"gte r1, r2, r3",
-                    @"push r3",
-                    @"ret"
-                };
-
-                vm = ExecuteScriptIsolated(scriptString);
-
-                Assert.IsTrue(vm.Stack.Count == 1);
-
-                var result = vm.Stack.Pop().AsString();
-                Assert.IsTrue(result == target);
-            }
-
-            scriptString = new string[]
-            {
-                $"load r1, \\\"abc\\\"",
-                $@"load r2, 2",
-                @"gte r1, r2, r3",
-                @"push r3",
-                @"ret"
-            };
-
-            try
-            {
-                vm = ExecuteScriptIsolated(scriptString);
-            }
-            catch (Exception e)
-            {
-                Assert.IsTrue(IsInvalidCast(e));
-                return;
-            }
-
-            throw new Exception("Didn't throw an exception after trying to compare non-integer variables.");
-        }
-        #endregion
-
-        #region NumericOps
-        [TestMethod]
-        public void Increment()
-        {
-            string[] scriptString;
-            TestVM vm;
-
-            var args = new List<List<string>>()
-            {
-                new List<string>() {"1", "2"},
-            };
-
-            for (int i = 0; i < args.Count; i++)
-            {
-                var argsLine = args[i];
-                string r1 = argsLine[0];
-                string target = argsLine[1];
-
-                scriptString = new string[]
-                {
-                    $@"load r1, {r1}",
-                    @"inc r1",
-                    @"push r1",
-                    @"ret"
-                };
-
-                vm = ExecuteScriptIsolated(scriptString);
-
-                Assert.IsTrue(vm.Stack.Count == 1);
-
-                var result = vm.Stack.Pop().AsString();
-                Assert.IsTrue(result == target);
-            }
-
-            scriptString = new string[]
-            {
-                $"load r1, \\\"hello\\\"",
-                @"inc r1",
-                @"push r1",
-                @"ret"
-            };
-
-            try
-            {
-                vm = ExecuteScriptIsolated(scriptString);
-            }
-            catch (Exception e)
-            {
-                Assert.IsTrue(IsInvalidCast(e));
-                return;
-            }
-
-            throw new Exception("Didn't throw an exception after trying to compare non-integer variables.");
-        }
-
-        [TestMethod]
-        public void Decrement()
-        {
-            string[] scriptString;
-            TestVM vm;
-
-            var args = new List<List<string>>()
-            {
-                new List<string>() {"2", "1"},
-            };
-
-            for (int i = 0; i < args.Count; i++)
-            {
-                var argsLine = args[i];
-                string r1 = argsLine[0];
-                string target = argsLine[1];
-
-                scriptString = new string[]
-                {
-                    $@"load r1, {r1}",
-                    @"dec r1",
-                    @"push r1",
-                    @"ret"
-                };
-
-                vm = ExecuteScriptIsolated(scriptString);
-
-                Assert.IsTrue(vm.Stack.Count == 1);
-
-                var result = vm.Stack.Pop().AsString();
-                Assert.IsTrue(result == target);
-            }
-
-            scriptString = new string[]
-            {
-                $"load r1, \\\"hello\\\"",
-                @"dec r1",
-                @"push r1",
-                @"ret"
-            };
-
-            try
-            {
-                vm = ExecuteScriptIsolated(scriptString);
-            }
-            catch (Exception e)
-            {
-                Assert.IsTrue(IsInvalidCast(e));
-                return;
-            }
-
-            throw new Exception("Didn't throw an exception after trying to compare non-integer variables.");
-        }
-
-        [TestMethod]
-        public void Sign()
-        {
-            string[] scriptString;
-            TestVM vm;
-
-            var args = new List<List<string>>()
-            {
-                new List<string>() {"-1123124", "-1"},
-                new List<string>() {"0", "0"},
-                new List<string>() {"14564535", "1"}
-            };
-
-            for (int i = 0; i < args.Count; i++)
-            {
-                var argsLine = args[i];
-                string r1 = argsLine[0];
-                string target = argsLine[1];
-
-                scriptString = new string[]
-                {
-                    $@"load r1, {r1}",
-                    @"sign r1, r2",
-                    @"push r2",
-                    @"ret"
-                };
-
-                vm = ExecuteScriptIsolated(scriptString);
-
-                Assert.IsTrue(vm.Stack.Count == 1);
-
-                var result = vm.Stack.Pop().AsString();
-                Assert.IsTrue(result == target);
-            }
-
-            scriptString = new string[]
-            {
-                $"load r1, \\\"abc\\\"",
-                @"sign r1, r2",
-                @"push r2",
-                @"ret"
-            };
-
-            try
-            {
-                vm = ExecuteScriptIsolated(scriptString);
-            }
-            catch (Exception e)
-            {
-                Assert.IsTrue(IsInvalidCast(e));
-                return;
-            }
-
-            throw new Exception("Didn't throw an exception after trying to AND a non-bool variable.");
-        }
-
-        [TestMethod]
-        public void Negate()
-        {
-            string[] scriptString;
-            TestVM vm;
-
-            var args = new List<List<string>>()
-            {
-                new List<string>() {"-1123124", "1123124"},
-                new List<string>() {"0", "0"},
-                new List<string>() {"14564535", "-14564535" }
-            };
-
-            for (int i = 0; i < args.Count; i++)
-            {
-                var argsLine = args[i];
-                string r1 = argsLine[0];
-                string target = argsLine[1];
-
-                scriptString = new string[]
-                {
-                    $@"load r1, {r1}",
-                    @"negate r1, r2",
-                    @"push r2",
-                    @"ret"
-                };
-
-                vm = ExecuteScriptIsolated(scriptString);
-
-                Assert.IsTrue(vm.Stack.Count == 1);
-
-                var result = vm.Stack.Pop().AsString();
-                Assert.IsTrue(result == target);
-            }
-
-            scriptString = new string[]
-            {
-                $"load r1, \\\"abc\\\"",
-                @"negate r1, r2",
-                @"push r2",
-                @"ret"
-            };
-
-            try
-            {
-                vm = ExecuteScriptIsolated(scriptString);
-            }
-            catch (Exception e)
-            {
-                Assert.IsTrue(IsInvalidCast(e));
-                return;
-            }
-
-            throw new Exception("Didn't throw an exception after trying to AND a non-bool variable.");
-        }
-
-        [TestMethod]
-        public void Abs()
-        {
-            string[] scriptString;
-            TestVM vm;
-
-            var args = new List<List<string>>()
-            {
-                new List<string>() {"-1123124", "1123124"},
-                new List<string>() {"0", "0"},
-                new List<string>() {"14564535", "14564535" }
-            };
-
-            for (int i = 0; i < args.Count; i++)
-            {
-                var argsLine = args[i];
-                string r1 = argsLine[0];
-                string target = argsLine[1];
-
-                scriptString = new string[]
-                {
-                    $@"load r1, {r1}",
-                    @"abs r1, r2",
-                    @"push r2",
-                    @"ret"
-                };
-
-                vm = ExecuteScriptIsolated(scriptString);
-
-                Assert.IsTrue(vm.Stack.Count == 1);
-
-                var result = vm.Stack.Pop().AsString();
-                Assert.IsTrue(result == target);
-            }
-
-            scriptString = new string[]
-            {
-                $"load r1, \"abc\"",
-                @"abs r1, r2",
-                @"push r2",
-                @"ret"
-            };
-
-            try
-            {
-                vm = ExecuteScriptIsolated(scriptString);
-            }
-            catch (Exception e)
-            {
-                Assert.IsTrue(IsInvalidCast(e));
-                return;
-            }
-
-            throw new Exception("Didn't throw an exception after trying to AND a non-bool variable.");
-        }
-
-        [TestMethod]
-        public void Add()
-        {
-            string[] scriptString;
-            TestVM vm;
-
-            var args = new List<List<string>>()
-            {
-                new List<string>() {"123098123049830982903580234959875213840923849203758942357834091", "123098123049830982903580234959875213840923849203758942357834091", "246196246099661965807160469919750427681847698407517884715668182"}
-            };
-
-            for (int i = 0; i < args.Count; i++)
-            {
-                var argsLine = args[i];
-                string r1 = argsLine[0];
-                string r2 = argsLine[1];
-                string target = argsLine[2];
-
-                scriptString = new string[]
-                {
-                    $@"load r1, {r1}",
-                    $@"load r2, {r2}",
-                    @"add r1, r2, r3",
-                    @"push r3",
-                    @"ret"
-                };
-
-                vm = ExecuteScriptIsolated(scriptString);
-
-                Assert.IsTrue(vm.Stack.Count == 1);
-
-                var result = vm.Stack.Pop().AsString();
-                Assert.IsTrue(result == target);
-            }
-
-            scriptString = new string[]
-            {
-                $@"load r1, true",
-                $"load r2, \\\"stuff\\\"",
-                @"add r1, r2, r3",
-                @"push r3",
-                @"ret"
-            };
-
-
-            try
-            {
-                vm = ExecuteScriptIsolated(scriptString);
-            }
-            catch (Exception e)
-            {
-                Assert.IsTrue(IsInvalidCast(e));
-                return;
-            }
-
-            throw new Exception("Didn't throw an exception after trying to AND a non-bool variable.");
-        }
-
-        [TestMethod]
-        public void Sub()
-        {
-            string[] scriptString;
-            TestVM vm;
-
-            var args = new List<List<string>>()
-            {
-                new List<string>() {"123098123049830982903580234959875213840923849203758942357834091", "123098123049830982903580234959875213840923849203758942357834091", "0"}
-            };
-
-            for (int i = 0; i < args.Count; i++)
-            {
-                var argsLine = args[i];
-                string r1 = argsLine[0];
-                string r2 = argsLine[1];
-                string target = argsLine[2];
-
-                scriptString = new string[]
-                {
-                    $@"load r1, {r1}",
-                    $@"load r2, {r2}",
-                    @"sub r1, r2, r3",
-                    @"push r3",
-                    @"ret"
-                };
-
-                vm = ExecuteScriptIsolated(scriptString);
-
-                Assert.IsTrue(vm.Stack.Count == 1);
-
-                var result = vm.Stack.Pop().AsString();
-                Assert.IsTrue(result == target);
-            }
-
-            scriptString = new string[]
-            {
-                $@"load r1, true",
-                $"load r2, \\\"stuff\\\"",
-                @"sub r1, r2, r3",
-                @"push r3",
-                @"ret"
-            };
-
-
-            try
-            {
-                vm = ExecuteScriptIsolated(scriptString);
-            }
-            catch (Exception e)
-            {
-                Assert.IsTrue(IsInvalidCast(e));
-                return;
-            }
-
-            throw new Exception("Didn't throw an exception after trying to AND a non-bool variable.");
-        }
-
-        [TestMethod]
-        public void Mul()
-        {
-            string[] scriptString;
-            TestVM vm;
-
-            var args = new List<List<string>>()
-            {
-                new List<string>() {"123098123049830982903580234959875213840923849203758942357834091", "123098123049830982903580234959875213840923849203758942357834091", "15153147898391329927834760664056143940222558862285292671240041298552647375412113910342337827528430805055673715428680681796281"}
-            };
-
-            for (int i = 0; i < args.Count; i++)
-            {
-                var argsLine = args[i];
-                string r1 = argsLine[0];
-                string r2 = argsLine[1];
-                string target = argsLine[2];
-
-                scriptString = new string[]
-                {
-                    $@"load r1, {r1}",
-                    $@"load r2, {r2}",
-                    @"mul r1, r2, r3",
-                    @"push r3",
-                    @"ret"
-                };
-
-                vm = ExecuteScriptIsolated(scriptString);
-
-                Assert.IsTrue(vm.Stack.Count == 1);
-
-                var result = vm.Stack.Pop().AsString();
-                Assert.IsTrue(result == target);
-            }
-
-            scriptString = new string[]
-            {
-                $@"load r1, true",
-                $"load r2, \\\"stuff\\\"",
-                @"mul r1, r2, r3",
-                @"push r3",
-                @"ret"
-            };
-
-
-            try
-            {
-                vm = ExecuteScriptIsolated(scriptString);
-            }
-            catch (Exception e)
-            {
-                Assert.IsTrue(IsInvalidCast(e));
-                return;
-            }
-
-            throw new Exception("Didn't throw an exception after trying to AND a non-bool variable.");
-        }
-
-        [TestMethod]
-        public void Div()
-        {
-            string[] scriptString;
-            TestVM vm;
-
-            var args = new List<List<string>>()
-            {
-                new List<string>() {"123098123049830982903580234959875213840923849203758942357834091", "123098123049830982903580234959875213840923849203758942357834091", "1"}
-            };
-
-            for (int i = 0; i < args.Count; i++)
-            {
-                var argsLine = args[i];
-                string r1 = argsLine[0];
-                string r2 = argsLine[1];
-                string target = argsLine[2];
-
-                scriptString = new string[]
-                {
-                    $@"load r1, {r1}",
-                    $@"load r2, {r2}",
-                    @"div r1, r2, r3",
-                    @"push r3",
-                    @"ret"
-                };
-
-                vm = ExecuteScriptIsolated(scriptString);
-
-                Assert.IsTrue(vm.Stack.Count == 1);
-
-                var result = vm.Stack.Pop().AsString();
-                Assert.IsTrue(result == target);
-            }
-
-            scriptString = new string[]
-            {
-                $@"load r1, true",
-                $"load r2, \\\"stuff\\\"",
-                @"div r1, r2, r3",
-                @"push r3",
-                @"ret"
-            };
-
-
-            try
-            {
-                vm = ExecuteScriptIsolated(scriptString);
-            }
-            catch (Exception e)
-            {
-                Assert.IsTrue(IsInvalidCast(e));
-                return;
-            }
-
-            throw new Exception("Didn't throw an exception after trying to AND a non-bool variable.");
-        }
-
-        [TestMethod]
-        public void Mod()
-        {
-            string[] scriptString;
-            TestVM vm;
-
-            var args = new List<List<string>>()
-            {
-                new List<string>() {"123098123049830982903580234959875213840923849203758942357834091", "123098123049830982903580234959875213840923849203758942357834091", "0"}
-            };
-
-            for (int i = 0; i < args.Count; i++)
-            {
-                var argsLine = args[i];
-                string r1 = argsLine[0];
-                string r2 = argsLine[1];
-                string target = argsLine[2];
-
-                scriptString = new string[]
-                {
-                    $@"load r1, {r1}",
-                    $@"load r2, {r2}",
-                    @"mod r1, r2, r3",
-                    @"push r3",
-                    @"ret"
-                };
-
-                vm = ExecuteScriptIsolated(scriptString);
-
-                Assert.IsTrue(vm.Stack.Count == 1);
-
-                var result = vm.Stack.Pop().AsString();
-                Assert.IsTrue(result == target);
-            }
-
-            scriptString = new string[]
-            {
-                $@"load r1, true",
-                $"load r2, \\\"stuff\\\"",
-                @"mod r1, r2, r3",
-                @"push r3",
-                @"ret"
-            };
-
-
-            try
-            {
-                vm = ExecuteScriptIsolated(scriptString);
-            }
-            catch (Exception e)
-            {
-                Assert.IsTrue(IsInvalidCast(e));
-                return;
-            }
-
-            throw new Exception("Didn't throw an exception after trying to AND a non-bool variable.");
-        }
-
-        [TestMethod]
-        public void ShiftLeft()
-        {
-            string[] scriptString;
-            TestVM vm;
-
-            var args = new List<List<string>>()
-            {
-                new List<string>() {"123098123049830982903580234959875213840923849203758942357834091", "100", "156045409571086686325343677668972466714151959338084738385422346983957734263469303184507273216"}
-            };
-
-            for (int i = 0; i < args.Count; i++)
-            {
-                var argsLine = args[i];
-                string r1 = argsLine[0];
-                string r2 = argsLine[1];
-                string target = argsLine[2];
-
-                scriptString = new string[]
-                {
-                    $@"load r1, {r1}",
-                    $@"load r2, {r2}",
-                    @"shl r1, r2, r3",
-                    @"push r3",
-                    @"ret"
-                };
-
-                vm = ExecuteScriptIsolated(scriptString);
-
-                Assert.IsTrue(vm.Stack.Count == 1);
-
-                var result = vm.Stack.Pop().AsString();
-                Assert.IsTrue(result == target);
-            }
-
-            scriptString = new string[]
-            {
-                $@"load r1, true",
-                $"load r2, \\\"stuff\\\"",
-                @"shl r1, r2, r3",
-                @"push r3",
-                @"ret"
-            };
-
-
-            try
-            {
-                vm = ExecuteScriptIsolated(scriptString);
-            }
-            catch (Exception e)
-            {
-                Assert.IsTrue(IsInvalidCast(e));
-                return;
-            }
-
-            throw new Exception("Didn't throw an exception after trying to AND a non-bool variable.");
-        }
-
-        [TestMethod]
-        public void ShiftRight()
-        {
-            string[] scriptString;
-            TestVM vm;
-
-            var args = new List<List<string>>()
-            {
-                new List<string>() {"123098123049830982903580234959875213840923849203758942357834091", "100", "97107296780097167688396095959314" }
-            };
-
-            for (int i = 0; i < args.Count; i++)
-            {
-                var argsLine = args[i];
-                string r1 = argsLine[0];
-                string r2 = argsLine[1];
-                string target = argsLine[2];
-
-                scriptString = new string[]
-                {
-                    $@"load r1, {r1}",
-                    $@"load r2, {r2}",
-                    @"shr r1, r2, r3",
-                    @"push r3",
-                    @"ret"
-                };
-
-                vm = ExecuteScriptIsolated(scriptString);
-
-                Assert.IsTrue(vm.Stack.Count == 1);
-
-                var result = vm.Stack.Pop().AsString();
-                Assert.IsTrue(result == target);
-            }
-
-            scriptString = new string[]
-            {
-                $@"load r1, true",
-                $"load r2, \\\"stuff\\\"",
-                @"shr r1, r2, r3",
-                @"push r3",
-                @"ret"
-            };
-
-
-            try
-            {
-                vm = ExecuteScriptIsolated(scriptString);
-            }
-            catch (Exception e)
-            {
-                Assert.IsTrue(IsInvalidCast(e));
-                return;
-            }
-
-            throw new Exception("Didn't throw an exception after trying to AND a non-bool variable.");
-        }
-
-
-        [TestMethod]
-        public void Min()
-        {
-            string[] scriptString;
-            TestVM vm;
-
-            var args = new List<List<string>>()
-            {
-                new List<string>() {"1", "0", "0"},
-                new List<string>() {"1", "1", "1"},
-                new List<string>() {"1", "2", "1"},
-            };
-
-            for (int i = 0; i < args.Count; i++)
-            {
-                var argsLine = args[i];
-                string r1 = argsLine[0];
-                string r2 = argsLine[1];
-                string target = argsLine[2];
-
-                scriptString = new string[]
-                {
-                    $@"load r1, {r1}",
-                    $@"load r2, {r2}",
-                    @"min r1, r2, r3",
-                    @"push r3",
-                    @"ret"
-                };
-
-                vm = ExecuteScriptIsolated(scriptString);
-
-                Assert.IsTrue(vm.Stack.Count == 1);
-
-                var result = vm.Stack.Pop().AsString();
-                Assert.IsTrue(result == target);
-            }
-
-            scriptString = new string[]
-            {
-                $"load r1, \\\"abc\\\"",
-                $@"load r2, 2",
-                @"min r1, r2, r3",
-                @"push r3",
-                @"ret"
-            };
-
-            try
-            {
-                vm = ExecuteScriptIsolated(scriptString);
-            }
-            catch (Exception e)
-            {
-                Assert.IsTrue(IsInvalidCast(e));
-                return;
-            }
-
-            throw new Exception("Didn't throw an exception after trying to compare non-integer variables.");
-        }
-
-        [TestMethod]
-        public void Max()
-        {
-            string[] scriptString;
-            TestVM vm;
-
-            var args = new List<List<string>>()
-            {
-                new List<string>() {"1", "0", "1"},
-                new List<string>() {"1", "1", "1"},
-                new List<string>() {"1", "2", "2"},
-            };
-
-            for (int i = 0; i < args.Count; i++)
-            {
-                var argsLine = args[i];
-                string r1 = argsLine[0];
-                string r2 = argsLine[1];
-                string target = argsLine[2];
-
-                scriptString = new string[]
-                {
-                    $@"load r1, {r1}",
-                    $@"load r2, {r2}",
-                    @"max r1, r2, r3",
-                    @"push r3",
-                    @"ret"
-                };
-
-                vm = ExecuteScriptIsolated(scriptString);
-
-                Assert.IsTrue(vm.Stack.Count == 1);
-
-                var result = vm.Stack.Pop().AsString();
-                Assert.IsTrue(result == target);
-            }
-
-            scriptString = new string[]
-            {
-                $"load r1, \\\"abc\\\"",
-                $@"load r2, 2",
-                @"max r1, r2, r3",
-                @"push r3",
-                @"ret"
-            };
-
-            try
-            {
-                vm = ExecuteScriptIsolated(scriptString);
-            }
-            catch (Exception e)
-            {
-                Assert.IsTrue(IsInvalidCast(e));
-                return;
-            }
-
-            throw new Exception("Didn't throw an exception after trying to compare non-integer variables.");
-        }
-        #endregion
-
-        #region ContextOps
-
-        [TestMethod]
-        public void ContextSwitching()
-        {
-            string[] scriptString;
-            TestVM vm;
-
-            var args = new List<int[]>()
-            {
-                new int[] {1, 2},
-            };
-
-            for (int i = 0; i < args.Count; i++)
-            {
-                var argsLine = args[i];
-                var r1 = argsLine[0];
-                var target = argsLine[1];
-
-                scriptString = new string[]
-                {
-                    $"load r1, \\\"test\\\"",
-                    $"load r3, 1",
-                    $"push r3",
-                    $"ctx r1, r2",
-                    $"switch r2",
-                    $"load r5, 42",
-                    $"push r5",
-                    @"ret",
-                };
-
-                vm = ExecuteScriptIsolated(scriptString);
-
-                Assert.IsTrue(vm.Stack.Count == 2);
-
-                var result = vm.Stack.Pop().AsNumber();
-                Assert.IsTrue(result == 42);
-
-                result = vm.Stack.Pop().AsNumber();
-                Assert.IsTrue(result == 2);
-            }
-        }
-
-        #endregion
-
-        #region Array
-
-        [TestMethod]
-        public void PutGet()
-        {
-            string[] scriptString;
-            TestVM vm;
-
-            var args = new List<List<int>>()
-            {
-                new List<int>() {1, 1},
-            };
-
-            for (int i = 0; i < args.Count; i++)
-            {
-                var argsLine = args[i];
-                var r1 = argsLine[0];
-                var target = argsLine[1];
-
-                scriptString = new string[]
-                {
-                    //$"switch \\\"Test\\\"",
-                    $"load r1 {r1}",
-                    $"load r2 \\\"key\\\"",
-                    $"put r1 r3 r2",
-                    $"get r3 r4 r2",
-                    $"push r4",
-                    @"ret",
-                };
-
-                vm = ExecuteScriptIsolated(scriptString);
-
-                Assert.IsTrue(vm.Stack.Count == 1);
-
-                var result = vm.Stack.Pop().AsNumber();
-                Assert.IsTrue(result == target);
-            }
-        }
-
-        private struct TestInteropStruct
-        {
-            public BigInteger ID;
-            public string name;
-            public Address address;
-        }
-
-        [TestMethod]
-        public void StructInterop()
-        {
-            string[] scriptString;
-            TestVM vm;
-
-            var randomKey = PhantasmaKeys.Generate();
-
-            var demoValue = new TestInteropStruct()
-            {
-                ID = 1234,
-                name = "monkey",
-                address = randomKey.Address
-            };
-
-            var hexStr = Base16.Encode(demoValue.address.ToByteArray());
-
-            scriptString = new string[]
-            {
-                // first field
-                $"load r1 \\\"ID\\\"",
-                $"load r2 {demoValue.ID}",
-                $"put r2 r3 r1",
-                $"load r1 \\\"name\\\"",
-
-                // second field
-                $"load r2 \\\"{demoValue.name}\\\"",
-                $"put r2 r3 r1",
-                $"load r1 \\\"address\\\"",
-
-                // third field
-                // this one is more complex because it is not a primitive type supported in the VM
-                $"load r2 0x{hexStr}",
-                $"push r2",
-                $"extcall \\\"Address()\\\"",
-                $"pop r2",
-                $"put r2 r3 r1",
-                $"push r3",
-                @"ret",
-            };
-
-            vm = ExecuteScriptIsolated(scriptString, (_vm) =>
-            {
-                // here we register the interop for extcall "Address()"
-                // this part would not need to be here... 
-                // however this is normally done in the Chain Runtime, which we don't use for those tests
-                // suggestion: maybe move some of those interop to the VM core?
-                _vm.RegisterInterop("Address()", (frame) =>
-                {
-                    var input = _vm.Stack.Pop().AsType(VMType.Bytes);
-
-                    try
-                    {
-                        var obj = Address.FromBytes((byte[])input);
-                        var tempObj = new VMObject();
-                        tempObj.SetValue(obj);
-                        _vm.Stack.Push(tempObj);
-                    }
-                    catch
-                    {
-                        return ExecutionState.Fault;
-                    }
-
-                    return ExecutionState.Running;
-                });
-            });
-
-            Assert.IsTrue(vm.Stack.Count == 1);
-
-            var temp = vm.Stack.Pop();
-            Assert.IsTrue(temp != null);
-
-            var result = temp.ToStruct<TestInteropStruct>();
-            Assert.IsTrue(demoValue.ID == result.ID);
-            Assert.IsTrue(demoValue.name == result.name);
-            Assert.IsTrue(demoValue.address == result.address);
-        }
-
-        [TestMethod]
-        public void ArrayInterop()
-        {
-            TestVM vm;
-
-            var demoArray = new BigInteger[] { 1, 42, 1024 };
-
-            var script = new List<string>();
-
-            for (int i=0; i<demoArray.Length; i++)
-            {
-                script.Add($"load r1 {i}");
-                script.Add($"load r2 {demoArray[i]}");
-                script.Add($"put r2 r3 r1");
-            }
-            script.Add("push r3");
-            script.Add("ret");
-
-            vm = ExecuteScriptIsolated(script);
-
-            Assert.IsTrue(vm.Stack.Count == 1);
-
-            var temp = vm.Stack.Pop();
-            Assert.IsTrue(temp != null);
-
-            var result = temp.ToArray<BigInteger>();
-            Assert.IsTrue(result.Length == demoArray.Length);
-        }
-
-        #endregion
-
-        #region Data
-        [TestMethod]
-        public void Cat()
-        {
-            var args = new List<List<string>>()
-            {
-                new List<string>() {"Hello", null},
-                new List<string>() {null, " world"},
-                new List<string>() {"", ""},
-                new List<string>() {"Hello ", "world"}
-            };
-
-            for (int i = 0; i < args.Count; i++)
-            {
-                var argsLine = args[i];
-                string r1 = argsLine[0] == null ? null : $"\"{argsLine[0]}\"";
-                //string r2 = argsLine[1] == null ? null : $"\\\"{argsLine[1]}\\\"";
-                string r2 = argsLine[1] == null ? null : $"\"{argsLine[1]}\"";
-
-                var scriptString = new string[1];
-
-                switch (i)
-                {
-                    case 0:
-                        scriptString = new string[]
-                        {
-                            $@"load r1, {r1}",
-                            @"cat r1, r2, r3",
-                            @"push r3",
-                            @"ret"
-                        };
-                        break;
-                    case 1:
-                        scriptString = new string[]
-                        {
-                            $@"load r2, {r2}",
-                            @"cat r1, r2, r3",
-                            @"push r3",
-                            @"ret"
-                        };
-                        break;
-                    case 2:
-                        scriptString = new string[]
-                        {
-                            $@"load r1, {r1}",
-                            $@"load r2, {r2}",
-                            @"cat r1, r2, r3",
-                            @"push r3",
-                            @"ret"
-                        };
-                        break;
-                    case 3:
-                        scriptString = new string[]
-                        {
-                            $@"load r1, {r1}",
-                            $@"load r2, {r2}",
-                            @"cat r1, r2, r3",
-                            @"push r3",
-                            @"ret"
-                        };
-                        break;
-                }
-
-                var vm = ExecuteScriptIsolated(scriptString);
-
-                Assert.IsTrue(vm.Stack.Count == 1);
-
-                var result = vm.Stack.Pop().AsString();
-                Assert.IsTrue(result == String.Concat(argsLine[0], argsLine[1]));
-            }
-
-            var scriptString2 = new string[]
-            {
-                $"load r1, \\\"Hello\\\"",
-                $@"load r2, 1",
-                @"cat r1, r2, r3",
-                @"push r3",
-                @"ret"
-            };
-
-            try
-            {
-                var vm2 = ExecuteScriptIsolated(scriptString2);
-            }
-            catch (Exception e)
-            {
-                Assert.IsTrue(IsInvalidCast(e));
-                return;
-            }
-
-            throw new Exception("VM did not throw exception when trying to cat a string and a non-string object, and it should");
-        }
-
-        [TestMethod]
-        public void Left()
-        {
-            var args = new List<List<string>>()
-            {
-                new List<string>() {"Hello world", "5", "Hello"},
-                //TODO: missing tests with byte data
-            };
-
-            for (int i = 0; i < args.Count; i++)
-            {
-                var argsLine = args[i];
-                string r1 = argsLine[0];
-                string len = argsLine[1];
-                string target = argsLine[2];
-
-                var scriptString = new string[1];
-
-                scriptString = new string[]
-                {
-                    $"load r1, \"{r1}\"",
-                    $"left r1, r2, {len}",
-                    @"push r2",
-                    @"ret"
-                };
-        
-
-                var vm = ExecuteScriptIsolated(scriptString);
-
-                Assert.IsTrue(vm.Stack.Count == 1);
-
-                var resultBytes = vm.Stack.Pop().AsByteArray();
-                var result = Encoding.UTF8.GetString(resultBytes);
-                
-                Assert.IsTrue(result == target);
-            }
-
-            var scriptString2 = new string[]
-            {
-                $"load r1, 100",
-                @"left r1, r2, 1",
-                @"push r2",
-                @"ret"
-            };
-
-            try
-            {
-                var vm2 = ExecuteScriptIsolated(scriptString2);
-            }
-            catch (Exception e)
-            {
-                Assert.IsTrue(IsInvalidCast(e));
-                return;
-            }
-        }
-
-        [TestMethod]
-        public void Right()
-        {
-            var args = new List<List<string>>()
-            {
-                new List<string>() {"Hello world", "5", "world"},
-                //TODO: missing tests with byte data
-            };
-
-            for (int i = 0; i < args.Count; i++)
-            {
-                var argsLine = args[i];
-                string r1 = argsLine[0];
-                string len = argsLine[1];
-                string target = argsLine[2];
-
-                var scriptString = new string[1];
-
-                scriptString = new string[]
-                {
-                    $"load r1, \"{r1}\"",
-                    $"right r1, r2, {len}",
-                    @"push r2",
-                    @"ret"
-                };
-
-
-                var vm = ExecuteScriptIsolated(scriptString);
-
-                Assert.IsTrue(vm.Stack.Count == 1);
-
-                var resultBytes = vm.Stack.Pop().AsByteArray();
-                var result = Encoding.UTF8.GetString(resultBytes);
-
-                Assert.IsTrue(result == target);
-            }
-
-            var scriptString2 = new string[]
-            {
-                $"load r1, 100",
-                @"right r1, r2, 1",
-                @"push r2",
-                @"ret"
-            };
-
-            try
-            {
-                var vm2 = ExecuteScriptIsolated(scriptString2);
-            }
-            catch (Exception e)
-            {
-                Assert.IsTrue(IsInvalidCast(e));
-                return;
-            }
-        }
-
-        [TestMethod]
-        public void Size()
-        {
-            var args = new List<List<string>>()
-            {
-                new List<string>() {"Hello world"},
-                //TODO: missing tests with byte data
-            };
-
-            for (int i = 0; i < args.Count; i++)
-            {
-                var argsLine = args[i];
-                string r1 = argsLine[0];
-                string target = Encoding.UTF8.GetBytes(argsLine[0]).Length.ToString();
-
-                var scriptString = new string[1];
-
-                scriptString = new string[]
-                {
-                    $"load r1, \"{r1}\"",
-                    $"size r1, r2",
-                    @"push r2",
-                    @"ret"
-                };
-
-
-                var vm = ExecuteScriptIsolated(scriptString);
-
-                Assert.IsTrue(vm.Stack.Count == 1);
-
-                var result = vm.Stack.Pop().AsString();
-
-                Assert.IsTrue(result == target);
-            }
-
-            var scriptString2 = new string[]
-            {
-                $"load r1, 100",
-                @"size r1, r2",
-                @"push r2",
-                @"ret"
-            };
-
-            try
-            {
-                var vm2 = ExecuteScriptIsolated(scriptString2);
-            }
-            catch (Exception e)
-            {
-                Assert.IsTrue(IsInvalidCast(e));
-                return;
-            }
-        }
-        #endregion
-
-        #region Disassembler
-        [TestMethod]
-        public void MethodExtract()
-        {
-            var methodName = "MyCustomMethod";
-
-            string[] scriptString = new string[]
-            {
-                $"extcall \"{methodName}\"",
-                $"ret"
-            };
-
-            var script = AssemblerUtils.BuildScript(scriptString);
-
-            var table = DisasmUtils.GetDefaultDisasmTable();
-<<<<<<< HEAD
-=======
-            table[methodName] = 0; // this method has no args
-
->>>>>>> dc86b558
-            var calls = DisasmUtils.ExtractMethodCalls(script, table);
-
-            Assert.IsTrue(calls.Count() == 1);
-            Assert.IsTrue(calls.First().MethodName == methodName);
-        }
-        #endregion
-
-        #region AuxFunctions
-        private TestVM ExecuteScriptWithNexus(IEnumerable<string> scriptString, Action<TestVM> beforeExecute = null)
-        {
-            var owner = PhantasmaKeys.Generate();
-            var script = AssemblerUtils.BuildScript(scriptString);
-
-            var nexus = new Nexus("asmnet", new ConsoleLogger());
-            nexus.CreateGenesisBlock(owner, Timestamp.Now);
-            var tx = new Transaction(nexus.Name, nexus.RootChain.Name, script, 0);
-
-            var vm = new TestVM(tx.Script);
-            vm.ThrowOnFault = true;
-
-            beforeExecute?.Invoke(vm);
-
-            vm.Execute();
-
-            return vm;
-        }
-
-        private TestVM ExecuteScriptIsolated(IEnumerable<string> scriptString, Action<TestVM> beforeExecute = null)
-        {
-            var script = AssemblerUtils.BuildScript(scriptString);
-
-            var vm = new TestVM(script);
-            vm.ThrowOnFault = true;
-
-            beforeExecute?.Invoke(vm);
-
-            vm.Execute();
-
-            return vm;
-        }
-
-        private TestVM ExecuteScriptIsolated(IEnumerable<string> scriptString, out Transaction tx, Action<TestVM> beforeExecute = null)
-        {
-            var owner = PhantasmaKeys.Generate();
-            var script = AssemblerUtils.BuildScript(scriptString);
-
-            var keys = PhantasmaKeys.Generate();
-            var nexus = new Nexus("asmnet", new ConsoleLogger());
-            nexus.CreateGenesisBlock(owner, Timestamp.Now);
-            tx = new Transaction(nexus.Name, nexus.RootChain.Name, script, 0);
-
-            var vm = new TestVM(tx.Script);
-            vm.ThrowOnFault = true;
-
-            beforeExecute?.Invoke(vm);
-
-            vm.Execute();
-
-            return vm;
-        }
-
-        #endregion
-
-    }
-}
+using System;
+using System.Collections.Generic;
+using System.Linq;
+using System.Text;
+using Microsoft.VisualStudio.TestTools.UnitTesting;
+using Phantasma.Blockchain;
+using Phantasma.Core.Log;
+using Phantasma.Cryptography;
+using Phantasma.CodeGen.Assembler;
+using Phantasma.Core.Types;
+using Phantasma.Numerics;
+using Phantasma.VM;
+using Phantasma.Blockchain.Contracts;
+using Phantasma.Simulator;
+using Phantasma.Storage.Context;
+using Phantasma.VM.Utils;
+using Phantasma.Domain;
+
+namespace Phantasma.Tests
+{
+    [TestClass]
+    public class AssemblerTests
+    {
+
+        [TestMethod]
+        public void Alias()
+        {
+            string[] scriptString;
+            TestVM vm;
+
+            scriptString = new string[]
+            {
+                $"alias r1, $hello",
+                $"alias r2, $world",
+                $"load $hello, 3",
+                $"load $world, 2",
+                $"add r1, r2, r3",
+                $"push r3",
+                $"ret"
+            };
+
+            vm = ExecuteScriptIsolated(scriptString);
+
+            var result = vm.Stack.Pop().AsNumber();
+            Assert.IsTrue(result == 5);
+        }
+
+        private bool IsInvalidCast(Exception e)
+        {
+            return e.Message.StartsWith("Cannot convert") || e.Message.StartsWith("Invalid cast");
+        }
+
+        [TestMethod]
+        public void EventNotify()
+        {
+            string[] scriptString;
+
+            var owner = PhantasmaKeys.Generate();
+            var addressStr = Base16.Encode(owner.Address.ToByteArray());
+
+            var nexus = new Nexus("simnet", null, null);
+            nexus.SetOracleReader(new OracleSimulator(nexus));
+            var simulator = new NexusSimulator(nexus, owner, 1234);
+
+            string message = "customEvent";
+
+            scriptString = new string[]
+            {
+                $"load r11 0x{addressStr}",
+                $"push r11",
+                $@"extcall ""Address()""",
+                $"pop r11",
+
+                $"load r10, {(int)EventKind.Custom}",
+                $@"load r12, ""{message}""",
+
+                $"push r10",
+                $"push r11",
+                $"push r12",
+                $@"extcall ""Runtime.Event""",
+            };
+
+            simulator.BeginBlock();
+            var tx = simulator.GenerateCustomTransaction(owner, ProofOfWork.None, (() =>
+                ScriptUtils.BeginScript().
+                    AllowGas(owner.Address, Address.Null, 1, 9999).
+                    EmitRaw(AssemblerUtils.BuildScript(scriptString)).
+                    SpendGas(owner.Address).
+                    EndScript()));
+            simulator.EndBlock();
+
+            var events = simulator.Nexus.FindBlockByTransaction(tx).GetEventsForTransaction(tx.Hash);
+            Assert.IsTrue(events.Count(x => x.Kind == EventKind.Custom) == 1);
+
+            var eventData = events.First(x => x.Kind == EventKind.Custom).Data;
+            var eventMessage = Encoding.UTF8.GetString(eventData);
+
+            Assert.IsTrue(eventMessage == message);
+        }
+
+        [TestMethod]
+        public void TokenTriggers()
+        {
+            string[] scriptString;
+            //TestVM vm;
+
+
+            var owner = PhantasmaKeys.Generate();
+            var target = PhantasmaKeys.Generate();
+            var symbol = "TEST";
+            var flags = TokenFlags.Transferable | TokenFlags.Finite | TokenFlags.Fungible | TokenFlags.Divisible;
+            var nexus = new Nexus("simnet", null, null);
+            nexus.SetOracleReader(new OracleSimulator(nexus));
+            var simulator = new NexusSimulator(nexus, owner, 1234);
+
+            string message = "customEvent";
+            var addressStr = Base16.Encode(owner.Address.ToByteArray());
+
+            scriptString = new string[]
+            {
+                $"alias r1, $triggerSend",
+                $"alias r2, $triggerReceive",
+                $"alias r3, $triggerBurn",
+                $"alias r4, $triggerMint",
+                $"alias r5, $currentTrigger",
+                $"alias r6, $comparisonResult",
+
+                $@"load $triggerSend, ""{TokenTrigger.OnSend}""",
+                $@"load $triggerReceive, ""{TokenTrigger.OnReceive}""",
+                $@"load $triggerBurn, ""{TokenTrigger.OnBurn}""",
+                $@"load $triggerMint, ""{TokenTrigger.OnMint}""",
+                $"pop $currentTrigger",
+
+                $"equal $triggerSend, $currentTrigger, $comparisonResult",
+                $"jmpif $comparisonResult, @sendHandler",
+
+                $"equal $triggerReceive, $currentTrigger, $comparisonResult",
+                $"jmpif $comparisonResult, @receiveHandler",
+
+                $"equal $triggerBurn, $currentTrigger, $comparisonResult",
+                $"jmpif $comparisonResult, @burnHandler",
+
+                $"equal $triggerMint, $currentTrigger, $comparisonResult",
+                $"jmpif $comparisonResult, @mintHandler",
+
+                $"ret",
+
+                $"@sendHandler: ret",
+
+                $"@receiveHandler: ret",
+
+                $"@burnHandler: throw",
+
+                $"@mintHandler: ret",
+            };
+
+            var script = AssemblerUtils.BuildScript(scriptString);
+
+            simulator.BeginBlock();
+            simulator.GenerateToken(owner, symbol, $"{symbol}Token", 1000000000, 3, flags, script);
+            var tx = simulator.MintTokens(owner, owner.Address, symbol, 1000);
+            simulator.GenerateTransfer(owner, target.Address, simulator.Nexus.RootChain, symbol, 10);
+            simulator.EndBlock();
+
+            //var token = simulator.Nexus.GetTokenInfo(simulator.Nexus.RootStorage, symbol);
+            //var balance = simulator.Nexus.RootChain.GetTokenBalance(simulator.Nexus.RootStorage, token, owner.Address);
+            //Assert.IsTrue(balance == 1000);
+
+            //Assert.ThrowsException<ChainException>(() =>
+            //{
+            //    simulator.BeginBlock();
+            //    simulator.GenerateTransfer(owner, target.Address, simulator.Nexus.RootChain, symbol, 10);
+            //    simulator.EndBlock();
+            //});
+
+            //balance = simulator.Nexus.RootChain.GetTokenBalance(simulator.Nexus.RootStorage, token, owner.Address);
+            //Assert.IsTrue(balance == 1000);
+        }
+
+        [TestMethod]
+        public void TokenTriggersEventPropagation()
+        {
+            string[] scriptString;
+            //TestVM vm;
+
+
+            var owner = PhantasmaKeys.Generate();
+            var target = PhantasmaKeys.Generate();
+            var symbol = "TEST";
+            var flags = TokenFlags.Transferable | TokenFlags.Finite | TokenFlags.Fungible | TokenFlags.Divisible;
+            var nexus = new Nexus("simnet", null, null);
+            nexus.SetOracleReader(new OracleSimulator(nexus));
+            var simulator = new NexusSimulator(nexus, owner, 1234);
+
+            string message = "customEvent";
+            var addressStr = Base16.Encode(owner.Address.ToByteArray());
+
+            scriptString = new string[]
+            {
+                $"alias r1, $triggerSend",
+                $"alias r2, $triggerReceive",
+                $"alias r3, $triggerBurn",
+                $"alias r4, $triggerMint",
+                $"alias r5, $currentTrigger",
+                $"alias r6, $comparisonResult",
+
+                $@"load $triggerSend, ""{TokenTrigger.OnSend}""",
+                $@"load $triggerReceive, ""{TokenTrigger.OnReceive}""",
+                $@"load $triggerBurn, ""{TokenTrigger.OnBurn}""",
+                $@"load $triggerMint, ""{TokenTrigger.OnMint}""",
+                $"pop $currentTrigger",
+
+                $"equal $triggerSend, $currentTrigger, $comparisonResult",
+                $"jmpif $comparisonResult, @sendHandler",
+
+                $"equal $triggerReceive, $currentTrigger, $comparisonResult",
+                $"jmpif $comparisonResult, @receiveHandler",
+
+                $"equal $triggerBurn, $currentTrigger, $comparisonResult",
+                $"jmpif $comparisonResult, @burnHandler",
+
+                $"equal $triggerMint, $currentTrigger, $comparisonResult",
+                $"jmpif $comparisonResult, @mintHandler",
+
+                $"jmp @return",
+
+                $"@sendHandler: throw",
+
+                $"@receiveHandler: throw",
+
+                $"@burnHandler: throw",
+
+                $"@mintHandler: load r11 0x{addressStr}",
+                $"push r11",
+                $@"extcall ""Address()""",
+                $"pop r11",
+
+                $"load r10, {(int)EventKind.Custom}",
+                $@"load r12, ""{message}""",
+
+                $"push r10",
+                $"push r11",
+                $"push r12",
+                $@"extcall ""Runtime.Event""",
+                "ret",
+
+                $"@return: ret",
+            };
+
+            var script = AssemblerUtils.BuildScript(scriptString);
+
+            simulator.BeginBlock();
+            simulator.GenerateToken(owner, symbol, $"{symbol}Token", 1000000000, 3, flags, script);
+            var tx = simulator.MintTokens(owner, owner.Address, symbol, 1000);
+            //simulator.GenerateTransfer(owner, target.Address, simulator.Nexus.RootChain, symbol, 10);
+            simulator.EndBlock();
+
+            var token = simulator.Nexus.GetTokenInfo(simulator.Nexus.RootStorage, symbol);
+            var balance = simulator.Nexus.RootChain.GetTokenBalance(simulator.Nexus.RootStorage, token, owner.Address);
+            Assert.IsTrue(balance == 1000);
+
+            var events = simulator.Nexus.FindBlockByTransaction(tx).GetEventsForTransaction(tx.Hash);
+            Assert.IsTrue(events.Count(x => x.Kind == EventKind.Custom) == 1);
+
+            var eventData = events.First(x => x.Kind == EventKind.Custom).Data;
+            var eventMessage = Encoding.UTF8.GetString(eventData);
+
+            Assert.IsTrue(eventMessage == message);
+
+            Assert.ThrowsException<ChainException>(() =>
+            {
+                simulator.BeginBlock();
+                simulator.GenerateTransfer(owner, target.Address, simulator.Nexus.RootChain, symbol, 10);
+                simulator.EndBlock();
+            });
+
+            balance = simulator.Nexus.RootChain.GetTokenBalance(simulator.Nexus.RootStorage, token, owner.Address);
+            Assert.IsTrue(balance == 1000);
+        }
+
+        [TestMethod]
+        public void AccountTriggers()
+        {
+            string[] scriptString;
+
+            var owner = PhantasmaKeys.Generate();
+            var target = PhantasmaKeys.Generate();
+            var symbol = "TEST";
+            var flags = TokenFlags.Transferable | TokenFlags.Finite | TokenFlags.Fungible | TokenFlags.Divisible;
+            var nexus = new Nexus("simnet", null, null);
+            nexus.SetOracleReader(new OracleSimulator(nexus));
+            var simulator = new NexusSimulator(nexus, owner, 1234);
+            var addressStr = Base16.Encode(target.Address.ToByteArray());
+            var isTrue = true;
+            string message = "customEvent";
+
+            scriptString = new string[]
+            {
+                $"alias r1, $triggerSend",
+                $"alias r2, $triggerReceive",
+                $"alias r3, $triggerBurn",
+                $"alias r4, $triggerMint",
+                $"alias r5, $currentTrigger",
+                $"alias r6, $comparisonResult",
+                $"alias r7, $triggerWitness",
+                $"alias r8, $currentAddress",
+                $"alias r9, $sourceAddress",
+
+                $@"load $triggerSend, ""{AccountTrigger.OnSend}""",
+                $@"load $triggerReceive, ""{AccountTrigger.OnReceive}""",
+                $@"load $triggerBurn, ""{AccountTrigger.OnBurn}""",
+                $@"load $triggerMint, ""{AccountTrigger.OnMint}""",
+                $@"load $triggerWitness, ""{AccountTrigger.OnWitness}""",
+                $"pop $currentTrigger",
+                $"pop $currentAddress",
+
+                $"equal $triggerWitness, $currentTrigger, $comparisonResult",
+                $"jmpif $comparisonResult, @witnessHandler",
+
+                $"equal $triggerSend, $currentTrigger, $comparisonResult",
+                $"jmpif $comparisonResult, @sendHandler",
+
+                $"equal $triggerReceive, $currentTrigger, $comparisonResult",
+                $"jmpif $comparisonResult, @receiveHandler",
+
+                $"equal $triggerBurn, $currentTrigger, $comparisonResult",
+                $"jmpif $comparisonResult, @burnHandler",
+
+                $"equal $triggerMint, $currentTrigger, $comparisonResult",
+                $"jmpif $comparisonResult, @mintHandler",
+
+                $"jmp @end",
+
+                $"@witnessHandler: ",
+                $"load r11 0x{addressStr}",
+                $"push r11",
+                "extcall \"Address()\"",
+                $"pop $sourceAddress",
+                $"equal $sourceAddress, $currentAddress, $comparisonResult",
+                "jmpif $comparisonResult, @endWitness",
+                "throw",
+                
+                "jmp @end",
+
+                $"@sendHandler: jmp @end",
+
+                $"@receiveHandler: jmp @end",
+
+                $"@burnHandler: jmp @end",
+
+                $"@mintHandler: load r11 0x{addressStr}",
+                $"push r11",
+                $@"extcall ""Address()""",
+                $"pop r11",
+
+                $"@endWitness: ret",
+                $"load r11 {isTrue}",
+                $"push r11",
+
+                $"@end: ret"
+            };
+
+            var script = AssemblerUtils.BuildScript(scriptString);
+
+            simulator.BeginBlock();
+            simulator.GenerateTransfer(owner, target.Address, simulator.Nexus.RootChain, "KCAL", 100000);
+            simulator.GenerateTransfer(owner, target.Address, simulator.Nexus.RootChain, "SOUL", UnitConversion.GetUnitValue(DomainSettings.StakingTokenDecimals));
+            simulator.GenerateCustomTransaction(target, ProofOfWork.None,
+                () => ScriptUtils.BeginScript().AllowGas(target.Address, Address.Null, 1, 9999)
+                    .CallContract("stake", "Stake", target.Address, UnitConversion.GetUnitValue(DomainSettings.StakingTokenDecimals))
+                    .CallContract("account", "RegisterScript", target.Address, script).SpendGas(target.Address)
+                    .EndScript());
+            simulator.EndBlock();
+
+            simulator.BeginBlock();
+            simulator.GenerateToken(owner, symbol, $"{symbol}Token", 1000000000, 3, flags);
+            simulator.EndBlock();
+
+            Assert.IsTrue(simulator.Nexus.TokenExists(simulator.Nexus.RootStorage, symbol));
+
+            simulator.BeginBlock();
+            var tx = simulator.MintTokens(owner, owner.Address, symbol, 1000);
+            simulator.EndBlock();
+
+            var token = simulator.Nexus.GetTokenInfo(simulator.Nexus.RootStorage, symbol);
+            var balance = simulator.Nexus.RootChain.GetTokenBalance(simulator.Nexus.RootStorage, token, owner.Address);
+            Assert.IsTrue(balance == 1000);
+
+            // Why? Not sure why we except an exception here...
+            //Assert.ThrowsException<ChainException>(() =>
+            //{
+            //    simulator.BeginBlock();
+            //    simulator.GenerateTransfer(owner, target.Address, simulator.Nexus.RootChain, symbol, 10);
+            //    simulator.EndBlock();
+            //});
+
+            balance = simulator.Nexus.RootChain.GetTokenBalance(simulator.Nexus.RootStorage, token, owner.Address);
+            Assert.IsTrue(balance == 1000);
+        }
+
+        [TestMethod]
+        public void AccountTriggersEventPropagation()
+        {
+            string[] scriptString;
+
+            var owner = PhantasmaKeys.Generate();
+            var target = PhantasmaKeys.Generate();
+            var symbol = "TEST";
+            var flags = TokenFlags.Transferable | TokenFlags.Finite | TokenFlags.Fungible | TokenFlags.Divisible;
+            var nexus = new Nexus("simnet", null, null);
+            nexus.SetOracleReader(new OracleSimulator(nexus));
+            var simulator = new NexusSimulator(nexus, owner, 1234);
+
+            string message = "customEvent";
+            var addressStr = Base16.Encode(target.Address.ToByteArray());
+            var isTrue = true;
+
+            scriptString = new string[]
+            {
+                $"alias r1, $triggerSend",
+                $"alias r2, $triggerReceive",
+                $"alias r3, $triggerBurn",
+                $"alias r4, $triggerMint",
+                $"alias r5, $currentTrigger",
+                $"alias r6, $comparisonResult",
+                $"alias r7, $triggerWitness",
+                $"alias r8, $currentAddress",
+                $"alias r9, $sourceAddress",
+
+                $@"load $triggerSend, ""{AccountTrigger.OnSend}""",
+                $@"load $triggerReceive, ""{AccountTrigger.OnReceive}""",
+                $@"load $triggerBurn, ""{AccountTrigger.OnBurn}""",
+                $@"load $triggerMint, ""{AccountTrigger.OnMint}""",
+                $@"load $triggerWitness, ""{AccountTrigger.OnWitness}""",
+                $"pop $currentTrigger",
+                $"pop $currentAddress",
+
+                $"equal $triggerWitness, $currentTrigger, $comparisonResult",
+                $"jmpif $comparisonResult, @witnessHandler",
+
+                $"equal $triggerSend, $currentTrigger, $comparisonResult",
+                $"jmpif $comparisonResult, @sendHandler",
+
+                $"equal $triggerReceive, $currentTrigger, $comparisonResult",
+                $"jmpif $comparisonResult, @receiveHandler",
+
+                $"equal $triggerBurn, $currentTrigger, $comparisonResult",
+                $"jmpif $comparisonResult, @burnHandler",
+
+                $"equal $triggerMint, $currentTrigger, $comparisonResult",
+                $"jmpif $comparisonResult, @mintHandler",
+
+                $"jmp @end",
+
+                $"@witnessHandler: ",
+                $"load r11 0x{addressStr}",
+                $"push r11",
+                "extcall \"Address()\"",
+                $"pop $sourceAddress",
+                $"equal $sourceAddress, $currentAddress, $comparisonResult",
+                "jmpif $comparisonResult, @endWitness",
+                "throw",
+                
+                "jmp @end",
+
+                $"@sendHandler: jmp @end",
+
+                $"@receiveHandler: jmp @end",
+
+                $"@burnHandler: jmp @end",
+
+                $"@mintHandler: load r11 0x{addressStr}",
+                $"push r11",
+                $@"extcall ""Address()""",
+                $"pop r11",
+
+                $"load r10, {(int)EventKind.Custom}",
+                $@"load r12, ""{message}""",
+
+                $"push r10",
+                $"push r11",
+                $"push r12",
+                $@"extcall ""Runtime.Event""",
+
+                $"@endWitness: ret",
+                $"load r11 {isTrue}",
+                $"push r11",
+
+                $"@end: ret"
+            };
+
+            var script = AssemblerUtils.BuildScript(scriptString);
+
+            simulator.BeginBlock();
+            simulator.GenerateTransfer(owner, target.Address, simulator.Nexus.RootChain, "KCAL", 100000);
+            simulator.GenerateTransfer(owner, target.Address, simulator.Nexus.RootChain, "SOUL", UnitConversion.GetUnitValue(DomainSettings.StakingTokenDecimals)*50000);
+            simulator.GenerateCustomTransaction(target, ProofOfWork.None,
+                () => ScriptUtils.BeginScript().AllowGas(target.Address, Address.Null, 1, 9999)
+                    .CallContract("stake", "Stake", target.Address, UnitConversion.GetUnitValue(DomainSettings.StakingTokenDecimals)*50000)
+                    .CallContract("account", "RegisterScript", target.Address, script).SpendGas(target.Address)
+                    .EndScript());
+            simulator.EndBlock();
+
+            simulator.BeginBlock();
+            simulator.GenerateToken(target, symbol, $"{symbol}Token", 1000000000, 3, flags);
+            var tx = simulator.MintTokens(target, target.Address, symbol, 1000);
+            simulator.EndBlock();
+
+            var accountScript = simulator.Nexus.LookUpAddressScript(simulator.Nexus.RootStorage, target.Address);
+            Assert.IsTrue(accountScript != null && accountScript.Length > 0);
+
+            var token = simulator.Nexus.GetTokenInfo(simulator.Nexus.RootStorage, symbol);
+            var balance = simulator.Nexus.RootChain.GetTokenBalance(simulator.Nexus.RootStorage, token, target.Address);
+            Assert.IsTrue(balance == 1000);
+
+            var events = simulator.Nexus.FindBlockByTransaction(tx).GetEventsForTransaction(tx.Hash);
+            Assert.IsTrue(events.Count(x => x.Kind == EventKind.Custom) == 1);
+
+            var eventData = events.First(x => x.Kind == EventKind.Custom).Data;
+            var eventMessage = Encoding.UTF8.GetString(eventData);
+
+            Assert.IsTrue(eventMessage == message);
+
+            Assert.ThrowsException<ChainException>(() =>
+            {
+                simulator.BeginBlock();
+                simulator.GenerateTransfer(owner, target.Address, simulator.Nexus.RootChain, symbol, 10);
+                simulator.EndBlock();
+            });
+
+            balance = simulator.Nexus.RootChain.GetTokenBalance(simulator.Nexus.RootStorage, token, target.Address);
+            Assert.IsTrue(balance == 1000);
+        }
+
+        #region RegisterOps
+
+        [TestMethod]
+        public void Move()
+        {
+            string[] scriptString;
+            TestVM vm;
+
+            var args = new List<List<int>>()
+            {
+                new List<int>() {1, 1},
+            };
+
+            for (int i = 0; i < args.Count; i++)
+            {
+                var argsLine = args[i];
+                object r1 = argsLine[0];
+                object target = argsLine[0];    //index 0 is not a typo, we want to copy the reference, not the contents
+
+                scriptString = new string[]
+                {
+                    //put a DebugClass with x = {r1} on register 1
+                    $@"load r1, {r1}",
+                    $"push r1",
+                    $"extcall \\\"PushDebugClass\\\"", 
+                    $"pop r1",
+
+                    //move it to r2, change its value on the stack and see if it changes on both registers
+                    @"move r1, r2",
+                    @"push r2",
+                    $"push r1",
+                    @"ret"
+                };
+
+                vm = ExecuteScriptIsolated(scriptString);
+
+                Assert.IsTrue(vm.Stack.Count == 2);
+
+                var r1obj = vm.Stack.Pop().AsInterop<TestVM.DebugClass>();
+                var r2obj = vm.Stack.Pop().AsInterop<TestVM.DebugClass>();
+
+                Assert.IsTrue(ReferenceEquals(r1obj, r2obj));
+            }
+        }
+
+        [TestMethod]
+        public void Copy()
+        {
+            string[] scriptString;
+            TestVM vm;
+
+            scriptString = new string[]
+            {
+                //put a DebugClass with x = {r1} on register 1
+                //$@"load r1, {value}",
+                $"load r5, 1",
+                $"push r5",
+                $"extcall \\\"PushDebugStruct\\\"",
+                $"pop r1",
+                $"load r3, \\\"key\\\"",
+                $"put r1, r2, r3",
+
+                //move it to r2, change its value on the stack and see if it changes on both registers
+                @"copy r1, r2",
+                @"push r2",
+                $"extcall \\\"IncrementDebugStruct\\\"",
+                $"push r1",
+                @"ret"
+            };
+
+            vm = ExecuteScriptIsolated(scriptString);
+
+            var r1struct = vm.Stack.Pop().AsInterop<TestVM.DebugStruct>();
+            var r2struct = vm.Stack.Pop().AsInterop<TestVM.DebugStruct>();
+
+            Assert.IsTrue(r1struct.x != r2struct.x);
+
+        }
+
+        [TestMethod]
+        public void Load()
+        {
+            //TODO: test all VMTypes
+
+            string[] scriptString;
+            TestVM vm;
+
+            scriptString = new string[]
+            {
+                $"load r1, \\\"hello\\\"",
+                $"load r2, 123",
+                $"load r3, true",
+                //load struct
+                //load bytes
+                //load enum
+                //load object
+
+                $"push r3",
+                $"push r2",
+                $"push r1",
+                $"ret"
+            };
+
+            vm = ExecuteScriptIsolated(scriptString);
+
+            Assert.IsTrue(vm.Stack.Count == 3);
+
+            var str = vm.Stack.Pop().AsString();
+            Assert.IsTrue(str.CompareTo("hello") == 0);
+
+            var num = vm.Stack.Pop().AsNumber();
+            Assert.IsTrue(num == new BigInteger(123));
+
+            var bo = vm.Stack.Pop().AsBool();
+            Assert.IsTrue(bo);
+        }
+
+        [TestMethod]
+        public void Push()
+        {
+            Load(); //it is effectively the same test
+        }
+
+        [TestMethod]
+        public void Pop()
+        {
+            //TODO: test all VMTypes
+
+            string[] scriptString;
+            TestVM vm;
+
+            scriptString = new string[]
+            {
+                $"load r1, \\\"hello\\\"",
+                $"load r2, 123",
+                $"load r3, true",
+                //load struct
+                //load bytes
+                //load enum
+                //load object
+
+                $"push r3",
+                $"push r2",
+                $"push r1",
+
+                $"pop r11",
+                $"pop r12",
+                $"pop r13",
+
+                $"push r13",
+                $"push r12",
+                $"push r11",
+                $"ret"
+            };
+
+            vm = ExecuteScriptIsolated(scriptString);
+
+            Assert.IsTrue(vm.Stack.Count == 3);
+
+            var str = vm.Stack.Pop().AsString();
+            Assert.IsTrue(str.CompareTo("hello") == 0);
+
+            var num = vm.Stack.Pop().AsNumber();
+            Assert.IsTrue(num == new BigInteger(123));
+
+            var bo = vm.Stack.Pop().AsBool();
+            Assert.IsTrue(bo);
+        }
+
+        [TestMethod]
+        public void Swap()
+        {
+            string[] scriptString;
+            TestVM vm;
+
+            scriptString = new string[]
+            {
+                $"load r1, \\\"hello\\\"",
+                $"load r2, 123",
+                $"swap r1, r2",
+                $"push r1",
+                $"push r2",
+                $"ret"
+            };
+
+            vm = ExecuteScriptIsolated(scriptString);
+
+            Assert.IsTrue(vm.Stack.Count == 2);
+
+            var str = vm.Stack.Pop().AsString();
+            Assert.IsTrue(str.CompareTo("hello") == 0);
+
+            var num = vm.Stack.Pop().AsNumber();
+            Assert.IsTrue(num == new BigInteger(123));
+        }
+
+        #endregion
+
+        #region FlowOps
+
+        [TestMethod]
+        public void Call()
+        {
+            var initVal = 2;
+            var targetVal = initVal + 1;
+
+            var scriptString = new string[]
+            {
+                $@"load r1, {initVal}",
+                @"call @label",
+                @"push r1",
+                @"ret",
+                $"@label: inc r1",
+                $"ret"
+            };
+
+            var vm = ExecuteScriptIsolated(scriptString);
+
+            Assert.IsTrue(vm.Stack.Count == 1);
+
+            var result = vm.Stack.Pop().AsNumber();
+            Assert.IsTrue(result == targetVal);
+        }
+
+        [TestMethod]
+        public void ExtCall()
+        {
+            string[] scriptString;
+            TestVM vm;
+
+            var args = new List<List<string>>()
+            {
+                new List<string>() {"abc", "ABC"},
+            };
+
+            for (int i = 0; i < args.Count; i++)
+            {
+                var argsLine = args[i];
+                var r1 = argsLine[0];
+                var target = argsLine[1];
+
+                scriptString = new string[]
+                {
+                    $"load r1, \\\"{r1}\\\"",
+                    $"push r1",
+                    $"extcall \\\"Upper\\\"",
+                    @"ret"
+                };
+
+                vm = ExecuteScriptIsolated(scriptString);
+
+                Assert.IsTrue(vm.Stack.Count == 1);
+
+                var result = vm.Stack.Pop().AsString();
+                Assert.IsTrue(result == target);
+            }
+        }
+
+        [TestMethod]
+        public void Jmp()
+        {
+            string[] scriptString;
+            TestVM vm;
+
+            var args = new List<List<int>>()
+            {
+                new List<int>() {1, 1},
+            };
+
+            for (int i = 0; i < args.Count; i++)
+            {
+                var argsLine = args[i];
+                var r1 = argsLine[0];
+                var target = argsLine[1];
+
+                scriptString = new string[]
+                {
+                    $"load r1, 1",
+                    $"jmp @label",
+                    $"inc r1",
+                    $"@label: push r1",
+                    $"ret"
+                };
+
+                vm = ExecuteScriptIsolated(scriptString);
+
+                Assert.IsTrue(vm.Stack.Count == 1);
+
+                var result = vm.Stack.Pop().AsNumber();
+                Assert.IsTrue(result == target);
+            }
+        }
+
+        [TestMethod]
+        public void JmpConditional()
+        {
+            string[] scriptString;
+            TestVM vm;
+
+            var args = new List<List<int>>()
+            {
+                new List<int>() {1, 1},
+            };
+
+            for (int i = 0; i < args.Count; i++)
+            {
+                var argsLine = args[i];
+                var r1 = argsLine[0];
+                var target = argsLine[1];
+
+                scriptString = new string[]
+                {
+                    $"load r1, true",
+                    $"load r2, false",
+                    $"load r3, {r1}",
+                    $"load r4, {r1}",
+                    $"jmpif r1, @label",
+                    $"inc r3",
+                    $"@label: jmpnot r2, @label2",
+                    $"inc r4",
+                    $"@label2: push r3",
+                    $"push r4",
+                    $"ret"
+                };
+
+                vm = ExecuteScriptIsolated(scriptString);
+
+                Assert.IsTrue(vm.Stack.Count == 2);
+
+                var result = vm.Stack.Pop().AsNumber();
+                Assert.IsTrue(result == target, "Opcode JmpNot isn't working correctly");
+
+                result = vm.Stack.Pop().AsNumber();
+                Assert.IsTrue(result == target, "Opcode JmpIf isn't working correctly");
+            }
+        }
+
+        [TestMethod]
+        public void Throw()
+        {
+            string[] scriptString;
+            TestVM vm;
+
+            var args = new List<List<bool>>()
+            {
+                new List<bool>() {true, true},
+            };
+
+            for (int i = 0; i < args.Count; i++)
+            {
+                var argsLine = args[i];
+                var r1 = argsLine[0];
+                var target = argsLine[1];
+
+                scriptString = new string[]
+                {
+                    $"load r1, {r1}",
+                    $"push r1",
+                    $"throw",
+                    $"not r1, r1",
+                    $"pop r2",
+                    $"push r1",
+                    $"ret"
+                };
+
+                vm = ExecuteScriptIsolated(scriptString);
+
+                Assert.IsTrue(vm.Stack.Count == 1);
+
+                var result = vm.Stack.Pop().AsBool();
+                Assert.IsTrue(result == target, "Opcode JmpNot isn't working correctly");
+
+            }
+        }
+
+
+        #endregion
+
+        #region LogicalOps
+        [TestMethod]
+        public void Not()
+        {
+            var scriptString = new string[]
+            {
+                $@"load r1, true",
+                @"not r1, r2",
+                @"push r2",
+                @"ret"
+            };
+
+            var vm = ExecuteScriptIsolated(scriptString);
+
+            Assert.IsTrue(vm.Stack.Count == 1);
+
+            var result = vm.Stack.Pop().AsString();
+            Assert.IsTrue(result == "false");
+
+            scriptString = new string[]
+            {
+                $"load r1, \\\"abc\\\"",
+                @"not r1, r2",
+                @"push r2",
+                @"ret"
+            };
+
+            try
+            {
+                vm = ExecuteScriptIsolated(scriptString);
+            }
+            catch (Exception e)
+            {
+                Assert.IsTrue(IsInvalidCast(e));
+                return;
+            }
+
+            throw new Exception("Didn't throw an exception after trying to NOT a non-bool variable.");
+        }
+
+        [TestMethod]
+        public void And()
+        {
+            string[] scriptString;
+            TestVM vm;
+
+            var args = new List<List<string>>()
+            {
+                new List<string>() {"true", "true", "true"},
+                new List<string>() {"true", "false", "false"},
+                new List<string>() {"false", "true", "false"},
+                new List<string>() {"false", "false", "false"}
+            };
+
+            for (int i = 0; i < args.Count; i++)
+            {
+                var argsLine = args[i];
+                string r1 = argsLine[0];
+                string r2 = argsLine[1];
+                string target = argsLine[2];
+
+                scriptString = new string[]
+                {
+                    $@"load r1, {r1}",
+                    $@"load r2, {r2}",
+                    @"and r1, r2, r3",
+                    @"push r3",
+                    @"ret"
+                };
+
+                vm = ExecuteScriptIsolated(scriptString);
+
+                Assert.IsTrue(vm.Stack.Count == 1);
+
+                var result = vm.Stack.Pop().AsString();
+                Assert.IsTrue(result == target);
+            }
+
+            scriptString = new string[]
+            {
+                $"load r1, \\\"abc\\\"",
+                $@"load r2, false",
+                @"and r1, r2, r3",
+                @"push r3",
+                @"ret"
+            };
+
+            try
+            {
+                vm = ExecuteScriptIsolated(scriptString);
+            }
+            catch (Exception e)
+            {
+                Assert.IsTrue(IsInvalidCast(e));
+                return;
+            }
+
+            throw new Exception("Didn't throw an exception after trying to AND a non-bool variable.");
+        }
+
+        [TestMethod]
+        public void Or()
+        {
+            string[] scriptString;
+            TestVM vm;
+
+            var args = new List<List<string>>()
+            {
+                new List<string>() {"true", "true", "true"},
+                new List<string>() {"true", "false", "true"},
+                new List<string>() {"false", "true", "true"},
+                new List<string>() {"false", "false", "false"}
+            };
+
+            for (int i = 0; i < args.Count; i++)
+            {
+                var argsLine = args[i];
+                string r1 = argsLine[0];
+                string r2 = argsLine[1];
+                string target = argsLine[2];
+
+                scriptString = new string[]
+                {
+                    $@"load r1, {r1}",
+                    $@"load r2, {r2}",
+                    @"or r1, r2, r3",
+                    @"push r3",
+                    @"ret"
+                };
+
+                vm = ExecuteScriptIsolated(scriptString);
+
+                Assert.IsTrue(vm.Stack.Count == 1);
+
+                var result = vm.Stack.Pop().AsString();
+                Assert.IsTrue(result == target);
+            }
+
+            scriptString = new string[]
+            {
+                $"load r1, \\\"abc\\\"",
+                $@"load r2, false",
+                @"or r1, r2, r3",
+                @"push r3",
+                @"ret"
+            };
+
+            try
+            {
+                vm = ExecuteScriptIsolated(scriptString);
+            }
+            catch (Exception e)
+            {
+                Assert.IsTrue(IsInvalidCast(e));
+                return;
+            }
+
+            throw new Exception("Didn't throw an exception after trying to OR a non-bool variable.");
+        }
+
+        [TestMethod]
+        public void Xor()
+        {
+            string[] scriptString;
+            TestVM vm;
+
+            var args = new List<List<string>>()
+            {
+                new List<string>() {"true", "true", "false"},
+                new List<string>() {"true", "false", "true"},
+                new List<string>() {"false", "true", "true"},
+                new List<string>() {"false", "false", "false"}
+            };
+
+            for (int i = 0; i < args.Count; i++)
+            {
+                var argsLine = args[i];
+                string r1 = argsLine[0];
+                string r2 = argsLine[1];
+                string target = argsLine[2];
+
+                scriptString = new string[]
+                {
+                    $@"load r1, {r1}",
+                    $@"load r2, {r2}",
+                    @"xor r1, r2, r3",
+                    @"push r3",
+                    @"ret"
+                };
+
+                vm = ExecuteScriptIsolated(scriptString);
+
+                Assert.IsTrue(vm.Stack.Count == 1);
+
+                var result = vm.Stack.Pop().AsString();
+                Assert.IsTrue(result == target);
+            }
+
+            scriptString = new string[]
+            {
+                $"load r1, \\\"abc\\\"",
+                $@"load r2, false",
+                @"xor r1, r2, r3",
+                @"push r3",
+                @"ret"
+            };
+
+            try
+            {
+                vm = ExecuteScriptIsolated(scriptString);
+            }
+            catch (Exception e)
+            {
+                Assert.IsTrue(IsInvalidCast(e));
+                return;
+            }
+
+            throw new Exception("Didn't throw an exception after trying to XOR a non-bool variable.");
+        }
+
+        [TestMethod]
+        public void Equals()
+        {
+            string[] scriptString;
+            TestVM vm;
+            string result;
+
+            var args = new List<List<string>>()
+            {
+                new List<string>() {"true", "true", "true"},
+                new List<string>() {"true", "false", "false"},
+                new List<string>() {"1", "1", "true"},
+                new List<string>() {"1", "2", "false"},
+                new List<string>() { "\\\"hello\\\"", "\\\"hello\\\"", "true"},
+                new List<string>() { "\\\"hello\\\"", "\\\"world\\\"", "false"},
+                
+                //TODO: add lines for bytes, structs, enums and structs
+            };
+
+            for (int i = 0; i < args.Count; i++)
+            {
+                var argsLine = args[i];
+                string r1 = argsLine[0];
+                string r2 = argsLine[1];
+                string target = argsLine[2];
+
+                scriptString = new string[]
+                {
+                    $@"load r1, {r1}",
+                    $@"load r2, {r2}",
+                    @"equal r1, r2, r3",
+                    @"push r3",
+                    @"ret"
+                };
+
+                vm = ExecuteScriptIsolated(scriptString);
+
+                Assert.IsTrue(vm.Stack.Count == 1);
+
+
+                result = vm.Stack.Pop().AsString();
+                Assert.IsTrue(result == target);
+            }
+        }
+
+        [TestMethod]
+        public void LessThan()
+        {
+            string[] scriptString;
+            TestVM vm;
+
+            var args = new List<List<string>>()
+            {
+                new List<string>() {"1", "0", "false"},
+                new List<string>() {"1", "1", "false"},
+                new List<string>() {"1", "2", "true"},
+            };
+
+            for (int i = 0; i < args.Count; i++)
+            {
+                var argsLine = args[i];
+                string r1 = argsLine[0];
+                string r2 = argsLine[1];
+                string target = argsLine[2];
+
+                scriptString = new string[]
+                {
+                    $@"load r1, {r1}",
+                    $@"load r2, {r2}",
+                    @"lt r1, r2, r3",
+                    @"push r3",
+                    @"ret"
+                };
+
+                vm = ExecuteScriptIsolated(scriptString);
+
+                Assert.IsTrue(vm.Stack.Count == 1);
+
+                var result = vm.Stack.Pop().AsString();
+                Assert.IsTrue(result == target);
+            }
+
+            scriptString = new string[]
+            {
+                $"load r1, \\\"abc\\\"",
+                $@"load r2, 2",
+                @"lt r1, r2, r3",
+                @"push r3",
+                @"ret"
+            };
+
+            try
+            {
+                vm = ExecuteScriptIsolated(scriptString);
+            }
+            catch (Exception e)
+            {
+                Assert.IsTrue(IsInvalidCast(e));
+                return;
+            }
+
+            throw new Exception("Didn't throw an exception after trying to compare non-integer variables.");
+        }
+
+        [TestMethod]
+        public void GreaterThan()
+        {
+            string[] scriptString;
+            TestVM vm;
+
+            var args = new List<List<string>>()
+            {
+                new List<string>() {"1", "0", "true"},
+                new List<string>() {"1", "1", "false"},
+                new List<string>() {"1", "2", "false"},
+            };
+
+            for (int i = 0; i < args.Count; i++)
+            {
+                var argsLine = args[i];
+                string r1 = argsLine[0];
+                string r2 = argsLine[1];
+                string target = argsLine[2];
+
+                scriptString = new string[]
+                {
+                    $@"load r1, {r1}",
+                    $@"load r2, {r2}",
+                    @"gt r1, r2, r3",
+                    @"push r3",
+                    @"ret"
+                };
+
+                vm = ExecuteScriptIsolated(scriptString);
+
+                Assert.IsTrue(vm.Stack.Count == 1);
+
+                var result = vm.Stack.Pop().AsString();
+                Assert.IsTrue(result == target);
+            }
+
+            scriptString = new string[]
+            {
+                $"load r1, \\\"abc\\\"",
+                $@"load r2, 2",
+                @"gt r1, r2, r3",
+                @"push r3",
+                @"ret"
+            };
+
+            try
+            {
+                vm = ExecuteScriptIsolated(scriptString);
+            }
+            catch (Exception e)
+            {
+                Assert.IsTrue(IsInvalidCast(e));
+                return;
+            }
+
+            throw new Exception("Didn't throw an exception after trying to compare non-integer variables.");
+        }
+
+        [TestMethod]
+        public void LesserThanOrEquals()
+        {
+            string[] scriptString;
+            TestVM vm;
+
+            var args = new List<List<string>>()
+            {
+                new List<string>() {"1", "0", "false"},
+                new List<string>() {"1", "1", "true"},
+                new List<string>() {"1", "2", "true"},
+            };
+
+            for (int i = 0; i < args.Count; i++)
+            {
+                var argsLine = args[i];
+                string r1 = argsLine[0];
+                string r2 = argsLine[1];
+                string target = argsLine[2];
+
+                scriptString = new string[]
+                {
+                    $@"load r1, {r1}",
+                    $@"load r2, {r2}",
+                    @"lte r1, r2, r3",
+                    @"push r3",
+                    @"ret"
+                };
+
+                vm = ExecuteScriptIsolated(scriptString);
+
+                Assert.IsTrue(vm.Stack.Count == 1);
+
+                var result = vm.Stack.Pop().AsString();
+                Assert.IsTrue(result == target);
+            }
+
+            scriptString = new string[]
+            {
+                $"load r1, \\\"abc\\\"",
+                $@"load r2, 2",
+                @"lte r1, r2, r3",
+                @"push r3",
+                @"ret"
+            };
+
+            try
+            {
+                vm = ExecuteScriptIsolated(scriptString);
+            }
+            catch (Exception e)
+            {
+                Assert.IsTrue(IsInvalidCast(e));
+                return;
+            }
+
+            throw new Exception("Didn't throw an exception after trying to compare non-integer variables.");
+        }
+
+        [TestMethod]
+        public void GreaterThanOrEquals()
+        {
+            string[] scriptString;
+            TestVM vm;
+
+            var args = new List<List<string>>()
+            {
+                new List<string>() {"1", "0", "true"},
+                new List<string>() {"1", "1", "true"},
+                new List<string>() {"1", "2", "false"},
+            };
+
+            for (int i = 0; i < args.Count; i++)
+            {
+                var argsLine = args[i];
+                string r1 = argsLine[0];
+                string r2 = argsLine[1];
+                string target = argsLine[2];
+
+                scriptString = new string[]
+                {
+                    $@"load r1, {r1}",
+                    $@"load r2, {r2}",
+                    @"gte r1, r2, r3",
+                    @"push r3",
+                    @"ret"
+                };
+
+                vm = ExecuteScriptIsolated(scriptString);
+
+                Assert.IsTrue(vm.Stack.Count == 1);
+
+                var result = vm.Stack.Pop().AsString();
+                Assert.IsTrue(result == target);
+            }
+
+            scriptString = new string[]
+            {
+                $"load r1, \\\"abc\\\"",
+                $@"load r2, 2",
+                @"gte r1, r2, r3",
+                @"push r3",
+                @"ret"
+            };
+
+            try
+            {
+                vm = ExecuteScriptIsolated(scriptString);
+            }
+            catch (Exception e)
+            {
+                Assert.IsTrue(IsInvalidCast(e));
+                return;
+            }
+
+            throw new Exception("Didn't throw an exception after trying to compare non-integer variables.");
+        }
+        #endregion
+
+        #region NumericOps
+        [TestMethod]
+        public void Increment()
+        {
+            string[] scriptString;
+            TestVM vm;
+
+            var args = new List<List<string>>()
+            {
+                new List<string>() {"1", "2"},
+            };
+
+            for (int i = 0; i < args.Count; i++)
+            {
+                var argsLine = args[i];
+                string r1 = argsLine[0];
+                string target = argsLine[1];
+
+                scriptString = new string[]
+                {
+                    $@"load r1, {r1}",
+                    @"inc r1",
+                    @"push r1",
+                    @"ret"
+                };
+
+                vm = ExecuteScriptIsolated(scriptString);
+
+                Assert.IsTrue(vm.Stack.Count == 1);
+
+                var result = vm.Stack.Pop().AsString();
+                Assert.IsTrue(result == target);
+            }
+
+            scriptString = new string[]
+            {
+                $"load r1, \\\"hello\\\"",
+                @"inc r1",
+                @"push r1",
+                @"ret"
+            };
+
+            try
+            {
+                vm = ExecuteScriptIsolated(scriptString);
+            }
+            catch (Exception e)
+            {
+                Assert.IsTrue(IsInvalidCast(e));
+                return;
+            }
+
+            throw new Exception("Didn't throw an exception after trying to compare non-integer variables.");
+        }
+
+        [TestMethod]
+        public void Decrement()
+        {
+            string[] scriptString;
+            TestVM vm;
+
+            var args = new List<List<string>>()
+            {
+                new List<string>() {"2", "1"},
+            };
+
+            for (int i = 0; i < args.Count; i++)
+            {
+                var argsLine = args[i];
+                string r1 = argsLine[0];
+                string target = argsLine[1];
+
+                scriptString = new string[]
+                {
+                    $@"load r1, {r1}",
+                    @"dec r1",
+                    @"push r1",
+                    @"ret"
+                };
+
+                vm = ExecuteScriptIsolated(scriptString);
+
+                Assert.IsTrue(vm.Stack.Count == 1);
+
+                var result = vm.Stack.Pop().AsString();
+                Assert.IsTrue(result == target);
+            }
+
+            scriptString = new string[]
+            {
+                $"load r1, \\\"hello\\\"",
+                @"dec r1",
+                @"push r1",
+                @"ret"
+            };
+
+            try
+            {
+                vm = ExecuteScriptIsolated(scriptString);
+            }
+            catch (Exception e)
+            {
+                Assert.IsTrue(IsInvalidCast(e));
+                return;
+            }
+
+            throw new Exception("Didn't throw an exception after trying to compare non-integer variables.");
+        }
+
+        [TestMethod]
+        public void Sign()
+        {
+            string[] scriptString;
+            TestVM vm;
+
+            var args = new List<List<string>>()
+            {
+                new List<string>() {"-1123124", "-1"},
+                new List<string>() {"0", "0"},
+                new List<string>() {"14564535", "1"}
+            };
+
+            for (int i = 0; i < args.Count; i++)
+            {
+                var argsLine = args[i];
+                string r1 = argsLine[0];
+                string target = argsLine[1];
+
+                scriptString = new string[]
+                {
+                    $@"load r1, {r1}",
+                    @"sign r1, r2",
+                    @"push r2",
+                    @"ret"
+                };
+
+                vm = ExecuteScriptIsolated(scriptString);
+
+                Assert.IsTrue(vm.Stack.Count == 1);
+
+                var result = vm.Stack.Pop().AsString();
+                Assert.IsTrue(result == target);
+            }
+
+            scriptString = new string[]
+            {
+                $"load r1, \\\"abc\\\"",
+                @"sign r1, r2",
+                @"push r2",
+                @"ret"
+            };
+
+            try
+            {
+                vm = ExecuteScriptIsolated(scriptString);
+            }
+            catch (Exception e)
+            {
+                Assert.IsTrue(IsInvalidCast(e));
+                return;
+            }
+
+            throw new Exception("Didn't throw an exception after trying to AND a non-bool variable.");
+        }
+
+        [TestMethod]
+        public void Negate()
+        {
+            string[] scriptString;
+            TestVM vm;
+
+            var args = new List<List<string>>()
+            {
+                new List<string>() {"-1123124", "1123124"},
+                new List<string>() {"0", "0"},
+                new List<string>() {"14564535", "-14564535" }
+            };
+
+            for (int i = 0; i < args.Count; i++)
+            {
+                var argsLine = args[i];
+                string r1 = argsLine[0];
+                string target = argsLine[1];
+
+                scriptString = new string[]
+                {
+                    $@"load r1, {r1}",
+                    @"negate r1, r2",
+                    @"push r2",
+                    @"ret"
+                };
+
+                vm = ExecuteScriptIsolated(scriptString);
+
+                Assert.IsTrue(vm.Stack.Count == 1);
+
+                var result = vm.Stack.Pop().AsString();
+                Assert.IsTrue(result == target);
+            }
+
+            scriptString = new string[]
+            {
+                $"load r1, \\\"abc\\\"",
+                @"negate r1, r2",
+                @"push r2",
+                @"ret"
+            };
+
+            try
+            {
+                vm = ExecuteScriptIsolated(scriptString);
+            }
+            catch (Exception e)
+            {
+                Assert.IsTrue(IsInvalidCast(e));
+                return;
+            }
+
+            throw new Exception("Didn't throw an exception after trying to AND a non-bool variable.");
+        }
+
+        [TestMethod]
+        public void Abs()
+        {
+            string[] scriptString;
+            TestVM vm;
+
+            var args = new List<List<string>>()
+            {
+                new List<string>() {"-1123124", "1123124"},
+                new List<string>() {"0", "0"},
+                new List<string>() {"14564535", "14564535" }
+            };
+
+            for (int i = 0; i < args.Count; i++)
+            {
+                var argsLine = args[i];
+                string r1 = argsLine[0];
+                string target = argsLine[1];
+
+                scriptString = new string[]
+                {
+                    $@"load r1, {r1}",
+                    @"abs r1, r2",
+                    @"push r2",
+                    @"ret"
+                };
+
+                vm = ExecuteScriptIsolated(scriptString);
+
+                Assert.IsTrue(vm.Stack.Count == 1);
+
+                var result = vm.Stack.Pop().AsString();
+                Assert.IsTrue(result == target);
+            }
+
+            scriptString = new string[]
+            {
+                $"load r1, \"abc\"",
+                @"abs r1, r2",
+                @"push r2",
+                @"ret"
+            };
+
+            try
+            {
+                vm = ExecuteScriptIsolated(scriptString);
+            }
+            catch (Exception e)
+            {
+                Assert.IsTrue(IsInvalidCast(e));
+                return;
+            }
+
+            throw new Exception("Didn't throw an exception after trying to AND a non-bool variable.");
+        }
+
+        [TestMethod]
+        public void Add()
+        {
+            string[] scriptString;
+            TestVM vm;
+
+            var args = new List<List<string>>()
+            {
+                new List<string>() {"123098123049830982903580234959875213840923849203758942357834091", "123098123049830982903580234959875213840923849203758942357834091", "246196246099661965807160469919750427681847698407517884715668182"}
+            };
+
+            for (int i = 0; i < args.Count; i++)
+            {
+                var argsLine = args[i];
+                string r1 = argsLine[0];
+                string r2 = argsLine[1];
+                string target = argsLine[2];
+
+                scriptString = new string[]
+                {
+                    $@"load r1, {r1}",
+                    $@"load r2, {r2}",
+                    @"add r1, r2, r3",
+                    @"push r3",
+                    @"ret"
+                };
+
+                vm = ExecuteScriptIsolated(scriptString);
+
+                Assert.IsTrue(vm.Stack.Count == 1);
+
+                var result = vm.Stack.Pop().AsString();
+                Assert.IsTrue(result == target);
+            }
+
+            scriptString = new string[]
+            {
+                $@"load r1, true",
+                $"load r2, \\\"stuff\\\"",
+                @"add r1, r2, r3",
+                @"push r3",
+                @"ret"
+            };
+
+
+            try
+            {
+                vm = ExecuteScriptIsolated(scriptString);
+            }
+            catch (Exception e)
+            {
+                Assert.IsTrue(IsInvalidCast(e));
+                return;
+            }
+
+            throw new Exception("Didn't throw an exception after trying to AND a non-bool variable.");
+        }
+
+        [TestMethod]
+        public void Sub()
+        {
+            string[] scriptString;
+            TestVM vm;
+
+            var args = new List<List<string>>()
+            {
+                new List<string>() {"123098123049830982903580234959875213840923849203758942357834091", "123098123049830982903580234959875213840923849203758942357834091", "0"}
+            };
+
+            for (int i = 0; i < args.Count; i++)
+            {
+                var argsLine = args[i];
+                string r1 = argsLine[0];
+                string r2 = argsLine[1];
+                string target = argsLine[2];
+
+                scriptString = new string[]
+                {
+                    $@"load r1, {r1}",
+                    $@"load r2, {r2}",
+                    @"sub r1, r2, r3",
+                    @"push r3",
+                    @"ret"
+                };
+
+                vm = ExecuteScriptIsolated(scriptString);
+
+                Assert.IsTrue(vm.Stack.Count == 1);
+
+                var result = vm.Stack.Pop().AsString();
+                Assert.IsTrue(result == target);
+            }
+
+            scriptString = new string[]
+            {
+                $@"load r1, true",
+                $"load r2, \\\"stuff\\\"",
+                @"sub r1, r2, r3",
+                @"push r3",
+                @"ret"
+            };
+
+
+            try
+            {
+                vm = ExecuteScriptIsolated(scriptString);
+            }
+            catch (Exception e)
+            {
+                Assert.IsTrue(IsInvalidCast(e));
+                return;
+            }
+
+            throw new Exception("Didn't throw an exception after trying to AND a non-bool variable.");
+        }
+
+        [TestMethod]
+        public void Mul()
+        {
+            string[] scriptString;
+            TestVM vm;
+
+            var args = new List<List<string>>()
+            {
+                new List<string>() {"123098123049830982903580234959875213840923849203758942357834091", "123098123049830982903580234959875213840923849203758942357834091", "15153147898391329927834760664056143940222558862285292671240041298552647375412113910342337827528430805055673715428680681796281"}
+            };
+
+            for (int i = 0; i < args.Count; i++)
+            {
+                var argsLine = args[i];
+                string r1 = argsLine[0];
+                string r2 = argsLine[1];
+                string target = argsLine[2];
+
+                scriptString = new string[]
+                {
+                    $@"load r1, {r1}",
+                    $@"load r2, {r2}",
+                    @"mul r1, r2, r3",
+                    @"push r3",
+                    @"ret"
+                };
+
+                vm = ExecuteScriptIsolated(scriptString);
+
+                Assert.IsTrue(vm.Stack.Count == 1);
+
+                var result = vm.Stack.Pop().AsString();
+                Assert.IsTrue(result == target);
+            }
+
+            scriptString = new string[]
+            {
+                $@"load r1, true",
+                $"load r2, \\\"stuff\\\"",
+                @"mul r1, r2, r3",
+                @"push r3",
+                @"ret"
+            };
+
+
+            try
+            {
+                vm = ExecuteScriptIsolated(scriptString);
+            }
+            catch (Exception e)
+            {
+                Assert.IsTrue(IsInvalidCast(e));
+                return;
+            }
+
+            throw new Exception("Didn't throw an exception after trying to AND a non-bool variable.");
+        }
+
+        [TestMethod]
+        public void Div()
+        {
+            string[] scriptString;
+            TestVM vm;
+
+            var args = new List<List<string>>()
+            {
+                new List<string>() {"123098123049830982903580234959875213840923849203758942357834091", "123098123049830982903580234959875213840923849203758942357834091", "1"}
+            };
+
+            for (int i = 0; i < args.Count; i++)
+            {
+                var argsLine = args[i];
+                string r1 = argsLine[0];
+                string r2 = argsLine[1];
+                string target = argsLine[2];
+
+                scriptString = new string[]
+                {
+                    $@"load r1, {r1}",
+                    $@"load r2, {r2}",
+                    @"div r1, r2, r3",
+                    @"push r3",
+                    @"ret"
+                };
+
+                vm = ExecuteScriptIsolated(scriptString);
+
+                Assert.IsTrue(vm.Stack.Count == 1);
+
+                var result = vm.Stack.Pop().AsString();
+                Assert.IsTrue(result == target);
+            }
+
+            scriptString = new string[]
+            {
+                $@"load r1, true",
+                $"load r2, \\\"stuff\\\"",
+                @"div r1, r2, r3",
+                @"push r3",
+                @"ret"
+            };
+
+
+            try
+            {
+                vm = ExecuteScriptIsolated(scriptString);
+            }
+            catch (Exception e)
+            {
+                Assert.IsTrue(IsInvalidCast(e));
+                return;
+            }
+
+            throw new Exception("Didn't throw an exception after trying to AND a non-bool variable.");
+        }
+
+        [TestMethod]
+        public void Mod()
+        {
+            string[] scriptString;
+            TestVM vm;
+
+            var args = new List<List<string>>()
+            {
+                new List<string>() {"123098123049830982903580234959875213840923849203758942357834091", "123098123049830982903580234959875213840923849203758942357834091", "0"}
+            };
+
+            for (int i = 0; i < args.Count; i++)
+            {
+                var argsLine = args[i];
+                string r1 = argsLine[0];
+                string r2 = argsLine[1];
+                string target = argsLine[2];
+
+                scriptString = new string[]
+                {
+                    $@"load r1, {r1}",
+                    $@"load r2, {r2}",
+                    @"mod r1, r2, r3",
+                    @"push r3",
+                    @"ret"
+                };
+
+                vm = ExecuteScriptIsolated(scriptString);
+
+                Assert.IsTrue(vm.Stack.Count == 1);
+
+                var result = vm.Stack.Pop().AsString();
+                Assert.IsTrue(result == target);
+            }
+
+            scriptString = new string[]
+            {
+                $@"load r1, true",
+                $"load r2, \\\"stuff\\\"",
+                @"mod r1, r2, r3",
+                @"push r3",
+                @"ret"
+            };
+
+
+            try
+            {
+                vm = ExecuteScriptIsolated(scriptString);
+            }
+            catch (Exception e)
+            {
+                Assert.IsTrue(IsInvalidCast(e));
+                return;
+            }
+
+            throw new Exception("Didn't throw an exception after trying to AND a non-bool variable.");
+        }
+
+        [TestMethod]
+        public void ShiftLeft()
+        {
+            string[] scriptString;
+            TestVM vm;
+
+            var args = new List<List<string>>()
+            {
+                new List<string>() {"123098123049830982903580234959875213840923849203758942357834091", "100", "156045409571086686325343677668972466714151959338084738385422346983957734263469303184507273216"}
+            };
+
+            for (int i = 0; i < args.Count; i++)
+            {
+                var argsLine = args[i];
+                string r1 = argsLine[0];
+                string r2 = argsLine[1];
+                string target = argsLine[2];
+
+                scriptString = new string[]
+                {
+                    $@"load r1, {r1}",
+                    $@"load r2, {r2}",
+                    @"shl r1, r2, r3",
+                    @"push r3",
+                    @"ret"
+                };
+
+                vm = ExecuteScriptIsolated(scriptString);
+
+                Assert.IsTrue(vm.Stack.Count == 1);
+
+                var result = vm.Stack.Pop().AsString();
+                Assert.IsTrue(result == target);
+            }
+
+            scriptString = new string[]
+            {
+                $@"load r1, true",
+                $"load r2, \\\"stuff\\\"",
+                @"shl r1, r2, r3",
+                @"push r3",
+                @"ret"
+            };
+
+
+            try
+            {
+                vm = ExecuteScriptIsolated(scriptString);
+            }
+            catch (Exception e)
+            {
+                Assert.IsTrue(IsInvalidCast(e));
+                return;
+            }
+
+            throw new Exception("Didn't throw an exception after trying to AND a non-bool variable.");
+        }
+
+        [TestMethod]
+        public void ShiftRight()
+        {
+            string[] scriptString;
+            TestVM vm;
+
+            var args = new List<List<string>>()
+            {
+                new List<string>() {"123098123049830982903580234959875213840923849203758942357834091", "100", "97107296780097167688396095959314" }
+            };
+
+            for (int i = 0; i < args.Count; i++)
+            {
+                var argsLine = args[i];
+                string r1 = argsLine[0];
+                string r2 = argsLine[1];
+                string target = argsLine[2];
+
+                scriptString = new string[]
+                {
+                    $@"load r1, {r1}",
+                    $@"load r2, {r2}",
+                    @"shr r1, r2, r3",
+                    @"push r3",
+                    @"ret"
+                };
+
+                vm = ExecuteScriptIsolated(scriptString);
+
+                Assert.IsTrue(vm.Stack.Count == 1);
+
+                var result = vm.Stack.Pop().AsString();
+                Assert.IsTrue(result == target);
+            }
+
+            scriptString = new string[]
+            {
+                $@"load r1, true",
+                $"load r2, \\\"stuff\\\"",
+                @"shr r1, r2, r3",
+                @"push r3",
+                @"ret"
+            };
+
+
+            try
+            {
+                vm = ExecuteScriptIsolated(scriptString);
+            }
+            catch (Exception e)
+            {
+                Assert.IsTrue(IsInvalidCast(e));
+                return;
+            }
+
+            throw new Exception("Didn't throw an exception after trying to AND a non-bool variable.");
+        }
+
+
+        [TestMethod]
+        public void Min()
+        {
+            string[] scriptString;
+            TestVM vm;
+
+            var args = new List<List<string>>()
+            {
+                new List<string>() {"1", "0", "0"},
+                new List<string>() {"1", "1", "1"},
+                new List<string>() {"1", "2", "1"},
+            };
+
+            for (int i = 0; i < args.Count; i++)
+            {
+                var argsLine = args[i];
+                string r1 = argsLine[0];
+                string r2 = argsLine[1];
+                string target = argsLine[2];
+
+                scriptString = new string[]
+                {
+                    $@"load r1, {r1}",
+                    $@"load r2, {r2}",
+                    @"min r1, r2, r3",
+                    @"push r3",
+                    @"ret"
+                };
+
+                vm = ExecuteScriptIsolated(scriptString);
+
+                Assert.IsTrue(vm.Stack.Count == 1);
+
+                var result = vm.Stack.Pop().AsString();
+                Assert.IsTrue(result == target);
+            }
+
+            scriptString = new string[]
+            {
+                $"load r1, \\\"abc\\\"",
+                $@"load r2, 2",
+                @"min r1, r2, r3",
+                @"push r3",
+                @"ret"
+            };
+
+            try
+            {
+                vm = ExecuteScriptIsolated(scriptString);
+            }
+            catch (Exception e)
+            {
+                Assert.IsTrue(IsInvalidCast(e));
+                return;
+            }
+
+            throw new Exception("Didn't throw an exception after trying to compare non-integer variables.");
+        }
+
+        [TestMethod]
+        public void Max()
+        {
+            string[] scriptString;
+            TestVM vm;
+
+            var args = new List<List<string>>()
+            {
+                new List<string>() {"1", "0", "1"},
+                new List<string>() {"1", "1", "1"},
+                new List<string>() {"1", "2", "2"},
+            };
+
+            for (int i = 0; i < args.Count; i++)
+            {
+                var argsLine = args[i];
+                string r1 = argsLine[0];
+                string r2 = argsLine[1];
+                string target = argsLine[2];
+
+                scriptString = new string[]
+                {
+                    $@"load r1, {r1}",
+                    $@"load r2, {r2}",
+                    @"max r1, r2, r3",
+                    @"push r3",
+                    @"ret"
+                };
+
+                vm = ExecuteScriptIsolated(scriptString);
+
+                Assert.IsTrue(vm.Stack.Count == 1);
+
+                var result = vm.Stack.Pop().AsString();
+                Assert.IsTrue(result == target);
+            }
+
+            scriptString = new string[]
+            {
+                $"load r1, \\\"abc\\\"",
+                $@"load r2, 2",
+                @"max r1, r2, r3",
+                @"push r3",
+                @"ret"
+            };
+
+            try
+            {
+                vm = ExecuteScriptIsolated(scriptString);
+            }
+            catch (Exception e)
+            {
+                Assert.IsTrue(IsInvalidCast(e));
+                return;
+            }
+
+            throw new Exception("Didn't throw an exception after trying to compare non-integer variables.");
+        }
+        #endregion
+
+        #region ContextOps
+
+        [TestMethod]
+        public void ContextSwitching()
+        {
+            string[] scriptString;
+            TestVM vm;
+
+            var args = new List<int[]>()
+            {
+                new int[] {1, 2},
+            };
+
+            for (int i = 0; i < args.Count; i++)
+            {
+                var argsLine = args[i];
+                var r1 = argsLine[0];
+                var target = argsLine[1];
+
+                scriptString = new string[]
+                {
+                    $"load r1, \\\"test\\\"",
+                    $"load r3, 1",
+                    $"push r3",
+                    $"ctx r1, r2",
+                    $"switch r2",
+                    $"load r5, 42",
+                    $"push r5",
+                    @"ret",
+                };
+
+                vm = ExecuteScriptIsolated(scriptString);
+
+                Assert.IsTrue(vm.Stack.Count == 2);
+
+                var result = vm.Stack.Pop().AsNumber();
+                Assert.IsTrue(result == 42);
+
+                result = vm.Stack.Pop().AsNumber();
+                Assert.IsTrue(result == 2);
+            }
+        }
+
+        #endregion
+
+        #region Array
+
+        [TestMethod]
+        public void PutGet()
+        {
+            string[] scriptString;
+            TestVM vm;
+
+            var args = new List<List<int>>()
+            {
+                new List<int>() {1, 1},
+            };
+
+            for (int i = 0; i < args.Count; i++)
+            {
+                var argsLine = args[i];
+                var r1 = argsLine[0];
+                var target = argsLine[1];
+
+                scriptString = new string[]
+                {
+                    //$"switch \\\"Test\\\"",
+                    $"load r1 {r1}",
+                    $"load r2 \\\"key\\\"",
+                    $"put r1 r3 r2",
+                    $"get r3 r4 r2",
+                    $"push r4",
+                    @"ret",
+                };
+
+                vm = ExecuteScriptIsolated(scriptString);
+
+                Assert.IsTrue(vm.Stack.Count == 1);
+
+                var result = vm.Stack.Pop().AsNumber();
+                Assert.IsTrue(result == target);
+            }
+        }
+
+        private struct TestInteropStruct
+        {
+            public BigInteger ID;
+            public string name;
+            public Address address;
+        }
+
+        [TestMethod]
+        public void StructInterop()
+        {
+            string[] scriptString;
+            TestVM vm;
+
+            var randomKey = PhantasmaKeys.Generate();
+
+            var demoValue = new TestInteropStruct()
+            {
+                ID = 1234,
+                name = "monkey",
+                address = randomKey.Address
+            };
+
+            var hexStr = Base16.Encode(demoValue.address.ToByteArray());
+
+            scriptString = new string[]
+            {
+                // first field
+                $"load r1 \\\"ID\\\"",
+                $"load r2 {demoValue.ID}",
+                $"put r2 r3 r1",
+                $"load r1 \\\"name\\\"",
+
+                // second field
+                $"load r2 \\\"{demoValue.name}\\\"",
+                $"put r2 r3 r1",
+                $"load r1 \\\"address\\\"",
+
+                // third field
+                // this one is more complex because it is not a primitive type supported in the VM
+                $"load r2 0x{hexStr}",
+                $"push r2",
+                $"extcall \\\"Address()\\\"",
+                $"pop r2",
+                $"put r2 r3 r1",
+                $"push r3",
+                @"ret",
+            };
+
+            vm = ExecuteScriptIsolated(scriptString, (_vm) =>
+            {
+                // here we register the interop for extcall "Address()"
+                // this part would not need to be here... 
+                // however this is normally done in the Chain Runtime, which we don't use for those tests
+                // suggestion: maybe move some of those interop to the VM core?
+                _vm.RegisterInterop("Address()", (frame) =>
+                {
+                    var input = _vm.Stack.Pop().AsType(VMType.Bytes);
+
+                    try
+                    {
+                        var obj = Address.FromBytes((byte[])input);
+                        var tempObj = new VMObject();
+                        tempObj.SetValue(obj);
+                        _vm.Stack.Push(tempObj);
+                    }
+                    catch
+                    {
+                        return ExecutionState.Fault;
+                    }
+
+                    return ExecutionState.Running;
+                });
+            });
+
+            Assert.IsTrue(vm.Stack.Count == 1);
+
+            var temp = vm.Stack.Pop();
+            Assert.IsTrue(temp != null);
+
+            var result = temp.ToStruct<TestInteropStruct>();
+            Assert.IsTrue(demoValue.ID == result.ID);
+            Assert.IsTrue(demoValue.name == result.name);
+            Assert.IsTrue(demoValue.address == result.address);
+        }
+
+        [TestMethod]
+        public void ArrayInterop()
+        {
+            TestVM vm;
+
+            var demoArray = new BigInteger[] { 1, 42, 1024 };
+
+            var script = new List<string>();
+
+            for (int i=0; i<demoArray.Length; i++)
+            {
+                script.Add($"load r1 {i}");
+                script.Add($"load r2 {demoArray[i]}");
+                script.Add($"put r2 r3 r1");
+            }
+            script.Add("push r3");
+            script.Add("ret");
+
+            vm = ExecuteScriptIsolated(script);
+
+            Assert.IsTrue(vm.Stack.Count == 1);
+
+            var temp = vm.Stack.Pop();
+            Assert.IsTrue(temp != null);
+
+            var result = temp.ToArray<BigInteger>();
+            Assert.IsTrue(result.Length == demoArray.Length);
+        }
+
+        #endregion
+
+        #region Data
+        [TestMethod]
+        public void Cat()
+        {
+            var args = new List<List<string>>()
+            {
+                new List<string>() {"Hello", null},
+                new List<string>() {null, " world"},
+                new List<string>() {"", ""},
+                new List<string>() {"Hello ", "world"}
+            };
+
+            for (int i = 0; i < args.Count; i++)
+            {
+                var argsLine = args[i];
+                string r1 = argsLine[0] == null ? null : $"\"{argsLine[0]}\"";
+                //string r2 = argsLine[1] == null ? null : $"\\\"{argsLine[1]}\\\"";
+                string r2 = argsLine[1] == null ? null : $"\"{argsLine[1]}\"";
+
+                var scriptString = new string[1];
+
+                switch (i)
+                {
+                    case 0:
+                        scriptString = new string[]
+                        {
+                            $@"load r1, {r1}",
+                            @"cat r1, r2, r3",
+                            @"push r3",
+                            @"ret"
+                        };
+                        break;
+                    case 1:
+                        scriptString = new string[]
+                        {
+                            $@"load r2, {r2}",
+                            @"cat r1, r2, r3",
+                            @"push r3",
+                            @"ret"
+                        };
+                        break;
+                    case 2:
+                        scriptString = new string[]
+                        {
+                            $@"load r1, {r1}",
+                            $@"load r2, {r2}",
+                            @"cat r1, r2, r3",
+                            @"push r3",
+                            @"ret"
+                        };
+                        break;
+                    case 3:
+                        scriptString = new string[]
+                        {
+                            $@"load r1, {r1}",
+                            $@"load r2, {r2}",
+                            @"cat r1, r2, r3",
+                            @"push r3",
+                            @"ret"
+                        };
+                        break;
+                }
+
+                var vm = ExecuteScriptIsolated(scriptString);
+
+                Assert.IsTrue(vm.Stack.Count == 1);
+
+                var result = vm.Stack.Pop().AsString();
+                Assert.IsTrue(result == String.Concat(argsLine[0], argsLine[1]));
+            }
+
+            var scriptString2 = new string[]
+            {
+                $"load r1, \\\"Hello\\\"",
+                $@"load r2, 1",
+                @"cat r1, r2, r3",
+                @"push r3",
+                @"ret"
+            };
+
+            try
+            {
+                var vm2 = ExecuteScriptIsolated(scriptString2);
+            }
+            catch (Exception e)
+            {
+                Assert.IsTrue(IsInvalidCast(e));
+                return;
+            }
+
+            throw new Exception("VM did not throw exception when trying to cat a string and a non-string object, and it should");
+        }
+
+        [TestMethod]
+        public void Left()
+        {
+            var args = new List<List<string>>()
+            {
+                new List<string>() {"Hello world", "5", "Hello"},
+                //TODO: missing tests with byte data
+            };
+
+            for (int i = 0; i < args.Count; i++)
+            {
+                var argsLine = args[i];
+                string r1 = argsLine[0];
+                string len = argsLine[1];
+                string target = argsLine[2];
+
+                var scriptString = new string[1];
+
+                scriptString = new string[]
+                {
+                    $"load r1, \"{r1}\"",
+                    $"left r1, r2, {len}",
+                    @"push r2",
+                    @"ret"
+                };
+        
+
+                var vm = ExecuteScriptIsolated(scriptString);
+
+                Assert.IsTrue(vm.Stack.Count == 1);
+
+                var resultBytes = vm.Stack.Pop().AsByteArray();
+                var result = Encoding.UTF8.GetString(resultBytes);
+                
+                Assert.IsTrue(result == target);
+            }
+
+            var scriptString2 = new string[]
+            {
+                $"load r1, 100",
+                @"left r1, r2, 1",
+                @"push r2",
+                @"ret"
+            };
+
+            try
+            {
+                var vm2 = ExecuteScriptIsolated(scriptString2);
+            }
+            catch (Exception e)
+            {
+                Assert.IsTrue(IsInvalidCast(e));
+                return;
+            }
+        }
+
+        [TestMethod]
+        public void Right()
+        {
+            var args = new List<List<string>>()
+            {
+                new List<string>() {"Hello world", "5", "world"},
+                //TODO: missing tests with byte data
+            };
+
+            for (int i = 0; i < args.Count; i++)
+            {
+                var argsLine = args[i];
+                string r1 = argsLine[0];
+                string len = argsLine[1];
+                string target = argsLine[2];
+
+                var scriptString = new string[1];
+
+                scriptString = new string[]
+                {
+                    $"load r1, \"{r1}\"",
+                    $"right r1, r2, {len}",
+                    @"push r2",
+                    @"ret"
+                };
+
+
+                var vm = ExecuteScriptIsolated(scriptString);
+
+                Assert.IsTrue(vm.Stack.Count == 1);
+
+                var resultBytes = vm.Stack.Pop().AsByteArray();
+                var result = Encoding.UTF8.GetString(resultBytes);
+
+                Assert.IsTrue(result == target);
+            }
+
+            var scriptString2 = new string[]
+            {
+                $"load r1, 100",
+                @"right r1, r2, 1",
+                @"push r2",
+                @"ret"
+            };
+
+            try
+            {
+                var vm2 = ExecuteScriptIsolated(scriptString2);
+            }
+            catch (Exception e)
+            {
+                Assert.IsTrue(IsInvalidCast(e));
+                return;
+            }
+        }
+
+        [TestMethod]
+        public void Size()
+        {
+            var args = new List<List<string>>()
+            {
+                new List<string>() {"Hello world"},
+                //TODO: missing tests with byte data
+            };
+
+            for (int i = 0; i < args.Count; i++)
+            {
+                var argsLine = args[i];
+                string r1 = argsLine[0];
+                string target = Encoding.UTF8.GetBytes(argsLine[0]).Length.ToString();
+
+                var scriptString = new string[1];
+
+                scriptString = new string[]
+                {
+                    $"load r1, \"{r1}\"",
+                    $"size r1, r2",
+                    @"push r2",
+                    @"ret"
+                };
+
+
+                var vm = ExecuteScriptIsolated(scriptString);
+
+                Assert.IsTrue(vm.Stack.Count == 1);
+
+                var result = vm.Stack.Pop().AsString();
+
+                Assert.IsTrue(result == target);
+            }
+
+            var scriptString2 = new string[]
+            {
+                $"load r1, 100",
+                @"size r1, r2",
+                @"push r2",
+                @"ret"
+            };
+
+            try
+            {
+                var vm2 = ExecuteScriptIsolated(scriptString2);
+            }
+            catch (Exception e)
+            {
+                Assert.IsTrue(IsInvalidCast(e));
+                return;
+            }
+        }
+        #endregion
+
+        #region Disassembler
+        [TestMethod]
+        public void MethodExtract()
+        {
+            var methodName = "MyCustomMethod";
+
+            string[] scriptString = new string[]
+            {
+                $"extcall \"{methodName}\"",
+                $"ret"
+            };
+
+            var script = AssemblerUtils.BuildScript(scriptString);
+
+            var table = DisasmUtils.GetDefaultDisasmTable();
+            table[methodName] = 0; // this method has no args
+
+            var calls = DisasmUtils.ExtractMethodCalls(script, table);
+
+            Assert.IsTrue(calls.Count() == 1);
+            Assert.IsTrue(calls.First().MethodName == methodName);
+        }
+        #endregion
+
+        #region AuxFunctions
+        private TestVM ExecuteScriptWithNexus(IEnumerable<string> scriptString, Action<TestVM> beforeExecute = null)
+        {
+            var owner = PhantasmaKeys.Generate();
+            var script = AssemblerUtils.BuildScript(scriptString);
+
+            var nexus = new Nexus("asmnet", new ConsoleLogger());
+            nexus.CreateGenesisBlock(owner, Timestamp.Now);
+            var tx = new Transaction(nexus.Name, nexus.RootChain.Name, script, 0);
+
+            var vm = new TestVM(tx.Script);
+            vm.ThrowOnFault = true;
+
+            beforeExecute?.Invoke(vm);
+
+            vm.Execute();
+
+            return vm;
+        }
+
+        private TestVM ExecuteScriptIsolated(IEnumerable<string> scriptString, Action<TestVM> beforeExecute = null)
+        {
+            var script = AssemblerUtils.BuildScript(scriptString);
+
+            var vm = new TestVM(script);
+            vm.ThrowOnFault = true;
+
+            beforeExecute?.Invoke(vm);
+
+            vm.Execute();
+
+            return vm;
+        }
+
+        private TestVM ExecuteScriptIsolated(IEnumerable<string> scriptString, out Transaction tx, Action<TestVM> beforeExecute = null)
+        {
+            var owner = PhantasmaKeys.Generate();
+            var script = AssemblerUtils.BuildScript(scriptString);
+
+            var keys = PhantasmaKeys.Generate();
+            var nexus = new Nexus("asmnet", new ConsoleLogger());
+            nexus.CreateGenesisBlock(owner, Timestamp.Now);
+            tx = new Transaction(nexus.Name, nexus.RootChain.Name, script, 0);
+
+            var vm = new TestVM(tx.Script);
+            vm.ThrowOnFault = true;
+
+            beforeExecute?.Invoke(vm);
+
+            vm.Execute();
+
+            return vm;
+        }
+
+        #endregion
+
+    }
+}